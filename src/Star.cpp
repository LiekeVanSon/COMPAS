#include "Star.h"
#include <algorithm>
#include <csignal>

// Default constructor
Star::Star() : m_Star(new BaseStar()) {

    m_ObjectId   = globalObjectId++;                                                                // set object id
    m_ObjectType = OBJECT_TYPE::STAR;                                                               // set object type

    m_SaveStar = nullptr;
}


// Regular constructor - with parameters for RandomSeed, MZAMS, Metallicity, LBVFactor and WolfRayetFactor
Star::Star(const unsigned long int p_RandomSeed,
           const double            p_MZAMS,
           const KickParameters    p_KickParameters) {

    m_ObjectId   = globalObjectId++;                                                                                // set object id
    m_ObjectType = OBJECT_TYPE::STAR;                                                                               // set object type

    m_Star = new BaseStar(p_RandomSeed, p_MZAMS, p_KickParameters);                                                 // create underlying BaseStar object

    // star begins life as a main sequence star, unless it is
    // spinning fast enough for it to be chemically homogeneous

    if (OPTIONS->CHE_Option() != CHE_OPTION::NONE && utils::Compare(m_Star->Omega(), m_Star->OmegaCHE()) >= 0) {    // CHE?
        (void)SwitchTo(STELLAR_TYPE::CHEMICALLY_HOMOGENEOUS, true);                                                 // yes
    }
    else if (p_MZAMS <= 0.7) {                                                                                      // no - MS - initial mass determines actual type  JR: don't use utils::Compare() here
        (void)SwitchTo(STELLAR_TYPE::MS_LTE_07, true);                                                              // MS <= 0.0 Msol
    }
    else {
        (void)SwitchTo(STELLAR_TYPE::MS_GT_07, true);                                                               // MS > 0.7 Msol
    }

    m_SaveStar = nullptr;
}


/*
 * Clone underlying BaseStar
 *
 * Instantiates new object of current underlying star class and initialises
 * it with the star object passed as p_Star
 *
 *
 * BaseStar* Clone()
 */
BaseStar* Star::Clone(const BaseStar& p_Star) {

    BaseStar *ptr = nullptr;

    switch (p_Star.StellarType()) {
        case STELLAR_TYPE::MS_LTE_07                                : {ptr = new MS_lte_07(p_Star, false);} break;
        case STELLAR_TYPE::MS_GT_07                                 : {ptr = new MS_gt_07(p_Star, false);} break;
        case STELLAR_TYPE::CHEMICALLY_HOMOGENEOUS                   : {ptr = new CH(p_Star, false);} break;
        case STELLAR_TYPE::HERTZSPRUNG_GAP                          : {ptr = new HG(p_Star, false);} break;
        case STELLAR_TYPE::FIRST_GIANT_BRANCH                       : {ptr = new FGB(p_Star, false);} break;
        case STELLAR_TYPE::CORE_HELIUM_BURNING                      : {ptr = new CHeB(p_Star, false);} break;
        case STELLAR_TYPE::EARLY_ASYMPTOTIC_GIANT_BRANCH            : {ptr = new EAGB(p_Star, false);} break;
        case STELLAR_TYPE::THERMALLY_PULSING_ASYMPTOTIC_GIANT_BRANCH: {ptr = new TPAGB(p_Star, false);} break;
        case STELLAR_TYPE::NAKED_HELIUM_STAR_MS                     : {ptr = new HeMS(p_Star, false);} break;
        case STELLAR_TYPE::NAKED_HELIUM_STAR_HERTZSPRUNG_GAP        : {ptr = new HeHG(p_Star, false);} break;
        case STELLAR_TYPE::NAKED_HELIUM_STAR_GIANT_BRANCH           : {ptr = new HeGB(p_Star, false);} break;
        case STELLAR_TYPE::HELIUM_WHITE_DWARF                       : {ptr = new HeWD(p_Star, false);} break;
        case STELLAR_TYPE::CARBON_OXYGEN_WHITE_DWARF                : {ptr = new COWD(p_Star, false);} break;
        case STELLAR_TYPE::OXYGEN_NEON_WHITE_DWARF                  : {ptr = new ONeWD(p_Star, false);} break;
        case STELLAR_TYPE::NEUTRON_STAR                             : {ptr = new NS(p_Star, false);} break;
        case STELLAR_TYPE::BLACK_HOLE                               : {ptr = new BH(p_Star, false);} break;
        case STELLAR_TYPE::MASSLESS_REMNANT                         : {ptr = new MR(p_Star, false);} break;
        default: break;                                             // avoids compiler warning - this should never happen
    }

    return ptr;
}

// Copy constructor - deep copy so dynamic variables are also copied
Star::Star(const Star& p_Star) {

    m_ObjectId   = globalObjectId++;                                                    // set object id
    m_ObjectType = OBJECT_TYPE::STAR;                                                   // set object type

    m_Star     = p_Star.m_Star ? Clone(*(p_Star.m_Star)) : nullptr;                     // copy underlying BasStar object
    m_SaveStar = p_Star.m_SaveStar ? Clone(*(p_Star.m_Star)) : nullptr;                 // and the saved copy
}


// Assignment overload - deep copy so dynamic variables are also copied
Star& Star::operator = (const Star& p_Star) {

    if (this != &p_Star) {                                                              // make sure we're not not copying ourselves...

        m_ObjectId   = globalObjectId++;                                                // set object id
        m_ObjectType = OBJECT_TYPE::STAR;                                               // set object type

        delete m_Star;
        m_Star = p_Star.m_Star ? Clone(*(p_Star.m_Star)) : nullptr;                     // copy underlying BasStar object

        delete m_SaveStar;
        m_SaveStar = p_Star.m_SaveStar ? Clone(*(p_Star.m_SaveStar)) : nullptr;         // and the saved copy
    }
    return *this;
}


/*
 * Switch to required star type
 *
 * Instantiates new object of required class, deletes existing pointer to star object and
 * replaces it with pointer to newly instantiated object
 *
 *
 * STELLAR_TYPE SwitchTo(const STELLAR_TYPE p_StellarType, bool p_SetInitialState)
 *
 * @param   [IN]    p_StellarType               StellarType to switch to
 * @param   [IN]    p_SetInitialType            Indicates whether the initial stellar type of the star should be set to p_StellarType
 *                                              (optional, default = false)
 * @return                                      Stellar type of star before switch (previous stellar type)
 */
STELLAR_TYPE Star::SwitchTo(const STELLAR_TYPE p_StellarType, bool p_SetInitialType) {

    STELLAR_TYPE stellarTypePrev = m_Star->StellarType();

    // don't switch if stellarTypePrev == p_StellarType
    // (the call to SwitchTo() in Star::EvolveOneTimestep() doesn't check - it relies on the check here)

    if (p_StellarType != m_Star->StellarType()) {
        BaseStar *ptr = nullptr;

        switch (p_StellarType) {
            case STELLAR_TYPE::MS_LTE_07                                : {ptr = new MS_lte_07(*m_Star);} break;
            case STELLAR_TYPE::MS_GT_07                                 : {ptr = new MS_gt_07(*m_Star);} break;
            case STELLAR_TYPE::CHEMICALLY_HOMOGENEOUS                   : {ptr = new CH(*m_Star);} break;
            case STELLAR_TYPE::HERTZSPRUNG_GAP                          : {ptr = new HG(*m_Star);} break;
            case STELLAR_TYPE::FIRST_GIANT_BRANCH                       : {ptr = new FGB(*m_Star);} break;
            case STELLAR_TYPE::CORE_HELIUM_BURNING                      : {ptr = new CHeB(*m_Star);} break;
            case STELLAR_TYPE::EARLY_ASYMPTOTIC_GIANT_BRANCH            : {ptr = new EAGB(*m_Star);} break;
            case STELLAR_TYPE::THERMALLY_PULSING_ASYMPTOTIC_GIANT_BRANCH: {ptr = new TPAGB(*m_Star);} break;
            case STELLAR_TYPE::NAKED_HELIUM_STAR_MS                     : {ptr = new HeMS(*m_Star);} break;
            case STELLAR_TYPE::NAKED_HELIUM_STAR_HERTZSPRUNG_GAP        : {ptr = new HeHG(*m_Star);} break;
            case STELLAR_TYPE::NAKED_HELIUM_STAR_GIANT_BRANCH           : {ptr = new HeGB(*m_Star);} break;
            case STELLAR_TYPE::HELIUM_WHITE_DWARF                       : {ptr = new HeWD(*m_Star);} break;
            case STELLAR_TYPE::CARBON_OXYGEN_WHITE_DWARF                : {ptr = new COWD(*m_Star);} break;
            case STELLAR_TYPE::OXYGEN_NEON_WHITE_DWARF                  : {ptr = new ONeWD(*m_Star);} break;
            case STELLAR_TYPE::NEUTRON_STAR                             : {ptr = new NS(*m_Star);} break;
            case STELLAR_TYPE::BLACK_HOLE                               : {ptr = new BH(*m_Star);} break;
            case STELLAR_TYPE::MASSLESS_REMNANT                         : {ptr = new MR(*m_Star);} break;
            default: break;                                             // avoids compiler warning - this should never happen
        }

        if (ptr) {
            delete m_Star;
            m_Star = ptr;

            if (p_SetInitialType) m_Star->SetInitialType(p_StellarType);
        }

        // write to switch log file if required

        if (utils::IsOneOf(stellarTypePrev, EVOLVABLE_TYPES) && OPTIONS->SwitchLog()) {     // star should be evolving from one of the evolvable types (We don't want the initial switch from Star->MS.  Not necessary for BSE (handled differently), but no harm)
        
            LOGGING->SetSwitchParameters(m_ObjectId, stellarTypePrev, p_StellarType);       // store switch details to LOGGING service
            if (OPTIONS->EvolutionMode() == EVOLUTION_MODE::BSE) {                          // BSE?
                raise(SIGUSR1);                                                             // signal to BSE that switch is occurring
            }
            else {                                                                          // SSE
                m_Star->PrintSwitchLog(m_Id);                                               // no need for the BSE signal shenaningans - just call the function
            }
        }
    }

    return stellarTypePrev;
}


/*
 * Save current state of star
 *
 * Instantiates new object of current star class, deletes existing pointer to saved star
 * object (if it exists) and replaces it with pointer to newly instantiated object
 *
 *
 * void SaveState()
 */
void Star::SaveState() {

    delete m_SaveStar;
    m_SaveStar = Clone(*m_Star);
}


/*
 * Revert to the saved state of the star
 *
 * Changes the current star pointer (m_Star) to point to the save star object and
 * set the saved star pointer (m_SaveStar) to null.  Setting the saved state pointer
 * to null means there will be no saved state after calling this function - so state
 * needs to be saved if necessary (I don't do it here because we may not need to).
 *
 *
 * bool RevertState()
 *
 * @return                                      Boolean flag indicating success/failure (true = success)
 */
bool Star::RevertState() {
    bool result = false;

    if (m_SaveStar) {
        delete m_Star;
        m_Star     = m_SaveStar;
        m_SaveStar = nullptr;
        result     = true;
    }

    return result;
}


/*
 * Apply mass changes if required, age the star one timestep, advance the simulation time, and update the
 * attributes of the star.
 *
 * The star's attributes (Age, Radius, Luminosity etc.) are calculated and updated as required.
 *
 * Free parameters in the update process are the star's mass (m_Mass), initial mass (m_Mass0), the star's age
 * (m_Age) and the simulation time attribute (m_Time):
 *
 *    - if required, the star's mass is changed by the amount passed as the p_DeltaMass parameter before other
 *      attributes are updated.  The p_DeltaMass parameter may be zero, in which case no change is made to the
 *      star's mass before the attributes of the star are calculated.
 *
 *    - if required, the star's initial mass is changed by the amount passed as the p_DeltaMass0 parameter before
 *      other attributes are updated.  The p_DeltaMass parameter may be zero, in which case no change is made to
 *      the star's mass before the attributes of the star are calculated.  This should be used infrequently, and
 *      is really a kludge because the Mass0 attribute in Hurley et al. 2000 was overloaded after the introduction
 *      of mass loss (see section 7.1).  We should really separate the different uses of Mass0 in the code and
 *      use a different variable - initial mass shouldn't change (other than to initial mass upon entering a
 *      stellar phase - it doesn't make a lot of sense for initial mass to change during evolution through the
 *      phase).         JR: todo: action this paragraph.
 *
 *    - if required, the star is aged by the amount passed as the p_DeltaTime parameter, and the simulation time is
 *      advanced by the same amount, before other attributes are updated.  The p_deltaTime parameter may be zero,
 *      in which case no change is made to the star's age or the physical time attribute.
 *
 *
 * Checks whether the star:
 *    - is a massless remnant (checked after applying p_DeltaMass and p_DeltaMass0, but before applying p_DeltaTime)
 *    - has become a supernova (checked after applying p_DeltaMass and p_DeltaMass0, but before applying p_DeltaTime)
 *    - should skip this phase for this timestep (checked after applying p_DeltaMass, p_DeltaMass0 and p_DeltaTime)
 *
 * If none of the above are true the star evolves on phase for the specified timestep (which may be 0, in which case
 * the star's attributes other than age are re-calculated), then the need to evolve the star off phase is checked.
 *
 * If p_DeltaMass, p_DeltaMass0 and p_DeltaTime are all passed as zero the checks for massless remnant and supernova
 * are performed (and consequential changes made), but no other changes to the star's attributes are made - unless
 * the p_ForceRecalculate parameter is set true.        JR: todo: I'm not convinced p_ForceRecalculate is necessary - check it
 *
 * The functional return is the stellar type to which the star should evolve.  The returned stellar type is just the
 * stellar type of the star upon entry if it should remain on phase.
 *
 * If the parameter p_Switch is true the star will switch to the new stellar type before returning.
 *
 *
 * STELLAR_TYPE UpdateAttributesAndAgeOneTimestep(const double p_DeltaMass,
 *                                                const double p_DeltaMass0,
 *                                                const double p_DeltaTime,
 *                                                const bool   p_Switch,
 *                                                const bool   p_ForceRecalculate)
 *
 * @param   [IN]    p_DeltaMass                 The change in mass to apply in Msol
 * @param   [IN]    p_DeltaMass0                The change in mass0 to apply in Msol
 * @param   [IN]    p_DeltaTime                 The timestep to evolve in Myr
 * @param   [IN]    p_Switch                    Specifies whether the star should switch to new stellar type before returning
 *                                              (optional, default = true)
 * @param   [IN]    p_ForceRecalculate          Specifies whether the star's attributes should be recalculated even if the three deltas are 0.0
 *                                              (optional, default = false)
 * @return                                      New stellar type for star
 */
STELLAR_TYPE Star::UpdateAttributesAndAgeOneTimestep(const double p_DeltaMass,
                                                     const double p_DeltaMass0,
                                                     const double p_DeltaTime,
                                                     const bool   p_Switch,
                                                     const bool   p_ForceRecalculate) {

    STELLAR_TYPE stellarType = m_Star->UpdateAttributesAndAgeOneTimestep(p_DeltaMass, p_DeltaMass0, p_DeltaTime, p_ForceRecalculate);

    if (p_Switch && (stellarType != m_Star->StellarType())) {                               // switch to new stellar type if necessary?
        STELLAR_TYPE stellarTypePrev = SwitchTo(stellarType);                               // yes - switch
        m_Star->SetStellarTypePrev(stellarTypePrev);                                        // record previous stellar type
        
        // recalculate stellar attributes after switching if necessary - transition may not be continuous (e.g. CH -> HeMS)
        // (this could get recursive, but shouldn't...)
        if (stellarTypePrev == STELLAR_TYPE::CHEMICALLY_HOMOGENEOUS && 
                stellarType == STELLAR_TYPE::NAKED_HELIUM_STAR_MS) {                        // discontinuous transition?
            UpdateAttributes(0.0, 0.0, true);                                               // yes - recalculate stellar attributes
        }
    }

    return stellarType;                                                                     // return new stellar type
}


/*
 * Update the attributes of the star without ageing the star or advancing the simulation time.
 *
 * Apply mass changes as required and update the attributes of the star.
 *
 * The star's attributes (Radius, Luminosity etc. (not Age or simulation time)) are calculated and updated as
 * required.
 *
 * Free parameters in the update process are the star's mass (m_Mass) and initial mass (m_Mass0):
 *
 *    - if required, the star's mass is changed by the amount passed as the p_DeltaMass parameter before other
 *      attributes are updated.  The p_DeltaMass parameter may be zero, in which case no change is made to the
 *      star's mass before the attributes of the star are calculated.
 *
 *    - if required, the star's initial mass is changed by the amount passed as the p_DeltaMass parameter before
 *      other attributes are updated.  The p_DeltaMass parameter may be zero, in which case no change is made to
 *      the star's mass before the attributes of the star are calculated.  This should be used infrequently, and
 *      is really a kludge because the Mass0 attribute in Hurley et al. 2000 was overloaded after the introduction
 *      of mass loss (see section 7.1).  We should really separate the different uses of Mass0 in the code and
 *      use a different variable - initial mass shouldn't change (other than to initial mass upon entering a
 *      stellar phase - it doesn't make a lot of sense for initial mass to change during evolution through the
 *      phase).         JR: todo: action this paragraph.
 *
 *
 * Checks whether the star:
 *    - is a massless remnant (checked after applying p_DeltaMass and p_DeltaMass0)
 *    - has become a supernova (checked after applying p_DeltaMass and p_DeltaMass0)
 *    - should skip this phase for this timestep (checked after applying p_DeltaMass and p_DeltaMass0)
 *
 * If none of the above are true the star's attributes are updated based on the mass changes required and the star's
 * current phase, then the need to evolve the star off phase is checked.
 *
 * If p_DeltaMass and p_DeltaMass0 are both passed as zero the checks for massless remnant and supernova are performed
 * (and consequential changes made), but no other changes to the star's attributes are made - unless the p_ForceRecalculate
 * parameter is set true.        JR: todo: I'm not convinced p_ForceRecalculate is necessary - check it
 *
 * The functional return is the stellar type to which the star has evolved (if it evolved off the current phase).
 * The returned stellar type is just the stellar type of the star upon entry if it remained on the current phase.
 *
 *
 * STELLAR_TYPE UpdateAttributes(const double p_DeltaMass, const double p_DeltaMass0, const bool p_ForceRecalculate)
 *
 * @param   [IN]    p_DeltaMass                 The change in mass to apply in Msol
 * @param   [IN]    p_DeltaMass0                The change in mass0 to apply in Msol
 * @param   [IN]    p_ForceRecalculate          Specifies whether the star's attributes should be recalculated even if the two deltas are 0.0
 *                                              (optional, default = false)
 * @return                                      New stellar type for star
 */
STELLAR_TYPE Star::UpdateAttributes(const double p_DeltaMass, const double p_DeltaMass0, const bool p_ForceRecalculate) {
   return UpdateAttributesAndAgeOneTimestep(p_DeltaMass, p_DeltaMass0, 0.0, true, p_ForceRecalculate);
}


/*
 * Age the star a single timestep - timestep is provided as parameter
 *
 * Checks whether the star:
 *    - is a massless remnant
 *    - has become a supernova
 *    - should skip this phase for this timestep
 *
 * If none of the above are true, the star evolves on phase for this timestep,
 * then the need to evolve the star off phase is checked.
 *
 * The functional return is the stellar type to which the star should evolve.  The returned stellar
 * type is just the stellar type of the star upon entry if it should remain on phase.
 *
 * If the parameter p_Switch is true the star will switch to the new stellar type before returning
 *
 *
 * STELLAR_TYPESTELLAR_TYPE AgeOneTimestep(const double p_Dt, bool p_Switch)
 *
 * @param   [IN]    p_DeltaTime                 The timestep to evolve in Myr
 * @param   [IN]    p_Switch                    Specifies whether the star should switch to new stellar type before returning
 *                                              (optional, default = true)
 * @return                                      New stellar type for star
 */
STELLAR_TYPE Star::AgeOneTimestep(const double p_DeltaTime, bool p_Switch) {
    return UpdateAttributesAndAgeOneTimestep(0.0, 0.0, p_DeltaTime, p_Switch, false);
}


/*
 * Evolve the star a single timestep - suggested timestep is provided
 *
 *    - save current state
 *    - age star timestep
 *    - if ageing caused too much change, revert state, shorten timestep and try again
 *    - loop until suitable timestep found (and taken)
 *
 * The functional return is the timestep actually taken (in Myr)
 *
 * double EvolveOneTimestep(const double p_Dt)
 *
 * @param   [IN]    p_Dt                        The suggested timestep to evolve
 * @return                                      The timestep actually taken
 */
double Star::EvolveOneTimestep(const double p_Dt) {

    double       dt = p_Dt;

    STELLAR_TYPE stellarType;

    bool         takeTimestep = false;
    int          retryCount   = 0;

    while (!takeTimestep) {                                                                                     // do this until a suitable timestep is found (or the maximum retry count is reached)
        
        SaveState();                                                                                            // save the state of the star - in case we want to revert

        double minTimestep = std::max(m_Star->CalculateDynamicalTimescale(), ABSOLUTE_MINIMUM_TIMESTEP);        // calculate the minimum timestep - maximum of dynamical timescale for this star and the aboslute minimum timestep

        // evolve the star a single timestep

        stellarType = AgeOneTimestep(dt, false);                                                                // age the star one time step - modify stellar attributes as appropriate, but do not switch stellar type

        // determine if the timestep should be taken
        // don't take the timestep if we stepped too far

        takeTimestep = true;                                                                                    // flag to determine if the timestep should be taken
        if (utils::Compare(m_Star->CalculateRadialChange(), MAXIMUM_RADIAL_CHANGE) >= 0) {                      // too much change?
            if (utils::Compare(dt, minTimestep) <= 0) {                                                         // yes - already at or below minimum timestep?
                takeTimestep = true;                                                                            // yes - just take the last timestep
                if (!OPTIONS->Quiet()) SAY("WARNING: Timestep below minimum - timestep taken!");                // announce the problem if required and plough on regardless...
            }
            else {                                                                                              // not at or below dynamical - reduce timestep and try again
                retryCount++;                                                                                   // increment retry count
                if (retryCount > MAX_TIMESTEP_RETRIES) {                                                        // too many retries?
                    takeTimestep = true;                                                                        // yes - take the last timestep anyway
                    if (!OPTIONS->Quiet()) SAY("WARNING: Too many retries finding timestep - timestep taken!"); // announce the problem if required and plough on regardless...
                }
                else {                                                                                          // not too many retries - retry with smaller timestep
                    if (RevertState()) {                                                                        // revert to last state ok?
                        dt = dt / 2.0;                                                                          // yes - halve the timestep (limit to minimum)      JR: probably should be dt = max(dt / 2.0, minTimestep);
                        takeTimestep = false;                                                                   // previous timestep discared - use new one
                    }
                    else {                                                                                      // revert failed
                        takeTimestep = true;                                                                    // take the last timestep anyway
                       if (!OPTIONS->Quiet()) SAY("Revert of star failed - timestep taken!");                  // announce the problem if required and plough on regardless...
                    }
                }
            }
        }
    }

    // take the timestep

    m_Star->PrintStashedSupernovaDetails();                                                                     // print stashed SSE Supernova log record if necessary

    (void)SwitchTo(stellarType);                                                                                // switch phase if required  JR: whether this goes before or after the log record is a little problematic, but in the end probably doesn't matter too much

    (void)m_Star->ResolveMassLoss();                                                                            // apply wind mass loss if required     JR: should this really be before the call to SwitchTo()?  It isn't in the original code

    return dt;                                                                                                  // return the timestep actually taken
}


/*
 * Evolve the star through its entire lifetime
 *
 *
 * EVOLUTION_STATUS Evolve(const long int p_Id)
 *
 * @param   [IN]    p_Id                        The mass id (e.g. step number) for this star - can be used to name logfiles for this star
 * @return                                      Status.  One of {EVOLUTION_STATUS::DONE, EVOLUTION_STATUS::STEPS_UP, EVOLUTION_STATUS::TIMES_UP}
 */
EVOLUTION_STATUS Star::Evolve(const long int p_Id) {

    EVOLUTION_STATUS status = EVOLUTION_STATUS::CONTINUE;

    m_Id = p_Id;                                                                // store the id

    // evolve the star

    m_Star->CalculateGBParams();                                                // calculate giant branch parameters - in case for some reason star is initially not MS

    double dt = 0.0;

    // JR: todo:
    // m_Error seems to be set ad hoc for SSE, and doesn't actually stop the evolution
    // we should be more rigorous in checking/setting error conditions, and stop the evolution for catastrophic errors

    int stepNum = 0;
    while (status == EVOLUTION_STATUS::CONTINUE) {
    
        if (m_Star->Time() > OPTIONS->MaxEvolutionTime()) {
            status = EVOLUTION_STATUS::TIMES_UP;                                // out of time...
        }
        else if (stepNum >= OPTIONS->MaxNumberOfTimestepIterations()) {
            status = EVOLUTION_STATUS::STEPS_UP;                                // out of steps...
        }
        else if (!m_Star->IsOneOf({ STELLAR_TYPE::MS_LTE_07, STELLAR_TYPE::MS_GT_07, STELLAR_TYPE::HERTZSPRUNG_GAP,
                                    STELLAR_TYPE::FIRST_GIANT_BRANCH, STELLAR_TYPE::CORE_HELIUM_BURNING, STELLAR_TYPE::EARLY_ASYMPTOTIC_GIANT_BRANCH, STELLAR_TYPE::THERMALLY_PULSING_ASYMPTOTIC_GIANT_BRANCH,
                                    STELLAR_TYPE::NAKED_HELIUM_STAR_MS, STELLAR_TYPE::NAKED_HELIUM_STAR_HERTZSPRUNG_GAP, STELLAR_TYPE::NAKED_HELIUM_STAR_GIANT_BRANCH })) {

<<<<<<< HEAD
        m_Star->PrintDetailedOutput(m_Id);          // log record  JR: this should probably be before the star switches type, but this way matches the original code
=======
            status = EVOLUTION_STATUS::DONE;                                    // we're done
        }
        else {
            stepNum++;                                                          // increment step number                                                      
            dt = m_Star->CalculateTimestep() * OPTIONS->TimestepMultiplier();   // calculate new timestep
            EvolveOneTimestep(dt);                                              // evolve for timestep
            m_Star->PrintParameters(m_Id);                                      // log record  JR: this should probably be before the star switches type, but this way matches the original code
        }
>>>>>>> d15ad37c
    }

    return status;
}<|MERGE_RESOLUTION|>--- conflicted
+++ resolved
@@ -497,18 +497,14 @@
                                     STELLAR_TYPE::FIRST_GIANT_BRANCH, STELLAR_TYPE::CORE_HELIUM_BURNING, STELLAR_TYPE::EARLY_ASYMPTOTIC_GIANT_BRANCH, STELLAR_TYPE::THERMALLY_PULSING_ASYMPTOTIC_GIANT_BRANCH,
                                     STELLAR_TYPE::NAKED_HELIUM_STAR_MS, STELLAR_TYPE::NAKED_HELIUM_STAR_HERTZSPRUNG_GAP, STELLAR_TYPE::NAKED_HELIUM_STAR_GIANT_BRANCH })) {
 
-<<<<<<< HEAD
-        m_Star->PrintDetailedOutput(m_Id);          // log record  JR: this should probably be before the star switches type, but this way matches the original code
-=======
             status = EVOLUTION_STATUS::DONE;                                    // we're done
         }
         else {
             stepNum++;                                                          // increment step number                                                      
             dt = m_Star->CalculateTimestep() * OPTIONS->TimestepMultiplier();   // calculate new timestep
             EvolveOneTimestep(dt);                                              // evolve for timestep
-            m_Star->PrintParameters(m_Id);                                      // log record  JR: this should probably be before the star switches type, but this way matches the original code
-        }
->>>>>>> d15ad37c
+            m_Star->PrintDetailedOutput(m_Id);                                  // log record  JR: this should probably be before the star switches type, but this way matches the original code
+        }
     }
 
     return status;
