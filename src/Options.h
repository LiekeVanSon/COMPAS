--- conflicted
+++ resolved
@@ -108,7 +108,7 @@
             int                                         m_nBatchesUsed;                                                 // Number of batches used, only needed for STROOPWAFEL (AIS) (default = -1, not needed)
 
 
-            // Micellaneous evolution variables
+            // Miscellaneous evolution variables
             EVOLUTION_MODE                              m_EvolutionMode;                                                // Mode of evolution: SSE or BSE
             string                                      m_EvolutionModeString;
 
@@ -118,6 +118,7 @@
     
             double                                      m_MaxEvolutionTime;                                             // Maximum time to evolve a binary by
             int                                         m_MaxNumberOfTimestepIterations;                                // Maximum number of timesteps to evolve binary for before giving up
+            double                                      m_TimestepMultiplier;                                           // Multiplier for time step size (<1 -- shorter timesteps, >1 -- longer timesteps)
 
             // Initial distribution variables
 
@@ -385,26 +386,12 @@
             string                                      m_RotationalVelocityDistributionString;
 
 
-<<<<<<< HEAD
 	        // grids
-=======
-    double                                      TimestepMultiplier() const                                              { return timestepMultiplier; }
-
-    bool                                        UseFixedUK() const                                                      { return useFixedUK; }
-    bool                                        UseMassLoss() const                                                     { return useMassLoss; }
-    bool                                        UseMassTransfer() const                                                 { return useMassTransfer; }
-    bool                                        UsePairInstabilitySupernovae() const                                    { return usePairInstabilitySupernovae; }
-    bool                                        UsePulsationalPairInstability() const                                   { return usePulsationalPairInstability; }
->>>>>>> 22626539
 
             string                                      m_GridFilename;                                                 // Grid filename
 
-<<<<<<< HEAD
 
             // debug and logging options
-=======
-    COMPAS_VARIABLE OptionValue(const T_ANY_PROPERTY p_Property) const;
->>>>>>> 22626539
 
             int                                         m_DebugLevel;                                                   // Debug level - used to determine which debug statements are actually written
             vector<string>                              m_DebugClasses;                                                 // Debug classes - used to determine which debug statements are actually written
@@ -419,7 +406,6 @@
             string                                      m_LogfileDelimiterString;                                       // Field delimiter for log file records (program option string)
             string                                      m_LogfileNamePrefix;                                            // Prefix for log file names
 
-<<<<<<< HEAD
             string                                      m_LogfileSystemParameters;                                      // output file name: system parameters
             string                                      m_LogfileDetailedOutput;                                        // output file name: detailed output
             string                                      m_LogfileDoubleCompactObjects;                                  // output file name: double compact objects
@@ -438,218 +424,6 @@
 
 
             // member functions
-=======
-    bool                                        enableWarnings;                                                 // flag used to determine if warnings (via SHOW_WARN macros) should be displayed
-    
-    bool                                        singleStar;                                                     // Whether to evolve a single star or a binary
-
-	bool                                        beBinaries;													    // Flag if we want to print BeBinaries (main.cpp)
-    bool                                        evolvePulsars;                                                  // Whether to evolve pulsars or not
-	bool                                        evolveUnboundSystems;							                // Option to chose if unbound systems are evolved until death or the evolution stops after the system is unbound during a SN.
-
-    bool                                        detailedOutput;                                                 // Print detailed output details to file (default = false)
-    bool                                        populationDataPrinting;                                         // Print certain data for small populations, but not for larger one
-    bool                                        printBoolAsString;                                              // flag used to indicate that boolean properties should be printed as "TRUE" or "FALSE" (default is 1 or 0)
-    bool                                        quiet;                                                          // suppress some output
-    bool                                        rlofPrinting;                                                   // RLOF printing
-    bool                                        BSEswitchLog;                                                   // Print BSE switch log details to file (default = false)
-    bool                                        SSEswitchLog;                                                   // Print SSE switch log details to file (default = false)
-
-    int                                         nBatchesUsed;                                                   // nr of batches used, only needed for STROOPWAFEL (AIS) (default = -1, not needed)
-
-
-    // Code variables
-    int                                         nBinaries;                                                      // Number of binaries to simulate (default = 10 for quick test)
-    bool                                        fixedRandomSeed;                                                // Whether to use a fixed random seed given by options.randomSeed (set to true if --random-seed is passed on command line)
-    unsigned long int                           randomSeed;                                                     // Random seed to use
-    double                                      maxEvolutionTime;                                               // Maximum time to evolve a binary by
-    int                                         maxNumberOfTimestepIterations;                                  // Maximum number of timesteps to evolve binary for before giving up
-    double                                      timestepMultiplier;                                              // Multiplicative factor for timestep duration
-
-    // Initial distribution variables
-
-    INITIAL_MASS_FUNCTION                       initialMassFunction;                                            // Which initial mass function to use (default="Kroupa")
-    string                                      initialMassFunctionString;                                      // Which initial mass function to use (default="Kroupa")
-    double                                      initialMassFunctionMin;                                         // Minimum mass to generate in Msol
-    double                                      initialMassFunctionMax;                                         // Maximum mass to generate in Msol
-    double                                      initialMassFunctionPower;                                       // single IMF power law set manually
-
-    // Mass ratio
-    MASS_RATIO_DISTRIBUTION massRatioDistribution;                                                              // Which mass ratio distribution to use (default = "Flat")
-    string                                      massRatioDistributionString;                                    // Which mass ratio distribution to use (default = "Flat")
-    double                                      massRatioDistributionMin;                                       // Minimum initial mass ratio when using a distribution
-    double                                      massRatioDistributionMax;                                       // Maximum initial mass ratio when using a distribution
-
-    double                                      minimumMassSecondary;                                           // Minimum mass of secondary to draw (in Msol)
-
-    // Semi major axis
-    SEMI_MAJOR_AXIS_DISTRIBUTION                semiMajorAxisDistribution;                                      // Which semi-major axis distribution to use (default = "FlatInLog")
-    string                                      semiMajorAxisDistributionString;                                // Which semi-major axis distribution to use (default = "FlatInLog")
-    double                                      semiMajorAxisDistributionMin;                                   // Minimum a in AU
-    double                                      semiMajorAxisDistributionMax;                                   // Maximum a in AU
-    double                                      semiMajorAxisDistributionPower;                                 // Set semi-major axis distribution power law slope by hand
-
-    // Period
-    double                                      periodDistributionMin;                                          // Minimum initial period in days
-    double                                      periodDistributionMax;                                          // Maximum initial period in days
-
-    // Eccentricity
-    ECCENTRICITY_DISTRIBUTION                   eccentricityDistribution;                                       // Which eccentricity distribution to use (default = "Zero")
-    string                                      eccentricityDistributionString;                                 // Which eccentricity distribution to use (default = "Zero")
-    double                                      eccentricityDistributionMin;                                    // Minimum initial eccentricity when using a distribution
-    double                                      eccentricityDistributionMax;                                    // Maximum initial eccentricity when using a distribution
-
-    // Supernova variables
-    KICK_MAGNITUDE_DISTRIBUTION                  kickMagnitudeDistribution;                                       // Which kick magnitude distribution to use (default = "Maxwellian". Can also choose "flat")
-    string                                      kickMagnitudeDistributionString;                                 // Which kick magnitude distribution to use (default = "Maxwellian". Can also choose "flat")
-    double                                      kickMagnitudeDistributionSigmaCCSN_NS;                           // Kick magnitude sigma in km s^-1 for neutron stars (default = "250" )
-    double                                      kickMagnitudeDistributionSigmaCCSN_BH;                           // Kick magnitude sigma in km s^-1 for black holes (default = "250" )
-    double                                      kickMagnitudeDistributionMaximum;                                // Maximum kick magnitude to draw. If negative, no maximum
-	double                                      kickMagnitudeDistributionSigmaForECSN;			                // Kick magnitude sigma for ECSN in km s^-1 (default = "0" )
-	double                                      kickMagnitudeDistributionSigmaForUSSN;			                // Kick magnitude sigma for USSN in km s^-1 (default = "20" )
-	double                                      kickScalingFactor;								                // Arbitrary factor for scaling kicks
-
-    // Black hole kicks
-    BLACK_HOLE_KICK_OPTION                      blackHoleKicksOption;
-    string                                      blackHoleKicksString;                                           // Whether to use full black hole kicks (default = "Full")
-
-    // CHE - Chemically Homogeneous Evolution
-    CHE_OPTION                                  cheOption;                                                      // whether and how to apply Chemically Homogeneous Evolution
-    string                                      cheString;
-
-    // Supernova remnant mass
-    REMNANT_MASS_PRESCRIPTION                   remnantMassPrescription;
-    string                                      remnantMassPrescriptionString;                                  // Choose which prescription to use to calculate remnant mass
-    string                                      fryerSupernovaEngineString;                                     // If using Fryer et al prescription, select which supernova engine to use
-    SN_ENGINE                                   fryerSupernovaEngine;                                           // If using Fryer et al prescription, sets whether to use delayed or rapid engine; otherwise ignored (default = SN_DELAYED)
-
-    string                                      neutrinoMassLossAssumptionBHString;                             // String for neutrino mass loss assumption
-    NEUTRINO_MASS_LOSS_PRESCRIPTION             neutrinoMassLossAssumptionBH;                                   // Assumption to make about neutrino mass loss for BH formation
-    double                                      neutrinoMassLossValueBH;                                        // Value (corresponding to assumption) for neutrino mass loss for BH formation
-
-    // Fixed uk options
-    bool                                        useFixedUK;                                                     // Whether to fix uk to a certain value (default is to NOT fix uk)
-    double                                      fixedUK;                                                        // Dimensionless value to fix the kick magnitude to
-
-    // Kick direction options
-    KICK_DIRECTION_DISTRIBUTION                 kickDirectionDistribution;                                      // Which distribution to use for the kick directions
-    string                                      kickDirectionDistributionString;                                // Which kick magnitude distribution to use (default = "Maxwellian". Can also choose "flat")
-    double                                      kickDirectionPower;
-
-    // Pair instability and pulsational pair instability mass loss
-    bool                                        usePairInstabilitySupernovae;                                   // Whether to use pair instability supernovae (PISN)
-    double                                      pairInstabilityUpperLimit;                                      // Maximum core mass leading to PISN
-    double                                      pairInstabilityLowerLimit;                                      // Minimum core mass leading to PISN
-
-    bool                                        usePulsationalPairInstability;                                  // Whether to use pulsational pair instability (PPI)
-    double                                      pulsationalPairInstabilityUpperLimit;                           // Minimum core mass leading to PPI
-    double                                      pulsationalPairInstabilityLowerLimit;                           // Maximum core mass leading to PPI
-
-    string                                      pulsationalPairInstabilityPrescriptionString;                   // String for which PPI prescription to use
-    PPI_PRESCRIPTION                            pulsationalPairInstabilityPrescription;                         // Prescription for PPI to use
-
-	double                                      maximumNeutronStarMass;							                // Maximum mass of a neutron star allowed, set to default in StarTrack
-
-    // Setup default output directory and desired output directory
-    string                                      outputPathString;                                               // String to hold the output directory
-    boost::filesystem::path                     defaultOutputPath;                                              // Default output location
-    boost::filesystem::path                     outputPath;                                                     // Desired output location
-    string                                      outputContainerName;                                            // Name of output container (directory)
-
-    // Mass loss options
-    bool                                        useMassLoss;                                                    // Whether to activate mass loss (default = True)
-    // Can also have options for modifying strength of winds etc here
-
-    MASS_LOSS_PRESCRIPTION                      massLossPrescription;                                           // Which mass loss prescription will be used by the code (default = MASS_LOSS_PRESCRIPTION_NONE)
-    string                                      massLossPrescriptionString;                                     // String containing which mass loss prescription to use (default = "None")
-
-    double                                      luminousBlueVariableFactor;                                     // Multiplicitive factor for luminous blue variable (LBV) mass loss rates
-    double                                      wolfRayetFactor;                                                // Multiplicitive factor for Wolf-Rayet (WR) wind mass loss rates
-
-    // Mass transfer options
-    bool                                        useMassTransfer;                                                // Whether to use mass transfer (default = false)
-	bool                                        circulariseBinaryDuringMassTransfer;						    // Whether to circularise binary when it starts (default = false)
-	
-    CASE_BB_STABILITY_PRESCRIPTION              caseBBStabilityPrescription;									// Which prescription to use for the stability of case BB/BC mass transfer (default=ALWAYS_STABLE_ONTO_NSBH)
-    string                                      caseBBStabilityPrescriptionString;                              // String containing which case BB/BC mass transfer stability prescription to use (default = "None")
-    
-	bool                                        angularMomentumConservationDuringCircularisation;			    // Whether to conserve angular momentum while circularising or circularise to periastron (default = false)
-
-    MT_ACCRETION_EFFICIENCY_PRESCRIPTION        massTransferAccretionEfficiencyPrescription;                    // Which accretion efficiency prescription will be used by the code (default = THERMALLY_LIMITED)
-    string                                      massTransferAccretionEfficiencyPrescriptionString;              // String containing which accretion efficiency prescription to use (default = "None")
-
-    double                                      massTransferFractionAccreted;                                   // In mass transfer, ammount of mass transferred that is accreted. 1 for conservative, 0 for fully-non conservative.
-    double                                      massTransferCParameter;                                         // Detailed model parameter used in mass transfer
-    double                                      eddingtonAccretionFactor;                                       // Multiplication factor for eddington accretion for NS & BH
-                                                                                                                // i.e. >1 is super-eddington
-                                                                                                                //       0. is no accretion
-
-    double                                      massTransferAdaptiveAlphaParameter;                             // Parameter used in adaptive RLOF to avoid overshoot of the solution
-	double                                      maxPercentageAdaptiveMassTransfer;                              // As used in binary_c for adaptive RLOF prescription in mass transfer, according to notes.
-
-	MT_THERMALLY_LIMITED_VARIATION              massTransferThermallyLimitedVariation;                          // Choose how to deal with mass transfer if it is set as thermally limited.
-	string                                      massTransferThermallyLimitedVariationString;			        // String
-
-
-    double                                      massTransferJloss;                                              // Specific angular momentum of the material leaving the system (not accreted)
-    MT_ANGULAR_MOMENTUM_LOSS_PRESCRIPTION       massTransferAngularMomentumLossPrescription;                    // Which mass transfer angular momentum loss prescription will be used by the code (default = MASS_TRANSFER_ANGULAR_MOMENTUM_LOSS_PRESCRIPTION_NONE)
-    string                                      massTransferAngularMomentumLossPrescriptionString;              // String containing which mass transfer angular momentum loss prescription to use (defaul = "None")
-
-    // Mass transfer rejuvenation prescription
-    MT_REJUVENATION_PRESCRIPTION                massTransferRejuvenationPrescription;                           // Which mass transfer rejuvenation prescription (default = MASS_TRANSFER_REJUVENATION_NONE)
-    string                                      massTransferRejuvenationPrescriptionString;                     // String containing which mass transfer prescription to use (default = "NONE")
-
-    // Mass transfer critical mass ratios
-    bool                                        massTransferCriticalMassRatioMSLowMass;                         // Whether to use critical mass ratios
-    double                                      massTransferCriticalMassRatioMSLowMassNonDegenerateAccretor;    // Critical mass ratio for MT from a MS low mass star
-    double                                      massTransferCriticalMassRatioMSLowMassDegenerateAccretor;       // Critical mass ratio for MT from a MS low mass star on to a degenerate accretor
-
-    bool                                        massTransferCriticalMassRatioMSHighMass;                        // Whether to use critical mass ratios
-    double                                      massTransferCriticalMassRatioMSHighMassNonDegenerateAccretor;   // Critical mass ratio for MT from a MS high mass star
-    double                                      massTransferCriticalMassRatioMSHighMassDegenerateAccretor;      // Critical mass ratio for MT from a MS high mass star on to a degenerate accretor
-
-    bool                                        massTransferCriticalMassRatioHG;                                // Whether to use critical mass ratios
-    double                                      massTransferCriticalMassRatioHGNonDegenerateAccretor;           // Critical mass ratio for MT from a HG star
-    double                                      massTransferCriticalMassRatioHGDegenerateAccretor;              // Critical mass ratio for MT from a HG star on to a degenerate accretor
-
-    bool                                        massTransferCriticalMassRatioGiant;                             // Whether to use critical mass ratios
-    double                                      massTransferCriticalMassRatioGiantNonDegenerateAccretor;        // Critical mass ratio for MT from a giant
-    double                                      massTransferCriticalMassRatioGiantDegenerateAccretor;           // Critical mass ratio for MT from a giant on to a degenerate accretor
-
-    bool                                        massTransferCriticalMassRatioHeliumMS;                          // Whether to use critical mass ratios
-    double                                      massTransferCriticalMassRatioHeliumMSNonDegenerateAccretor;     // Critical mass ratio for MT from a Helium MS star
-    double                                      massTransferCriticalMassRatioHeliumMSDegenerateAccretor;        // Critical mass ratio for MT from a Helium MS star on to a degenerate accretor
-
-    bool                                        massTransferCriticalMassRatioHeliumHG;                          // Whether to use critical mass ratios
-    double                                      massTransferCriticalMassRatioHeliumHGNonDegenerateAccretor;     // Critical mass ratio for MT from a Helium HG star
-    double                                      massTransferCriticalMassRatioHeliumHGDegenerateAccretor;        // Critical mass ratio for MT from a Helium HG star on to a degenerate accretor
-
-    bool                                        massTransferCriticalMassRatioHeliumGiant;                       // Whether to use critical mass ratios
-    double                                      massTransferCriticalMassRatioHeliumGiantNonDegenerateAccretor;  // Critical mass ratio for MT from a helium giant
-    double                                      massTransferCriticalMassRatioHeliumGiantDegenerateAccretor;     // Critical mass ratio for MT from a helium giant on to a degenerate accretor
-
-    bool                                        massTransferCriticalMassRatioWhiteDwarf;                        // Whether to use critical mass ratios
-    double                                      massTransferCriticalMassRatioWhiteDwarfNonDegenerateAccretor;   // Critical mass ratio for MT from a white dwarf
-    double                                      massTransferCriticalMassRatioWhiteDwarfDegenerateAccretor;      // Critical mass ratio for MT from a white dwarf on to a degenerate accretor
-
-    // Common Envelope options
-    double                                      commonEnvelopeAlpha;                                            // Common envelope efficiency alpha parameter (default = X)
-    double                                      commonEnvelopeLambda;                                           // Common envelope Lambda parameter (default = X)
-	double                                      commonEnvelopeSlopeKruckow;									    // Common envelope power factor for Kruckow fit normalized according to Kruckow+2016, Fig. 1
-    double                                      commonEnvelopeAlphaThermal;                                     // lambda = alpha_th*lambda_b + (1-alpha_th)*lambda_g
-    double                                      commonEnvelopeLambdaMultiplier;                                 // Multiply common envelope lambda by some constant
-    bool                                        allowMainSequenceStarToSurviveCommonEnvelope;                   // Whether or not to allow a main sequence star to survive a common envelope event
-
-    // Accretion during common envelope
-    CE_ACCRETION_PRESCRIPTION                   commonEnvelopeMassAccretionPrescription;
-    string                                      commonEnvelopeMassAccretionPrescriptionString;
-    double                                      commonEnvelopeMassAccretionMin;
-    double                                      commonEnvelopeMassAccretionMax;
-    double                                      commonEnvelopeMassAccretionConstant;
-    
-    ENVELOPE_STATE_PRESCRIPTION                 envelopeStatePrescription;
-    string                                      envelopeStatePrescriptionString;
->>>>>>> 22626539
 
             std::string CheckAndSetOptions(/*const po::variables_map p_VM*/);
 
