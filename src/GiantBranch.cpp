#include "GiantBranch.h"
#include "HeMS.h"
#include "BH.h"


///////////////////////////////////////////////////////////////////////////////////////
//                                                                                   //
//                     COEFFICIENT AND CONSTANT CALCULATIONS ETC.                    //
//                                                                                   //
///////////////////////////////////////////////////////////////////////////////////////


/*
 * Calculate the Hydrogen rate constant AH'
 *
 * Hurley et al. 2000, just after eq 43 (before eq 44)
 *
 *
 * double CalculateHRateConstant_Static(const double p_Mass)
 *
 * @param   [IN]    p_Mass                      Mass in Msol
 * @return                                      Hydrogen rate constant (Msol Lsol^-1 Myr^-1)
 */
double GiantBranch::CalculateHRateConstant_Static(const double p_Mass) {
    return pow(10.0, std::max(-4.8, std::min((-5.7 + (0.8 * p_Mass)), (-4.1 + (0.14 * p_Mass)))));
}


///////////////////////////////////////////////////////////////////////////////////////
//                                                                                   //
//             PARAMETERS, MISCELLANEOUS CALCULATIONS AND FUNCTIONS ETC.             //
//                                                                                   //
///////////////////////////////////////////////////////////////////////////////////////


/*
 * Calculate timescales in units of Myr
 *
 * Timescales depend on a star's mass, so this needs to be called at least each timestep
 *
 * Vectors are passed by reference here for performance - preference would be to pass const& and
 * pass modified value back by functional return, but this way is faster - and this function is
 * called many, many times.
 *
 *
 * void CalculateTimescales(const double p_Mass, DBL_VECTOR &p_Timescales)
 *
 * @param   [IN]        p_Mass                  Mass in Msol
 * @param   [IN/OUT]    p_Timescales            Timescales
 */
void GiantBranch::CalculateTimescales(const double p_Mass, DBL_VECTOR &p_Timescales) {
#define timescales(x) p_Timescales[static_cast<int>(TIMESCALE::x)]      // for convenience and readability - undefined at end of function
#define gbParams(x) m_GBParams[static_cast<int>(GBP::x)]                // for convenience and readability - undefined at end of function

    double p1   = gbParams(p) - 1.0;
    double q1   = gbParams(q) - 1.0;
    double p1_p = p1 / gbParams(p);
    double q1_q = q1 / gbParams(q);

    double LBGB = CalculateLuminosityAtPhaseBase_Static(p_Mass, m_AnCoefficients);

    MainSequence::CalculateTimescales(p_Mass, p_Timescales);   // calculate common values

    timescales(tinf1_FGB) = timescales(tBGB) + ((1.0 / (p1 * gbParams(AH) * gbParams(D))) * pow((gbParams(D) / LBGB), p1_p));
    timescales(tMx_FGB)   = timescales(tinf1_FGB) - ((timescales(tinf1_FGB) - timescales(tBGB)) * pow((LBGB / gbParams(Lx)), p1_p));
    timescales(tinf2_FGB) = timescales(tMx_FGB) + ((1.0 / (q1 * gbParams(AH) * gbParams(B))) * pow((gbParams(B) / gbParams(Lx)), q1_q));

    timescales(tHeI)      = CalculateLifetimeToHeIgnition(p_Mass, timescales(tinf1_FGB), timescales(tinf2_FGB));
    timescales(tHeMS)     = HeMS::CalculateLifetimeOnPhase_Static(p_Mass);

#undef gbParams
#undef timescales
}


/*
 * Calculate the Core mass - Luminosity relation parameter B
 *
 * Hurley et al. 2000, eqs 31 - 38
 *
 *
 * double CalculateCoreMass_Luminosity_B_Static(const double p_Mass)
 *
 * @param   [IN]    p_Mass                      Mass in Msol
 * @return                                      Core mass - Luminosity relation parameter B
 */
double GiantBranch::CalculateCoreMass_Luminosity_B_Static(const double p_Mass) {
    return std::max(3.0E4, (500.0 + (1.75E4 * pow(p_Mass, 0.6))));
}


/*
 * Calculate the Core mass - Luminosity relation parameter D
 *
 * Hurley et al. 2000, eqs 31 - 38
 *
 *
 * double CalculateCoreMass_Luminosity_D_Static(const double p_Mass, const double p_LogMetallicityXi, DBL_VECTOR &p_MassCutoffs)
 *
 * @param   [IN]    p_Mass                      Mass in Msol
 * @param   [IN]    p_LogMetallicityXi          log10(Metallicity / Zsol) - called xi in Hurley et al 2000
 * @param   [IN]    p_MassCutoffs               Mass cutoffs vector
 * @return                                      Core mass - Luminosity relation parameter D
 */
double GiantBranch::CalculateCoreMass_Luminosity_D_Static(const double p_Mass, const double p_LogMetallicityXi, const DBL_VECTOR &p_MassCutoffs) {
#define massCutoffs(x) p_MassCutoffs[static_cast<int>(MASS_CUTOFF::x)]  // for convenience and readability - undefined at end of function

    double D0   = 5.37 + (0.135 * p_LogMetallicityXi);
    double D1   = (0.975 * D0) - (0.18 * p_Mass);
    double logD = D0;

    if (utils::Compare(p_Mass, massCutoffs(MHeF)) > 0) {
        if (utils::Compare(p_Mass, 2.5) >= 0) {
            double D2 = (0.5 * D0) - (0.06 * p_Mass);
            logD      = std::max(std::max(-1.0, D1), D2);
        }
        else {  // Linear interpolation between end points
            double gradient  = (D0 - D1) / (massCutoffs(MHeF) - 2.5);
            double intercept = D0 - (massCutoffs(MHeF) * gradient);
            logD = (gradient * p_Mass) + intercept;
        }
    }

    return pow(10.0, logD);

#undef massCutoffs
}


/*
 * Calculate the Core mass - Luminosity relation parameter p
 *
 * Hurley et al. 2000, eqs 31 - 38
 *
 *
 * double CalculateCoreMass_Luminosity_p_Static(const double p_Mass, DBL_VECTOR &p_MassCutoffs)
 *
 * @param   [IN]    p_Mass                      Mass in Msol
 * @param   [IN]    p_MassCutoffs               Mass cutoffs vector
 * @return                                      Core mass - Luminosity relation parameter p
 */
double GiantBranch::CalculateCoreMass_Luminosity_p_Static(const double p_Mass, const DBL_VECTOR &p_MassCutoffs) {
#define massCutoffs(x) p_MassCutoffs[static_cast<int>(MASS_CUTOFF::x)]  // for convenience and readability - undefined at end of function

    double p = 6.0;

    if (utils::Compare(p_Mass, massCutoffs(MHeF)) > 0) {
        if (utils::Compare(p_Mass, 2.5) >= 0) {
            p = 5.0;
        }
        else {                                                          // linear interpolation between end points
            double gradient  = 1.0 / (massCutoffs(MHeF) - 2.5);         // will be negative
            double intercept = 5.0 - (2.5 * gradient);
            p = (gradient * p_Mass) + intercept;
        }
    }

    return p;

#undef massCutoffs
}


/*
 * Calculate the Core mass - Luminosity relation parameter q
 *
 * Hurley et al. 2000, eqs 31 - 38
 *
 *
 * double CalculateCoreMass_Luminosity_q_Static(const double p_Mass, DBL_VECTOR &p_MassCutoffs)
 *
 * @param   [IN]    p_Mass                      Mass in Msol
 * @param   [IN]    p_MassCutoffs               Mass cutoffs vector
 * @return                                      Core mass - Luminosity relation parameter q
 */
double GiantBranch::CalculateCoreMass_Luminosity_q_Static(const double p_Mass, const DBL_VECTOR &p_MassCutoffs) {
#define massCutoffs(x) p_MassCutoffs[static_cast<int>(MASS_CUTOFF::x)]  // for convenience and readability - undefined at end of function

    double q = 3.0;

    if (utils::Compare(p_Mass, massCutoffs(MHeF)) > 0) {
        if (utils::Compare(p_Mass, 2.5) >= 0) {
            q = 2.0;
        }
        else {                                                          // Linear interpolation between end points
            double gradient  = 1.0 / (massCutoffs(MHeF) - 2.5);
            double intercept = 2.0 - (2.5 * gradient);
            q = (gradient * p_Mass) + intercept;
        }
    }

    return q;

#undef massCutoffs
}


/*
 * Calculate the Core mass - Luminosity relation parameter Mx
 *
 * Mx is the point at which the low- and high-luminosity approximations cross
 *
 * Hurley et al. 2000, eq 38
 *
 *
 * double CalculateCoreMass_Luminosity_Mx_Static(const DBL_VECTOR &p_GBParams)
 *
 * @param   [IN]    p_GBParams                  Giant Branch Parameters
 * @return                                      Core mass - Luminosity relation parameter Mx
 */
double GiantBranch::CalculateCoreMass_Luminosity_Mx_Static(const DBL_VECTOR &p_GBParams) {
#define gbParams(x) p_GBParams[static_cast<int>(GBP::x)]    // for convenience and readability - undefined at end of function

    return pow((gbParams(B) / gbParams(D)), (1.0 / (gbParams(p) - gbParams(q))));

#undef gbParams
}


/*
 * Calculate First Giant Branch (FGB) Core mass - Luminosity relation parameter Lx
 *
 * Hurley et al. 2000, eq 37
 *
 *
 * double CalculateCoreMass_Luminosity_Lx_Static(const DBL_VECTOR &p_GBParams)
 *
 * @param   [IN]    p_GBParams                  Giant Branch Parameters
 * @return                                      Core mass - Luminosity relation parameter Lx
 */
double GiantBranch::CalculateCoreMass_Luminosity_Lx_Static(const DBL_VECTOR &p_GBParams) {
#define gbParams(x) p_GBParams[static_cast<int>(GBP::x)]    // for convenience and readability - undefined at end of function
    // since the mass used here is the mass at crossover (Mx), these
    // should give the same answer - but we'll take the minimum anyway
    return std::min((gbParams(B) * pow(gbParams(Mx), gbParams(q))), (gbParams(D) * pow(gbParams(Mx), gbParams(p))));

#undef gbParams
}


/*
 * Calculate Giant Branch (GB) parameters per Hurley et al. 2000
 *
 * Giant Branch Parameters depend on a star's mass, so this needs to be called at least each timestep
 *
 * Vectors are passed by reference here for performance - preference would be to pass const& and
 * pass modified value back by functional return, but this way is faster - and this function is
 * called many, many times.
 *
 * void CalculateGBParams(const double p_Mass, DBL_VECTOR &p_GBParams)
 *
 * @param   [IN]        p_Mass                  Mass in Msol
 * @param   [IN/OUT]    p_GBParams              Giant Branch Parameters - calculated here
 */
void GiantBranch::CalculateGBParams(const double p_Mass, DBL_VECTOR &p_GBParams) {
#define gbParams(x) p_GBParams[static_cast<int>(GBP::x)]    // for convenience and readability - undefined at end of function

    gbParams(AH)     = CalculateHRateConstant_Static(p_Mass);
    gbParams(AHHe)   = CalculateHHeRateConstant_Static();
    gbParams(AHe)    = CalculateHeRateConstant_Static();

    gbParams(B)      = CalculateCoreMass_Luminosity_B_Static(p_Mass);
    gbParams(D)      = CalculateCoreMass_Luminosity_D_Static(p_Mass, m_LogMetallicityXi, m_MassCutoffs);

    gbParams(p)      = CalculateCoreMass_Luminosity_p_Static(p_Mass, m_MassCutoffs);
    gbParams(q)      = CalculateCoreMass_Luminosity_q_Static(p_Mass, m_MassCutoffs);

    gbParams(Mx)     = CalculateCoreMass_Luminosity_Mx_Static(p_GBParams);      // depends on B, D, p & q - recalculate if any of those are changed
    gbParams(Lx)     = CalculateCoreMass_Luminosity_Lx_Static(p_GBParams);      // JR: Added this - depends on B, D, p, q & Mx - recalculate if any of those are changed

    gbParams(McDU)   = CalculateCoreMassAt2ndDredgeUp_Static(gbParams(McBAGB));
    gbParams(McBAGB) = CalculateCoreMassAtBAGB(p_Mass);
    gbParams(McBGB)  = CalculateCoreMassAtBGB(p_Mass, p_GBParams);

    gbParams(McSN)   = CalculateCoreMassAtSupernova_Static(gbParams(McBAGB));   // JR: Added this

#undef gbParams
}


/*
 * Calculate Giant Branch (GB) parameters per Hurley et al. 2000
 *
 * Giant Branch Parameters depend on a star's mass, so this needs to be called at least each timestep
 *
 * Vectors are passed by reference here for performance - preference would be to pass const& and
 * pass modified value back by functional return, but this way is faster - and this function is
 * called many, many times.
 *
 *
 * This function exists to facilitate the calculation of gbParams in EAGB::ResolveEnvelopeLoss() for the
 * stellar type to which the star will evolve.  The calculations of some of the stellar attributes there
 * depend on new gbParams.  
 * JR: This really needs to be revisited one day - these calculations should really be performed after
 *     switching to the new stellar type, but other calculations are done (in the legacy code) before the 
 *     switch (see evolveOneTimestep() in star.cpp for EAGB stars in the legacy code).
 *
 *
 * void CalculateGBParams_Static(const double      p_Mass, 
 *                               const double      p_LogMetallicityXi, 
 *                               const DBL_VECTOR &p_MassCutoffs, 
 *                               const DBL_VECTOR &p_AnCoefficients, 
 *                               const DBL_VECTOR &p_BnCoefficients,* 
 *                                     DBL_VECTOR &p_GBParams)
 *
 * @param   [IN]        p_Mass                  Mass in Msol
 * @param   [IN]        p_LogMetallicityXi      log10(Metallicity / Zsol) - called xi in Hurley et al 2000
 * @param   [IN]        p_MassCutoffs           Mass cutoffs
 * @param   [IN]        p_AnCoefficients        a(n) coefficients
 * @param   [IN]        p_BnCoefficients        b(n) coefficients
 * @param   [IN/OUT]    p_GBParams              Giant Branch Parameters - calculated here
 */
void GiantBranch::CalculateGBParams_Static(const double      p_Mass, 
                                           const double      p_LogMetallicityXi, 
                                           const DBL_VECTOR &p_MassCutoffs, 
                                           const DBL_VECTOR &p_AnCoefficients, 
                                           const DBL_VECTOR &p_BnCoefficients, 
                                                 DBL_VECTOR &p_GBParams) {

#define gbParams(x) p_GBParams[static_cast<int>(GBP::x)]    // for convenience and readability - undefined at end of function

    gbParams(AH)     = CalculateHRateConstant_Static(p_Mass);
    gbParams(AHHe)   = CalculateHHeRateConstant_Static();
    gbParams(AHe)    = CalculateHeRateConstant_Static();

    gbParams(B)      = CalculateCoreMass_Luminosity_B_Static(p_Mass);
    gbParams(D)      = CalculateCoreMass_Luminosity_D_Static(p_Mass, p_LogMetallicityXi, p_MassCutoffs);

    gbParams(p)      = CalculateCoreMass_Luminosity_p_Static(p_Mass, p_MassCutoffs);
    gbParams(q)      = CalculateCoreMass_Luminosity_q_Static(p_Mass, p_MassCutoffs);

    gbParams(Mx)     = CalculateCoreMass_Luminosity_Mx_Static(p_GBParams);      // depends on B, D, p & q - recalculate if any of those are changed
    gbParams(Lx)     = CalculateCoreMass_Luminosity_Lx_Static(p_GBParams);      // JR: Added this - depends on B, D, p, q & Mx - recalculate if any of those are changed

    gbParams(McDU)   = CalculateCoreMassAt2ndDredgeUp_Static(gbParams(McBAGB));
    gbParams(McBAGB) = CalculateCoreMassAtBAGB_Static(p_Mass, p_BnCoefficients);
    gbParams(McBGB)  = CalculateCoreMassAtBGB_Static(p_Mass, p_MassCutoffs, p_AnCoefficients, p_GBParams);

    gbParams(McSN)   = CalculateCoreMassAtSupernova_Static(gbParams(McBAGB));   // JR: Added this

#undef gbParams
}


/*
 * Calculate the perturbation parameter mu
 *
 * Hurley et al. 2000, eqs 97 & 98
 *
 *
 * double CalculatePerturbationMu()
 *
 * @return                                      Perturbation parameter mu
 */
double GiantBranch::CalculatePerturbationMu() {
    double kappa = -0.5;
    double L0    = 7.0E4;

    return ((m_Mass - m_CoreMass) / m_Mass) * (std::min(5.0, std::max(1.2, pow((m_Luminosity / L0), kappa))));
}


/*
 * Perturb Luminosity and Radius
 *
 * Perturbs Luminosity and Radius per Hurley et al. 2000, section 6.3
 * The attributes of the star are updated.
 *
 * Perturbation is disabled by default when DEBUG is enabled - except when
 * DEBUG_PERTURB is defined (see below).  The stellar class perturbation
 * functions are defined away if DEBUG is defined - so the generic Star
 * function is called (and does nothing). (So far FGB is the only class that
 * defines this function where it actually does anything)
 *
 * If DEBUG_PERTURB is defined then perturbation is not disabled while debbuging.
 * To enable perturbation while DEBUG is enabled, define DEBUG_PERTURB.
 *
 *
 * void PerturbLuminosityAndRadius()
 */
#if !defined(DEBUG) || defined(DEBUG_PERTURB)   // don't perturb if debugging and DEBUG_PERTURB not defined
void GiantBranch::PerturbLuminosityAndRadius() {

    if (utils::Compare(m_Mu, 1.0) < 0) {   // perturb only if mu < 1.0

        double Lc = CalculateRemnantLuminosity();
        double Rc = CalculateRemnantRadius();

        double s = CalculatePerturbationS(m_Mu, m_Mass);
        double r = CalculatePerturbationR(m_Mu, m_Mass, m_Radius, Rc);

        m_Luminosity = Lc * pow((m_Luminosity / Lc), s);        
        m_Radius     = Rc * pow((m_Radius / Rc), r);
    }
}
#else
void GiantBranch::PerturbLuminosityAndRadius() { }
#endif



///////////////////////////////////////////////////////////////////////////////////////
//                                                                                   //
//                              LUMINOSITY CALCULATIONS                              //
//                                                                                   //
///////////////////////////////////////////////////////////////////////////////////////


/*
 * Calculate luminosity at the Base of the Giant Branch
 *
 * Hurley et al. 2000, eq 10
 *
 *
 * double CalculateLuminosityAtPhaseBase_Static(const double p_Mass, const DBL_VECTOR &p_AnCoefficients)
 *
 * @param   [IN]    p_Mass                      Mass in Msol
 * @param   [IN]    p_AnCoefficients            a(n) coefficients
 * @return                                      Luminosity at the Base of the Giant Branch in Lsol
 *
 * p_AnCoefficients passed as parameter so function can be declared static
 */
double GiantBranch::CalculateLuminosityAtPhaseBase_Static(const double p_Mass, const DBL_VECTOR &p_AnCoefficients) {
#define a p_AnCoefficients  // for convenience and readability - undefined at end of function

    double top    = (a[27] * pow(p_Mass, a[31])) + (a[28] * pow(p_Mass, C_COEFF.at(2)));
    double bottom = a[29] + (a[30] * pow(p_Mass, C_COEFF.at(3))) + pow(p_Mass, a[32]);

    return top / bottom;

#undef a
}


/*
 * Calculate luminosity on the Zero Age Horizontal Branch
 * (for Low Mass stars)
 *
 * Hurley et al. 2000, eq 53
 *
 *
 * double CalculateLuminosityOnZAHB_Static(const double      p_Mass,
 *                                         const double      p_CoreMass,
 *                                         const double      p_Alpha1,
 *                                         const double      p_MHeF,
 *                                         const double      p_MFGB,
 *                                         const double      p_MinimumLuminosityOnPhase,
 *                                         const DBL_VECTOR &p_BnCoefficients)
 *
 * @param   [IN]    p_Mass                      Mass in Msol
 * @param   [IN]    p_CoreMass                  Core Mass in Msol
 * @param   [IN]    p_Alpha1                    alpha1 in Hurly et al. 2000 (just after eq 49)
 * @param   [IN]    p_MHeF                      Maximum initial mass for which helium ignites degenerately in a Helium Flash
 * @param   [IN]    p_MFGB                      Maximum initial mass for which helium ignites on the First Giant Branch
 * @param   [IN]    p_BnCoefficients            b(n) coefficients
 * @return                                      Luminosity on the Zero Age Horizontal Branch in Lsol
 *
 * p_Alpha1, p_MHeF, p_MFGB and p_BnCoefficients passed as parameters so function can be declared static
 */
double GiantBranch::CalculateLuminosityOnZAHB_Static(const double      p_Mass,
                                                     const double      p_CoreMass,
                                                     const double      p_Alpha1,
                                                     const double      p_MHeF,
                                                     const double      p_MFGB,
                                                     const double      p_MinimumLuminosityOnPhase,
                                                     const DBL_VECTOR &p_BnCoefficients) {
#define b p_BnCoefficients  // for convenience and readability - undefined at end of function

    double LZHe   = HeMS::CalculateLuminosityAtZAMS_Static(p_CoreMass);
    double LminHe = p_MinimumLuminosityOnPhase;

    double mu     = (p_Mass - p_CoreMass) / (p_MHeF - p_CoreMass);
    double alpha2 = (b[18] + LZHe - LminHe) / (LminHe - LZHe);

    double first  = (1.0 + b[20]) / (1.0 + (b[20] * pow(mu, 1.6479)));
    double second = (b[18] * pow(mu, b[19])) / (1.0 + alpha2 * exp(15.0 * (p_Mass - p_MHeF)));

    return LZHe + (first * second);

#undef b
}


/*
 * Calculate luminosity at Helium Ignition
 *
 * Hurley et al. 2000, eq 49
 *
 *
 * double CalculateLuminosityAtHeIgnition_Static(const double      p_Mass,
 *                                               const double      p_Alpha1,
 *                                               const double      p_MHeF,
 *                                               const DBL_VECTOR &p_BnCoefficients)
 *
 * @param   [IN]    p_Mass                      Mass in Msol
 * @param   [IN]    p_Alpha1                    alpha1 in Hurley et al. 2000 (just after eq 49)
 * @param   [IN]    p_MHeF                      Maximum initial mass for which helium ignites degenerately in a Helium Flash
 * @param   [IN]    p_BnCoefficients            b(n) coefficients
 * @return                                      Luminosity at Helium Ignition in Lsol
 *
 * p_Alpha1, p_MHeF and p_BnCoefficients passed as parameter so function can be declared static
 */
double GiantBranch::CalculateLuminosityAtHeIgnition_Static(const double      p_Mass,
                                                           const double      p_Alpha1,
                                                           const double      p_MHeF,
                                                           const DBL_VECTOR &p_BnCoefficients) {
#define b p_BnCoefficients  // for convenience and readability - undefined at end of function

    return (utils::Compare(p_Mass, p_MHeF) < 0)
            ? (b[9] * pow(p_Mass, b[10])) / (1.0 + (p_Alpha1 * exp(15.0 * (p_Mass - p_MHeF))))
            : (b[11] + (b[12] * pow(p_Mass, 3.8))) / (b[13] + (p_Mass * p_Mass));

#undef b
}


/*
 * Calculate luminosity of the remnant the star would become if it lost all of its
 * envelope immediately (i.e. M = Mc, coreMass)
 *
 * Hurley et al. 2000, just after eq 105
 *
 *
 * double CalculateRemnantLuminosity()
 *
 * @return                                      Luminosity of remnant core in Lsol
 */
double GiantBranch::CalculateRemnantLuminosity() {
#define massCutoffs(x) m_MassCutoffs[static_cast<int>(MASS_CUTOFF::x)]  // for convenience and readability - undefined at end of function

    return (utils::Compare(m_Mass, massCutoffs(MHeF)) < 0)
            ? HeMS::CalculateLuminosityAtZAMS_Static(m_CoreMass)
            : HeWD::CalculateLuminosityOnPhase_Static(m_CoreMass, 0.0, m_Metallicity);

#undef massCutoffs
}


///////////////////////////////////////////////////////////////////////////////////////
//                                                                                   //
//                                RADIUS CALCULATIONS                                //
//                                                                                   //
///////////////////////////////////////////////////////////////////////////////////////


/*
 * Calculate radius on the Giant Branch
 *
 * Hurley et al. 2000, eq 46
 *
 *
 * double CalculateRadiusOnPhase_Static(const double p_Mass, const double p_Luminosity, const DBL_VECTOR &p_BnCoefficients)
 *
 * @param   [IN]    p_Mass                      Mass in Msol
 * @param   [IN]    p_Luminosity                Luminosity in Lsol
 * @param   [IN]    p_BnCoefficients            b(n) coefficients
 * @return                                      Radius on the First Giant Branch in Rsol
 *
 * p_BnCoefficients passed as parameter so function can be declared static
 */
double GiantBranch::CalculateRadiusOnPhase_Static(const double p_Mass, const double p_Luminosity, const DBL_VECTOR &p_BnCoefficients) {
#define b p_BnCoefficients  // for convenience and readability - undefined at end of function

    double A = std::min((b[4] * pow(p_Mass, -b[5])), (b[6] * pow(p_Mass, -b[7])));  // Hurley et al. 2000, just before eq 47

    return A * (pow(p_Luminosity, b[1]) + (b[2] * pow(p_Luminosity, b[3])));        // Hurley et al. 2000, eq 46

#undef b
}


/*
 * Calculate radius on the Zero Age Horizontal Branch
 *
 * Hurley et al. 2000, eq 54
 *
 *
 * double CalculateRadiusOnZAHB_Static(const double      p_Mass,
 *                                     const double      p_CoreMass,
 *                                     const double      p_Alpha1,
 *                                     const double      p_MHeF,
 *                                     const double      p_MFGB,
 *                                     const double      p_MinimumLuminosityOnPhase,
 *                                     const DBL_VECTOR &p_BnCoefficients)
 *
 * @param   [IN]    p_Mass                      Mass in Msol
 * @param   [IN]    p_CoreMass                  Core Mass in Msol
 * @param   [IN]    p_Alpha1                    alpha1 in Hurly et al. 2000 (just after eq 49)
 * @param   [IN]    p_MHeF                      Maximum initial mass for which helium ignites degenerately in a Helium Flash
 * @param   [IN]    p_MFGB                      Maximum initial mass for which helium ignites don the First Giant Branch
 * @param   [IN]    p_MinimumLuminosityOnPhase  Minimum luminosity on phase (only required for CHeB stars) - calculated once per star
 * @param   [IN]    p_BnCoefficients            b(n) coefficients
 * @return                                      Radius on the Zero Age Horizontal Branch in Rsol
 *
 * p_Alpha1, p_MHeF and p_BnCoefficients passed as parameters so function can be declared static
 */
double GiantBranch::CalculateRadiusOnZAHB_Static(const double      p_Mass,
                                                 const double      p_CoreMass,
                                                 const double      p_Alpha1,
                                                 const double      p_MHeF,
                                                 const double      p_MFGB,
                                                 const double      p_MinimumLuminosityOnPhase,
                                                 const DBL_VECTOR &p_BnCoefficients) {
#define b p_BnCoefficients  // for convenience and readability - undefined at end of function

    double RZHe  = HeMS::CalculateRadiusAtZAMS_Static(p_CoreMass);
    double LZAHB = CalculateLuminosityOnZAHB_Static(p_Mass, p_CoreMass, p_Alpha1, p_MHeF, p_MFGB, p_MinimumLuminosityOnPhase, p_BnCoefficients);
    double RGB   = GiantBranch::CalculateRadiusOnPhase_Static(p_Mass, LZAHB, p_BnCoefficients);

    double mu    = (p_Mass - p_CoreMass) / (p_MHeF - p_CoreMass);
    double f     = ((1.0 + b[21]) * pow(mu, b[22])) / (1.0 + b[21] * pow(mu, b[23]));

    return ((1.0 - f)) * RZHe + (f * RGB);

#undef b
}


/*
 * Calculate radius at Helium Ignition
 *
 * Hurley et al. 2000, eq 50
 *
 *
 * double CalculateRadiusAtHeIgnition(const double p_Mass)
 *
 * @param   [IN]    p_Mass                      Mass in Msol
 * @return                                      Radius at Helium Ignition in Rsol
 */
double GiantBranch::CalculateRadiusAtHeIgnition(const double p_Mass) {
#define massCutoffs(x) m_MassCutoffs[static_cast<int>(MASS_CUTOFF::x)]  // for convenience and readability - undefined at end of function

    double RHeI = 0.0;                                                  // Radius at Helium Ignition

    double LHeI      = CalculateLuminosityAtHeIgnition_Static(p_Mass, m_Alpha1, massCutoffs(MHeF), m_BnCoefficients);
    double RmHe      = CHeB::CalculateMinimumRadiusOnPhase_Static(p_Mass, m_CoreMass, m_Alpha1, massCutoffs(MHeF), massCutoffs(MFGB), m_MinimumLuminosityOnPhase, m_BnCoefficients);
    double RGB_LHeI  = CalculateRadiusOnPhase(p_Mass, LHeI);

    if (utils::Compare(p_Mass, massCutoffs(MFGB)) <= 0) {
        RHeI = RGB_LHeI;
    }
    else if (utils::Compare(p_Mass, std::max(massCutoffs(MFGB), 12.0)) >= 0) {
        double RAGB_LHeI = EAGB::CalculateRadiusOnPhase_Static(p_Mass, LHeI, massCutoffs(MHeF), m_BnCoefficients);
        RHeI             = std::min(RmHe, RAGB_LHeI);                        // Hurley et al. 2000, eq 55
    }
    else {
        double mu = log10(p_Mass / 12.0) / log10(massCutoffs(MFGB) / 12.0);
        RHeI      = RmHe * pow((RGB_LHeI / RmHe), mu);
    }

    return RHeI;

#undef massCutoffs
}


/*
 * Calculate radius of the remnant the star would become if it lost all of its
 * envelope immediately (i.e. M = Mc, coreMass)
 *
 * Hurley et al. 2000, just after eq 105
 *
 *
 * double CalculateRemnantRadius()
 *
 * @return                                      Radius of remnant core in Rsol
 */
double GiantBranch::CalculateRemnantRadius() {
#define massCutoffs(x) m_MassCutoffs[static_cast<int>(MASS_CUTOFF::x)]  // for convenience and readability - undefined at end of function

    return (utils::Compare(m_Mass, massCutoffs(MHeF)) < 0)
            ? HeMS::CalculateRadiusAtZAMS_Static(m_CoreMass)
            : HeWD::CalculateRadiusOnPhase_Static(m_CoreMass);

#undef massCutoffs
}


/*
 * Calculate the radial extent of the star's convective envelope (if it has one)
 *
 * Hurley et al. 2000, sec. 2.3, particularly subsec. 2.3.1, eqs 36-40
 *
 * (Technically not a radius calculation I suppose, but "radial extent" is close enough to put it with the radius calculations...)
 *
 *
 * double CalculateRadialExtentConvectiveEnvelope()
 *
 * @return                                      Radial extent of the star's convective envelope in Rsol
 */
double GiantBranch::CalculateRadialExtentConvectiveEnvelope() {

	BaseStar clone = *this;                         // clone this star so can manipulate without changes persisiting
	clone.ResolveRemnantAfterEnvelopeLoss();        // update clone's attributes after envelope is lost

    return m_Radius - clone.Radius();
}


///////////////////////////////////////////////////////////////////////////////////////
//                                                                                   //
//                                 MASS CALCULATIONS                                 //
//                                                                                   //
///////////////////////////////////////////////////////////////////////////////////////


/*
 * Calculate core mass at the Base of the Asymptotic Giant Branch
 *
 * Hurley et al. 2000, eq 66
 *
 *
 * double CalculateCoreMassAtBAGB(const double p_Mass)
 *
 * @param   [IN]    p_Mass                      Mass in Msol
 * @return                                      Core mass at the Base of the Asymptotic Giant Branch in Msol
 */
double GiantBranch::CalculateCoreMassAtBAGB(const double p_Mass) {
#define b m_BnCoefficients  // for convenience and readability - undefined at end of function

    return sqrt(sqrt((b[36] * pow(p_Mass, b[37])) + b[38]));   // sqrt() is much faster than pow()

#undef b
}


/*
 * Calculate core mass at the Base of the Asymptotic Giant Branch
 *
 * Hurley et al. 2000, eq 66
 *
 * Static version required by CalculateGBParams_Static()
 * 
 *
 * double CalculateCoreMassAtBAGB_Static(const double p_Mass, const DBL_VECTOR &p_BnCoefficients)
 *
 * @param   [IN]    p_Mass                      Mass in Msol
 * @param   [IN]    p_BnCoefficients            b(n) coefficients
 * @return                                      Core mass at the Base of the Asymptotic Giant Branch in Msol
 */
double GiantBranch::CalculateCoreMassAtBAGB_Static(const double p_Mass, const DBL_VECTOR &p_BnCoefficients) {
#define b p_BnCoefficients  // for convenience and readability - undefined at end of function

    return sqrt(sqrt((b[36] * pow(p_Mass, b[37])) + b[38]));   // sqrt() is much faster than pow()

#undef b
}


/*
 * Calculate core mass at the Base of the Giant Branch
 *
 * Hurley et al. 2000, eq 44
 *
 * For large enough M, we have McBGB ~ 0.098*Mass**(1.35)
 *
 *
 * double CalculateCoreMassAtBGB(const double p_Mass, const DBL_VECTOR &p_GBParams)
 *
 * @param   [IN]    p_Mass                      Mass in Msol
 * @param   [IN]    p_GBParams                  Giant Branch paramaters
 * @return                                      Core mass at the Base of the Giant Branch in Msol
 */
double GiantBranch::CalculateCoreMassAtBGB(const double p_Mass, const DBL_VECTOR &p_GBParams) {
#define gbParams(x) p_GBParams[static_cast<int>(GBP::x)]                // for convenience and readability - undefined at end of function
#define massCutoffs(x) m_MassCutoffs[static_cast<int>(MASS_CUTOFF::x)]  // for convenience and readability - undefined at end of function

    double luminosity = GiantBranch::CalculateLuminosityAtPhaseBase_Static(massCutoffs(MHeF), m_AnCoefficients);
    double Mc_MHeF    = BaseStar::CalculateCoreMassGivenLuminosity_Static(luminosity, p_GBParams);
    double c          = (Mc_MHeF * Mc_MHeF * Mc_MHeF * Mc_MHeF) - (MC_L_C1 * pow(massCutoffs(MHeF), MC_L_C2));  // pow() is slow - use multiplication

    return std::min((0.95 * gbParams(McBAGB)), sqrt(sqrt(c + (MC_L_C1 * pow(p_Mass, MC_L_C2)))));               // sqrt is much faster than pow()

#undef massCutoffs
#undef gbParams
}


/*
 * Calculate core mass at the Base of the Giant Branch
 *
 * Hurley et al. 2000, eq 44
 *
 * For large enough M, we have McBGB ~ 0.098*Mass**(1.35)
 *
 * Static version required by CalculateGBParams_Static()
 *
 *
 * double CalculateCoreMassAtBGB_Static(const double p_Mass, const DBL_VECTOR &p_MassCutoffs, const DBL_VECTOR &p_AnCoefficients, const DBL_VECTOR &p_GBParams)
 *
 * @param   [IN]    p_Mass                      Mass in Msol
 * @param   [IN]    p_MassCutoffs               Mass cutoffs
 * @param   [IN]    p_AnCoefficients            a(n) coefficients
 * @param   [IN]    p_GBParams                  Giant Branch paramaters
 * @return                                      Core mass at the Base of the Giant Branch in Msol
 */
double GiantBranch::CalculateCoreMassAtBGB_Static(const double      p_Mass, 
                                                  const DBL_VECTOR &p_MassCutoffs, 
                                                  const DBL_VECTOR &p_AnCoefficients, 
                                                  const DBL_VECTOR &p_GBParams) {
#define gbParams(x) p_GBParams[static_cast<int>(GBP::x)]                // for convenience and readability - undefined at end of function
#define massCutoffs(x) p_MassCutoffs[static_cast<int>(MASS_CUTOFF::x)]  // for convenience and readability - undefined at end of function

    double luminosity = GiantBranch::CalculateLuminosityAtPhaseBase_Static(massCutoffs(MHeF), p_AnCoefficients);
    double Mc_MHeF    = BaseStar::CalculateCoreMassGivenLuminosity_Static(luminosity, p_GBParams);
    double c          = (Mc_MHeF * Mc_MHeF * Mc_MHeF * Mc_MHeF) - (MC_L_C1 * pow(massCutoffs(MHeF), MC_L_C2));  // pow() is slow - use multiplication

    return std::min((0.95 * gbParams(McBAGB)), sqrt(sqrt(c + (MC_L_C1 * pow(p_Mass, MC_L_C2)))));               // sqrt is much faster than pow()

#undef massCutoffs
#undef gbParams
}


/*
 * Calculate the core mass at which the Asymptotic Giant Branch phase is terminated in a SN/loss of envelope
 *
 * Hurley et al. 2000, eq 75
 *
 *
 * double CalculateCoreMassAtSupernova_Static(const double p_McBAGB)
 *
 * @param   [IN]    p_McBAGB                    Core mass at the Base of the Asymptotic Giant Branch in Msol
 * @return                                      Maximum core mass before supernova on the Asymptotic Giant Branch
 */
double GiantBranch::CalculateCoreMassAtSupernova_Static(const double p_McBAGB) {
    return std::max(MECS, (0.773 * p_McBAGB) - 0.35);
}


/*
 * Calculate core mass at Helium Ignition
 *
 * Hurley et al. 2000, eq 37 for low mass stars (coreMass - Luminosity relation)
 *
 * For M >= X use Hurley et al. 2000, eq 44, replacing Mc(LBGB(MHeF)) with Mc(LHeI(MHeF))
 * (see end of section 5.3 for this note)
 *
 *
 * double CalculateCoreMassAtHeIgnition(const double p_Mass)
 *
 * @param   [IN]    p_Mass                      Mass in Msol
 * @return                                      Core mass at Helium Ignition in Msol
 */
double GiantBranch::CalculateCoreMassAtHeIgnition(const double p_Mass) {
#define massCutoffs(x) m_MassCutoffs[static_cast<int>(MASS_CUTOFF::x)]  // for convenience and readability - undefined at end of function

    double coreMass;

    if (utils::Compare(p_Mass, massCutoffs(MHeF)) < 0) {
        double luminosity = CalculateLuminosityAtHeIgnition_Static(p_Mass, m_Alpha1, massCutoffs(MHeF), m_BnCoefficients);

        coreMass          = BaseStar::CalculateCoreMassGivenLuminosity_Static(luminosity, m_GBParams);
    }
    else {
        double luminosity_MHeF = CalculateLuminosityAtHeIgnition_Static(massCutoffs(MHeF), m_Alpha1, massCutoffs(MHeF), m_BnCoefficients);
        double Mc_MHeF         = BaseStar::CalculateCoreMassGivenLuminosity_Static(luminosity_MHeF, m_GBParams);
        double McBAGB          = CalculateCoreMassAtBAGB(p_Mass);
        double c               = (Mc_MHeF * Mc_MHeF * Mc_MHeF * Mc_MHeF) - (MC_L_C1 * pow(massCutoffs(MHeF), MC_L_C2)); // pow() is slow - use multiplication

        coreMass               = std::min((0.95 * McBAGB), sqrt(sqrt(c + (MC_L_C1 * pow(p_Mass, MC_L_C2)))));           // sqrt() is much faster than pow()
    }

    return coreMass;

#undef massCutoffs
}


/*
 * Calculate the mass of the core during second dredge up
 *
 * Hurley et al. 2000, eq 69 (not numbered in the paper, but between eqs 68 & 70)
 *
 *
 * double CalculateCoreMassAt2ndDredgeUp(const double p_McBAGB)
 *
 * @param       [IN]    p_McBAGB                Core mass at the Base of the Asymptotic Giant Branch
 * @return                                      Core Mass at second dredge up (McDU)
 */
double GiantBranch::CalculateCoreMassAt2ndDredgeUp_Static(const double p_McBAGB) {
    return utils::Compare(p_McBAGB, 0.8) >= 0 ? ((0.44 * p_McBAGB) + 0.448) : p_McBAGB;
}


/*
 * Calculate the dominant mass loss mechanism and associated rate for the star
 * at the current evolutionary phase.
 *
 * According to Hurley et al. 2000
 *
 * double CalculateMassLossRateHurley()
 *
 * @return                                      Mass loss rate in Msol per year
 */
double GiantBranch::CalculateMassLossRateHurley() {

    double dms = (utils::Compare(m_Luminosity, 4.0E3) > 0) ? CalculateMassLossRateNieuwenhuijzenDeJager() : 0.0;
    double dml = CalculateMassLossRateKudritzkiReimers();

    dms = std::max(dml, dms);

    if (utils::Compare(m_Mu, 1.0) < 0) {
        dml = CalculateMassLossRateWolfRayetLike(m_Mu);
        dms = std::max(dml, dms);
    }

    double tmp = m_Radius * sqrt(m_Luminosity) * 1.0E-5;
    if ((utils::Compare(m_Luminosity, 6.0E5) > 0) && (utils::Compare(tmp, 1.0) > 0)) {
        dml = CalculateMassLossRateLBV();
        dms = dms + dml;
    }

    return dms;
}


/*
 * Determines if mass transfer produces a wet merger
 *
 * According to the mass ratio limit discussed by de Mink et al. 2013 and Claeys et al. 2014
 *
 * Assumes this star is the donor; relevant accretor details are passed as parameters
 *
 *
 * bool IsMassRatioUnstable(const double p_AccretorMass, const bool p_AccretorIsDegenerate)
 *
 * @param   [IN]    p_AccretorMass              Mass of accretor in Msol
 * @param   [IN]    p_AccretorIsDegenerate      Boolean indicating if accretor in degenerate (true = degenerate)
 * @return                                      Boolean indicating stability of mass transfer (true = unstable)
 */
bool GiantBranch::IsMassRatioUnstable(const double p_AccretorMass, const bool p_AccretorIsDegenerate) {

    bool result = false;                                                                                                    // default is stable

    if (OPTIONS->MassTransferCriticalMassRatioGiant()) {
        result = p_AccretorIsDegenerate
                    ? (p_AccretorMass / m_Mass) < OPTIONS->MassTransferCriticalMassRatioGiantDegenerateAccretor()           // degenerate accretor
                    : (p_AccretorMass / m_Mass) < OPTIONS->MassTransferCriticalMassRatioGiantNonDegenerateAccretor();       // non-degenerate accretor
    }

    return result;
}


///////////////////////////////////////////////////////////////////////////////////////
//                                                                                   //
//                            LIFETIME / AGE CALCULATIONS                            //
//                                                                                   //
///////////////////////////////////////////////////////////////////////////////////////


/*
 * Calculate the time to Helium ignition tHeI
 *
 * Hurley et al. 2000, eq 43
 *
 *
 * double CalculateLifetimeToHeIgnition(const double p_Mass, const double p_Tinf1_FGB, const double p_Tinf2_FGB)
 *
 *
 * @param   [IN]    p_Mass                      Mass in Msol
 * @param   [IN]    p_Tinf1_FGB                 tinf1_FGB (Timescales[TIMESCALE::tinf1_FGB]) - First Giant Branch tinf1
 * @param   [IN]    p_Tinf2_FGB                 tinf2_FGB (Timescales[TIMESCALE::tinf2_FGB]) - First Giant Branch tinf2
 * @return                                      Lifetime to He ignition (tHeI)
 */
double GiantBranch::CalculateLifetimeToHeIgnition(const double p_Mass, const double p_Tinf1_FGB, const double p_Tinf2_FGB) {
#define gbParams(x) m_GBParams[static_cast<int>(GBP::x)]                // for convenience and readability - undefined at end of function
#define massCutoffs(x) m_MassCutoffs[static_cast<int>(MASS_CUTOFF::x)]  // for convenience and readability - undefined at end of function

    double LHeI = CalculateLuminosityAtHeIgnition_Static(p_Mass, m_Alpha1, massCutoffs(MHeF), m_BnCoefficients);
    double p1   = gbParams(p) - 1.0;
    double q1   = gbParams(q) - 1.0;

    return utils::Compare(LHeI, gbParams(Lx)) <= 0
            ? p_Tinf1_FGB - (1.0 / (p1 * gbParams(AH) * gbParams(D))) * pow((gbParams(D) / LHeI), (p1 / gbParams(p)))
            : p_Tinf2_FGB - (1.0 / (q1 * gbParams(AH) * gbParams(B))) * pow((gbParams(B) / LHeI), (q1 / gbParams(q)));

#undef massCutoffs
#undef gbParams
}


/*
 * Calculate thermal timescale
 *
 * Kalogera & Webbink 1996, eq 2 [note that (61) of BSE proposes a value a factor of 10/3 greater]
 *
 *
 * double CalculateThermalTimescale(const double p_Mass, const double p_Radius, const double p_Luminosity, const double p_EnvMass) const
 *
 * @param   [IN]    p_Mass                      Mass in Msol
 * @param   [IN]    p_Radius                    Radius in Rsol
 * @param   [IN]    p_Luminosity                Luminosity in Lsol
 * @param   [IN]    p_EnvMass                   Envelope mass in Msol
 * @return                                      Thermal timescale in Myr
*/
double GiantBranch::CalculateThermalTimescale(const double p_Mass, const double p_Radius, const double p_Luminosity, const double p_EnvMass) const {
    return 30.0 * p_Mass * p_EnvMass / (p_Radius * p_Luminosity);       // G*Msol^2/(Lsol*Rsol) ~ 30 Myr
}


///////////////////////////////////////////////////////////////////////////////////////
//                                                                                   //
//                              SUPERNOVA CALCULATIONS                               //
//                                                                                   //
///////////////////////////////////////////////////////////////////////////////////////


/*
 * Calculate remnant type given COCoreMass
 *
 * Muller et al. 2016 as presented in appendix B of Vigna-Gomez et al. 2018 (arXiv:1805.07974)
 *
 *
 * STELLAR_TYPE CalculateRemnantTypeByMuller2016(const double p_COCoreMass)
 *
 * @param   [IN]    p_COCoreMass                COCoreMass in Msol
 * @return                                      Remnant type (stellar type)
 */
STELLAR_TYPE GiantBranch::CalculateRemnantTypeByMuller2016(const double p_COCoreMass) {

    STELLAR_TYPE stellarType;

         if (utils::Compare(p_COCoreMass, 3.6 ) < 0) { stellarType = STELLAR_TYPE::NEUTRON_STAR; }
    else if (utils::Compare(p_COCoreMass, 4.05) < 0) { stellarType = STELLAR_TYPE::BLACK_HOLE; }
    else if (utils::Compare(p_COCoreMass, 4.6 ) < 0) { stellarType = STELLAR_TYPE::NEUTRON_STAR; }
    else if (utils::Compare(p_COCoreMass, 5.7 ) < 0) { stellarType = STELLAR_TYPE::BLACK_HOLE; }
    else if (utils::Compare(p_COCoreMass, 6.0 ) < 0) { stellarType = STELLAR_TYPE::NEUTRON_STAR; }
    else                                             { stellarType = STELLAR_TYPE::BLACK_HOLE; }

    return stellarType;
}


/*
 * Calculate remnant mass given COCoreMass and HeCoreMass
 *
 * Mandel & Mueller, 2020
 *
 *
 * double CalculateRemnantMassByMullerMandel (const double p_COCoreMass, const double p_HeCoreMass)
 *
 * @param   [IN]    p_COCoreMass                COCoreMass in Msol
 * @param   [IN]    p_HeCoreMass                HeCoreMass in Msol
 * @return                                      Remnant mass in Msol
 */
double GiantBranch::CalculateRemnantMassByMullerMandel(const double p_COCoreMass, const double p_HeCoreMass){
    double remnantMass=0;   
    double pBH=0;
    double pCompleteCollapse=0;
    

    if (utils::Compare(p_COCoreMass, MULLERMANDEL_M1) < 0) {
	pBH=0;
    }
    else if (utils::Compare(p_COCoreMass, MULLERMANDEL_M3) < 0) {
    	pBH=1.0/(MULLERMANDEL_M3-MULLERMANDEL_M1)*(p_COCoreMass-MULLERMANDEL_M1);
    }
    else {
	pBH=1.0;
    } 
 
    if(utils::Compare(RAND->Random(0,1), pBH) < 0) {  	// this is a BH
        if(utils::Compare(p_COCoreMass, MULLERMANDEL_M4) < 0)
		pCompleteCollapse=1.0/(MULLERMANDEL_M4-MULLERMANDEL_M1)*(p_COCoreMass-MULLERMANDEL_M1);
        else
		pCompleteCollapse=1.0;

	if(utils::Compare(RAND->Random(0,1), pCompleteCollapse) < 0) {
		remnantMass=p_HeCoreMass;
        }
	else {
		while(remnantMass<MULLERMANDEL_MAXNS || remnantMass > (p_COCoreMass+p_HeCoreMass) ){ 
			remnantMass = MULLERMANDEL_MUBH*p_COCoreMass + RAND->RandomGaussian(MULLERMANDEL_SIGMABH);
		}
	}
    }
    else {						// this is an NS
	if (utils::Compare(p_COCoreMass, MULLERMANDEL_M1) < 0) {
		while(remnantMass < MULLERMANDEL_MINNS || remnantMass > MULLERMANDEL_MAXNS || remnantMass > (p_COCoreMass+p_HeCoreMass) ){
			remnantMass = MULLERMANDEL_MU1 + RAND->RandomGaussian(MULLERMANDEL_SIGMA1);
		}
	}
	else if (utils::Compare(p_COCoreMass, MULLERMANDEL_M2) < 0) {
                while(remnantMass < MULLERMANDEL_MINNS || remnantMass > MULLERMANDEL_MAXNS || remnantMass > (p_COCoreMass+p_HeCoreMass) ){
                        remnantMass = MULLERMANDEL_MU2A + 
			MULLERMANDEL_MU2B/(MULLERMANDEL_M2-MULLERMANDEL_M1)*(p_COCoreMass-MULLERMANDEL_M1)+RAND->RandomGaussian(MULLERMANDEL_SIGMA2);
                }
        }
        else {
                while(remnantMass < MULLERMANDEL_MINNS || remnantMass > MULLERMANDEL_MAXNS || remnantMass > (p_COCoreMass+p_HeCoreMass) ){
                        remnantMass = MULLERMANDEL_MU3A + 
			MULLERMANDEL_MU3B/(MULLERMANDEL_M3-MULLERMANDEL_M2)*(p_COCoreMass-MULLERMANDEL_M2)+RAND->RandomGaussian(MULLERMANDEL_SIGMA3);
                }
        }
    }

    return remnantMass;
}


/*
 * Calculate remnant mass given Mass and COCoreMass per Muller et al. 2016 as presented in eq. B4 of Vigna-Gomez et al. 2018 (arXiv:1805.07974)
 *
 * double CalculateRemnantMassByMuller2016(const double p_Mass, const double p_COCoreMass)
 *
 * @param   [IN]    p_Mass                      Mass in Msol
 * @param   [IN]    p_COCoreMass                COCoreMass in Msol
 * @return                                      Remnant mass in Msol
 */
double GiantBranch::CalculateRemnantMassByMuller2016(const double p_Mass, const double p_COCoreMass) {
    double	remnantMass; 					                                                                        // Limit mass for a White Dwarf units Msun.

    if (utils::Compare(p_COCoreMass, 1.372) < 0) {
        // Not explicitly pointed out in Appendix B of Vigna-Gomez+2018 but assumed for continuity and simplicity
        // Muller+2016 didn't go as low as this in CO Core mass (see Figure A1 in that paper)
        remnantMass = 1.21;                         
    }
	else if (utils::Compare(p_COCoreMass, 1.49) < 0) { remnantMass = 1.21 - (0.4  * (p_COCoreMass - 1.372)); }
	else if (utils::Compare(p_COCoreMass, 1.65) < 0) { remnantMass = 1.16;                                   }
    else if (utils::Compare(p_COCoreMass, 2.4 ) < 0) { remnantMass = 1.32 + (0.3  * (p_COCoreMass - 1.65));  }
    else if (utils::Compare(p_COCoreMass, 3.2 ) < 0) { remnantMass = 1.42 + (0.7  * (p_COCoreMass - 2.4));   }
    else if (utils::Compare(p_COCoreMass, 3.6 ) < 0) { remnantMass = 1.32 + (0.25 * (p_COCoreMass - 3.2));   }
    else if (utils::Compare(p_COCoreMass, 4.05) < 0) { remnantMass = p_Mass * NEUTRINO_LOSS_FALLBACK_FACTOR; }      // Going to be a Black Hole
    else if (utils::Compare(p_COCoreMass, 4.6 ) < 0) { remnantMass = 1.5;                                    }
    else if (utils::Compare(p_COCoreMass, 5.7 ) < 0) { remnantMass = p_Mass * NEUTRINO_LOSS_FALLBACK_FACTOR; }      // Going to be a Black Hole
    else if (utils::Compare(p_COCoreMass, 6.0 ) < 0) { remnantMass = 1.64 - (0.2  * (p_COCoreMass - 5.7));   }
    else                                             { remnantMass = p_Mass * NEUTRINO_LOSS_FALLBACK_FACTOR; }      // Going to be a Black Hole

    return remnantMass;
}


/*
 * Calculate the baryonic mass of the remnant
 *
 * Fryer et al. 2012, eq 12
 *
 *
 * double CalculateBaryonicRemnantMass(const double p_ProtoMass, double p_FallbackMass)
 *
 * @param   [IN]    p_ProtoMass                 Mass of proto compact object in Msol
 * @param   [IN]    p_FallbackMass              Mass falling back onto proto compact object Mfb = fb*(MpreSN - Mproto)
 * @return                                      Baryonic mass of the remnant in Msol
 */
double GiantBranch::CalculateBaryonicRemnantMass(const double p_ProtoMass, double p_FallbackMass) {
    return p_ProtoMass + p_FallbackMass; //Mfb = fb*(MpreSN - Mproto);
}


/*
 * Calculate the gravitational mass of the remnant
 *
 * Fryer et al. 2012, eqs 13 & 14
 *
 *
 * double CalculateGravitationalRemnantMass(const double p_BaryonicRemnantMass)
 *
 * @param   [IN]    p_BaryonicRemnantMass       Baryonic remnant mass in Msol
 * @return                                      Gravitational mass of the remnant in Msol
 */
double GiantBranch::CalculateGravitationalRemnantMass(const double p_BaryonicRemnantMass) {

    ERROR  error = ERROR::NONE;

    double root;

    // decide whether to calculate GravitationalRemnantMass from Fryer+2012, Eq.13 for Neutron Star or Black Hole 
    // then calculate GravitationalRemnantMass 
    
    if (utils::Compare(p_BaryonicRemnantMass, m_BaryonicMassOfMaximumNeutronStarMass) < 0) {
        std::tie(error, root) = utils::SolveQuadratic(0.075, 1.0, -p_BaryonicRemnantMass);                      // Neutron Star
        if (error == ERROR::NO_REAL_ROOTS) { 
            SHOW_WARN(error, "No real roots for quadratic: using 0.0");                                         // show warning
            root = 0.0;                                                                                         // should be returned as 0.0, but set it anyway
        }
    } 
    else {
        root = 0.9 * p_BaryonicRemnantMass;                                                                     // Black Hole
    }

    return root;
}


/*
 * Calculate the mass falling back onto the proto compact object
 *
 * Fryer et al. 2012, eq 11
 *
 *
 * double CalculateFallbackMass(const double p_PreSNMass, const double p_ProtoMass, const double p_Fallback)
 *
 * @param   [IN]    p_PreSNMass                 Pre supernova stellar mass in Msol
 * @param   [IN]    p_ProtoMass                 Pre supernova Carbon Oxygen (CO) core mass in Msol
 * @param   [IN]    p_Fallback                  Fraction of mass falling back onto proto object
 * @return                                      Mass falling back onto proto object
 */
double GiantBranch::CalculateFallbackMass(const double p_PreSNMass, const double p_ProtoMass, const double p_Fallback) {
    return p_Fallback * (p_PreSNMass - p_ProtoMass);
}


/*
 * Calculate the core mass of the proto compact object using the rapid prescription
 *
 * Fryer et al. 2012, eq 15 (based on Woosley et al. 2002)
 *
 * Sets Mproto = 1.0 Msol regardless of progenitor
 *
 *
 * double CalculateProtoCoreMassRapid()
 *
 * @return                                      Mass of Fe/Ni proto core in Msol (always 1.0)
 */
double GiantBranch::CalculateProtoCoreMassRapid() {
    return 1.0;
}


/*
 * Calculate the fraction of mass falling back onto the proto compact object using the rapid prescription
 *
 * Fryer et al. 2012, eq 15 & 16
 *
 *
 * double CalculateFallbackFractionRapid(const double p_PreSNMass, const double p_ProtoMass, const double p_COCoreMass)
 *
 * @param   [IN]    p_PreSNMass                 Pre supernova stellar mass in Msol
 * @param   [IN]    p_ProtoMass                 Fe/Ni proto compact object mass in Msol
 * @param   [IN]    p_COCoreMass                Pre supernova Carbon Oxygen (CO) core mass in Msol
 * @return                                      Fraction of mass falling back onto proto object
 */
double GiantBranch::CalculateFallbackFractionRapid(const double p_PreSNMass, const double p_ProtoMass, const double p_COCoreMass) {

    double fb;

    double spread = p_PreSNMass - p_ProtoMass;

    if (utils::Compare(p_COCoreMass, 2.5) < 0) {
        fb = 0.2 / spread;
    }
    else if (utils::Compare(p_COCoreMass, 6.0) < 0) {
        fb = ((0.286 * p_COCoreMass) - 0.514) / spread;
    }
    else if (utils::Compare(p_COCoreMass, 7.0) < 0) {
        fb = 1.0;
    }
    else if (utils::Compare(p_COCoreMass, 11.0) < 0) {
        double a1 = 0.25 - (1.275 / spread);
        double b1 = (-11.0 * a1) + 1.0;
        fb        = (a1 * p_COCoreMass) + b1;
    }
    else {
        fb = 1.0;
    }

    return std::max(0.0, std::min(1.0, fb));
}


/*
 * Calculate the mass of the proto core
 *
 * Fryer et al. 2012, eq 18
 *
 *
 * double CalculateProtoCoreMassDelayed(const double p_COCoreMass)
 *
 * @param   [IN]    p_COCoreMass                Pre supernova Carbon Oxygen (CO) core mass in Msol
 * @return                                      Mass of the Fe/Ni proto core in Msol
 */
double GiantBranch::CalculateProtoCoreMassDelayed(const double p_COCoreMass) {

    double protoMass;

         if (utils::Compare(p_COCoreMass,  3.5) < 0) { protoMass = 1.2; }
    else if (utils::Compare(p_COCoreMass,  6.0) < 0) { protoMass = 1.3; }
    else if (utils::Compare(p_COCoreMass, 11.0) < 0) { protoMass = 1.4; }
    else                                             { protoMass = 1.6; }

    return protoMass;
}


/*
 * Calculate the fraction of mass falling back onto the proto compact object using the delayed prescription
 *
 * Fryer et al. 2012, eq 19
 *
 *
 * double CalculateFallbackFractionDelayed(const double p_PreSNMass, const double p_ProtoMass, const double p_COCoreMass)
 *
 * @param   [IN]    p_PreSNMass                 Pre supernova stellar mass in Msol
 * @param   [IN]    p_ProtoMass                 Fe/Ni proto compact object mass in Msol
 * @param   [IN]    p_COCoreMass                Pre supernova Carbon Oxygen (CO) core mass in Msol
 * @return                                      Fraction of mass falling back onto proto object
 */
double GiantBranch::CalculateFallbackFractionDelayed(const double p_PreSNMass, const double p_ProtoMass, const double p_COCoreMass) {

    double fb;

    double spread = p_PreSNMass - p_ProtoMass;

    if (utils::Compare(p_COCoreMass, 2.5) < 0) {
        fb = 0.2 / spread;
    }
    else if (utils::Compare(p_COCoreMass, 3.5) < 0) {
        fb = ((0.5 * p_COCoreMass) - 1.05) / spread;
    }
    else if (utils::Compare(p_COCoreMass, 11.0) < 0) {
        double a2 = 0.133 - (0.093 / spread);
        double b2 = (-11.0 * a2) + 1.0;
        fb        = (a2 * p_COCoreMass) + b2;
    }
    else {
        fb = 1.0;
    }

    return std::max(0.0, std::min(1.0, fb));
}


/*
 * Calculate the remnant mass using one of the Fryer SN Engines
 *
 * Ref?  Fryer et al. 2012?
 *
 *
 * std::tuple<double, double> CalculateRemnantMassByFryer2012(const SNE p_Engine, const double p_Mass, const double p_COCoreMass)
 *
 * @param   [IN]    p_Engine                    The SN Engine to use for the calculation
 * @param   [IN]    p_Mass                      Pre supernova mass in Msol
 * @param   [IN]    p_COCoreMass                Pre supernova Carbon Oxygen (CO) core mass in Msol
 * @return                                      Tuple containing Remnant mass in Msol and updated fraction of mass falling back onto compact object
 */
std::tuple<double, double> GiantBranch::CalculateRemnantMassByFryer2012(const SN_ENGINE p_Engine, const double p_Mass, const double p_COCoreMass) {

    double mProto;
    double fallbackMass;
    double baryonicRemnantMass;

    double fallbackFraction         = 0.0;
    double gravitationalRemnantMass = 0.0;

    switch (p_Engine) {                                                                                     // which SN_ENGINE?

        case SN_ENGINE::DELAYED:                                                                            // DELAYED

            mProto           = CalculateProtoCoreMassDelayed(p_COCoreMass);
            fallbackFraction = CalculateFallbackFractionDelayed(p_Mass, mProto, p_COCoreMass);
            fallbackMass     = CalculateFallbackMass(p_Mass, mProto, fallbackFraction);

            baryonicRemnantMass      = CalculateBaryonicRemnantMass(mProto, fallbackMass);
            gravitationalRemnantMass = CalculateGravitationalRemnantMass(baryonicRemnantMass);
            break;

        case SN_ENGINE::RAPID:                                                                              // RAPID

            mProto           = CalculateProtoCoreMassRapid();
            fallbackFraction = CalculateFallbackFractionRapid(p_Mass, mProto, p_COCoreMass);
            fallbackMass     = CalculateFallbackMass(p_Mass, mProto, fallbackFraction);

            baryonicRemnantMass      = CalculateBaryonicRemnantMass(mProto, fallbackMass);
            gravitationalRemnantMass = CalculateGravitationalRemnantMass(baryonicRemnantMass);
            break;

        default:                                                                                            // unknown SN_ENGINE
            SHOW_WARN(ERROR::UNKNOWN_SN_ENGINE, "Using defaults");                                          // show warning
    }

    return std::make_tuple(gravitationalRemnantMass, fallbackFraction);
}


/*
 * Calculate fallback using linear interpolation
 *
 * Belczynski et al. 2002
 * Description?
 *
 *
 * double CalculateFallbackByBelczynski2002(const double p_COCoreMass)
 *
 * @param   [IN]    p_COCoreMass                Pre supernova Carbon Oxygen (CO) core mass in Msol
 * @return                                      Fraction of mass falling back onto compact object
 */
double GiantBranch::CalculateFallbackByBelczynski2002(const double p_COCoreMass) {
    return utils::Compare(p_COCoreMass, 5.0) <= 0 ? 0.0 : ((utils::Compare(p_COCoreMass, 7.6) < 0) ? (p_COCoreMass - 5.0) / 2.6 : 1.0);
}


/*
 * Calculate remnant mass
 *
 * Formula used by Hurley code not given in Hurley et al 2000 but in Belczynski et al. 2002
 *
 *
 * double CalculateRemnantMassByBelczynski2002(const double p_Mass, const double p_COCoreMass, const double p_FallbackFraction)
 *
 * @param   [IN]    p_COCoreMass                Pre supernova Carbon Oxygen (CO) core mass in Msol
 * @param   [IN]    p_FallbackFraction          Fraction of mass falling back onto compact object
 * @return                                      Remnant mass in Msol
 */
double GiantBranch::CalculateRemnantMassByBelczynski2002(const double p_Mass, const double p_COCoreMass, const double p_FallbackFraction) {
    double McFeNi = (utils::Compare(p_COCoreMass, 2.5) < 0) ? (0.161767 * p_COCoreMass) + 1.067055 : (0.314154 * p_COCoreMass) + 0.686088; // Iron core mass
    return McFeNi + (p_FallbackFraction * (p_Mass - McFeNi));
}


/*
 * Driver function for Core Collapse Supernovas
 *
 * This function determines which prescription is used for the core collapse SN (via program options)
 *
 * The function calls prescription functions that update the following parameters:
 *      Mass, stellarType, drawnKickMagnitude, kickMagnitude
 *
 * At the end of this function we set the following parameters which are (so far) independent of the
 * ccSN prescriptions (but do depend on the parameters above):
 *      Luminosity, Radius, Temperature, supernova events: current = SN, past = CCSN
 *
 *
 * STELLAR_TYPE ResolveCoreCollapseSN(const SNE SNEngine)
 *
 * @param   [IN]    SNEngine                    Fryer SN Engine to use (if required)
 * @return                                      The stellar type to which the star should evolve
 */
STELLAR_TYPE GiantBranch::ResolveCoreCollapseSN(const SN_ENGINE SNEngine) {

    STELLAR_TYPE stellarType = m_StellarType;
    double mass = m_Mass;                                                                                   // initial mass

    switch (OPTIONS->RemnantMassPrescription()) {                                                           // which prescription?

        case REMNANT_MASS_PRESCRIPTION::HURLEY2000:                                                         // Hurley 2000

            m_SupernovaDetails.fallbackFraction = 0.0;                                                      // Not defined
            m_Mass                              = NS::CalculateRemnantMass_Static(m_CoreMass);
            break;

        case REMNANT_MASS_PRESCRIPTION::BELCZYNSKI2002:                                                     // Belczynski 2002

            m_SupernovaDetails.fallbackFraction = CalculateFallbackByBelczynski2002(m_CoreMass);
            m_Mass                              = CalculateRemnantMassByBelczynski2002(m_Mass, m_CoreMass, m_SupernovaDetails.fallbackFraction);
            break;

        case REMNANT_MASS_PRESCRIPTION::FRYER2012:                                                          // Fryer 2012

            std::tie(m_Mass, m_SupernovaDetails.fallbackFraction) = CalculateRemnantMassByFryer2012(SNEngine, m_Mass, m_COCoreMass);
            break;

        case REMNANT_MASS_PRESCRIPTION::MULLER2016:                                                         // Muller 2016

            m_Mass = CalculateRemnantMassByMuller2016(m_Mass, m_COCoreMass);
            m_SupernovaDetails.fallbackFraction = 0.0;                                                      // No subsequent kick adjustment by fallback fraction needed
            break;

        case REMNANT_MASS_PRESCRIPTION::MULLERMANDEL:                                                       // Mandel & Mueller, 2020

            m_Mass = CalculateRemnantMassByMullerMandel(m_COCoreMass, m_HeCoreMass);
            m_SupernovaDetails.fallbackFraction = 0.0;                                                      // No subsequent kick adjustment by fallback fraction needed
            break;

        default:                                                                                            // unknown prescription

            m_Mass                              = 0.0;
            m_SupernovaDetails.fallbackFraction = 0.0;

            m_Error = ERROR::UNKNOWN_REMNANT_MASS_PRESCRIPTION;                                             // set error number
            SHOW_ERROR(ERROR::UNKNOWN_REMNANT_MASS_PRESCRIPTION, "Using default");                          // show error
    }
    
    // Set the stellar type to which the star should evolve (either use prescription or MAXIMUM_NS_MSS)
    if (OPTIONS->RemnantMassPrescription() == REMNANT_MASS_PRESCRIPTION::MULLER2016) {
        stellarType = CalculateRemnantTypeByMuller2016(m_COCoreMass);
    }
    else if (OPTIONS->RemnantMassPrescription() == REMNANT_MASS_PRESCRIPTION::MULLERMANDEL) {
        if(utils::Compare(m_Mass, MULLERMANDEL_MAXNS ) > 0)
            stellarType = STELLAR_TYPE::BLACK_HOLE;
        else
            stellarType = STELLAR_TYPE::NEUTRON_STAR;
    }
    else if (utils::Compare(m_Mass, OPTIONS->MaximumNeutronStarMass()) > 0) {
        std::tie(m_Luminosity, m_Radius, m_Temperature) = BH::CalculateCoreCollapseSNParams_Static(m_Mass);
        stellarType = STELLAR_TYPE::BLACK_HOLE;
    }
    else {
        std::tie(m_Luminosity, m_Radius, m_Temperature) = NS::CalculateCoreCollapseSNParams_Static(m_Mass);
        stellarType = STELLAR_TYPE::NEUTRON_STAR;
    }

    if(utils::Compare(mass,m_CoreMass)==0 && utils::Compare(m_HeCoreMass, m_COCoreMass)==0) {               // entire star is CO core, so this is a USSN
        SetSNCurrentEvent(SN_EVENT::USSN);                                                                  // flag ultra-stripped SN happening now
        SetSNPastEvent(SN_EVENT::USSN);                                                                     // ... and will be a past event
    }

    SetSNCurrentEvent(SN_EVENT::CCSN);                                                                      // flag core-collapse SN happening now
    SetSNPastEvent(SN_EVENT::CCSN);                                                                         // ... and will be a past event

    return stellarType;
}


/*
 * Resolve Electron capture Supernova
 *
 * Calculate the mass of the remnant and set remnant type - always a Neutron Star
 * Updates attributes of star; sets SN flags
 *
 *
 * Short hand wavy story. The core ignites ONeMg and collapses through electron
 * capture. This core is less dense than the heavier Fe Core collapses and thus
 * people expect the neutrinos to escape easier resulting in a zero kick
 * TODO a nice reference (Nomoto 1984 for thorough discussion and a summary in Nomoto 1987)
 *
 *
 * STELLAR_TYPE ResolveElectronCaptureSN()
 *
 * @return                                      Stellar type of remnant (always STELLAR_TYPE::NEUTRON_STAR)
 */
STELLAR_TYPE GiantBranch::ResolveElectronCaptureSN() {

    m_Mass       = MECS_REM;                                                        // defined in constant.h
    m_Radius     = NS::CalculateRadiusOnPhase_Static(m_Mass);                       // neutronStarRadius in Rsol
    m_Luminosity = NS::CalculateLuminosityOnPhase_Static(m_Mass, m_Age);

    SetSNCurrentEvent(SN_EVENT::ECSN);                                              // electron capture SN happening now
    SetSNPastEvent(SN_EVENT::ECSN);                                                 // ... and will be a past event

    return STELLAR_TYPE::NEUTRON_STAR;
}


/*
 * Resolve Type IIa Supernova
 *
 * Zero attributes - leaves a Massless remnant
 *
 *
 * STELLAR_TYPE ResolveTypeIIaSN()
 *
 * @return                                      Stellar type of remnant (always STELLAR_TYPE::MASSLESS_REMNANT)
 */
STELLAR_TYPE GiantBranch::ResolveTypeIIaSN() {

    m_Mass              = 0.0;
    m_Radius            = 0.0;
    m_Luminosity        = 0.0;
    m_Temperature       = 0.0;

    m_SupernovaDetails.drawnKickMagnitude = 0.0;
    m_SupernovaDetails.kickMagnitude      = 0.0;

    return STELLAR_TYPE::MASSLESS_REMNANT;
}


/*
 * Resolve Pair-Instability Supernova
 *
 * Calculate the mass of the remnant and set remnant type according to mass
 * Updates attributes of star; sets SN events
 *
 *
 * Short handwavy story.  The core is hot and massive enough that there is a significant
 * amount of high-energetic gamma rays which can create an electron-positron pair.
 * When a significant amounts of pairs are created the photons taken away
 * reduce the radiative pressure. The core contracts becomes hotter creating
 * more pairs. This runaway process will end in a SN that explodes the entire core without
 * leaving a remnant.
 *
 *
 * STELLAR_TYPE ResolvePairInstabilitySN()
 *
 * @return                                      Stellar type of remnant
 */
STELLAR_TYPE GiantBranch::ResolvePairInstabilitySN() {

    m_Luminosity  = 0.0;
    m_Radius      = 0.0;
    m_Temperature = 0.0;

    m_SupernovaDetails.drawnKickMagnitude = 0.0;
    m_SupernovaDetails.kickMagnitude      = 0.0;
    m_SupernovaDetails.fallbackFraction  = 0.0;

    SetSNCurrentEvent(SN_EVENT::PISN);                                                                  // pair instability SN happening now
    SetSNPastEvent(SN_EVENT::PISN);                                                                     // ... and will be a past event

    return STELLAR_TYPE::MASSLESS_REMNANT;
}


/*
 * Resolve Pulsational Pair-Instability Supernova
 *
 * Calculate the mass of the remnant and set remnant type according to mass
 * Updates attributes of star; sets SN events
 *
 *
 * STELLAR_TYPE ResolvePulsationalPairInstabilitySN()
 *
 * @return                                      Stellar type of remnant
 */
STELLAR_TYPE GiantBranch::ResolvePulsationalPairInstabilitySN() {

    STELLAR_TYPE stellarType = m_StellarType;

    double baryonicMass;
    switch (OPTIONS->PulsationalPairInstabilityPrescription()) {                                        // which prescription?

        case PPI_PRESCRIPTION::COMPAS:                                                                  // Woosley 2017 https://arxiv.org/abs/1608.08939
            baryonicMass = m_HeCoreMass;                                                                // strip off the hydrogen envelope if any was left (factor of 0.9 applied in BH::CalculateNeutrinoMassLoss_Static)
            m_Mass = BH::CalculateNeutrinoMassLoss_Static(baryonicMass);                                // convert to gravitational mass due to neutrino mass loss

            break;

        case PPI_PRESCRIPTION::STARTRACK:                                                               // Belczynski et al. 2016 https://arxiv.org/abs/1607.03116
            baryonicMass = m_HeCoreMass;                                                                // strip off the hydrogen envelope if any was left (factor of 0.9 applied in BH::CalculateNeutrinoMassLoss_Static)
            m_Mass = BH::CalculateNeutrinoMassLoss_Static(baryonicMass);                                // convert to gravitational mass due to neutrino mass loss

            break;

        case PPI_PRESCRIPTION::MARCHANT: {                                                              // Marchant et al. 2018 https://arxiv.org/abs/1810.13412

            // pow() is slow - use multiplication
            double HeCoreMass_2 = m_HeCoreMass * m_HeCoreMass;
            double HeCoreMass_3 = HeCoreMass_2 * m_HeCoreMass;
            double HeCoreMass_4 = HeCoreMass_2 * HeCoreMass_2;
            double HeCoreMass_5 = HeCoreMass_3 * HeCoreMass_2;
            double HeCoreMass_6 = HeCoreMass_3 * HeCoreMass_3;
            double HeCoreMass_7 = HeCoreMass_6 * m_HeCoreMass;

            double ratioOfRemnantToHeCoreMass = std::max(0.0, std::min(1.0, (-1.63057326E-08 * HeCoreMass_7) +
                                                                            ( 5.36316755E-06 * HeCoreMass_6) +
                                                                            (-7.52206933E-04 * HeCoreMass_5) +
                                                                            ( 5.83107626E-02 * HeCoreMass_4) +
                                                                            (-2.69801221E+00 * HeCoreMass_3) +
                                                                            ( 7.45060098E+01 * HeCoreMass_2) +
                                                                            (-1.13694590E+03 * m_HeCoreMass) +
                                                                              7.39643451E+03));

            baryonicMass = ratioOfRemnantToHeCoreMass * m_HeCoreMass;                                   // strip off the hydrogen envelope if any was left (factor of 0.9 applied in BH::CalculateNeutrinoMassLoss_Static)
            m_Mass = BH::CalculateNeutrinoMassLoss_Static(baryonicMass);                                // convert to gravitational mass due to neutrino mass loss

            } break;

        default:                                                                                        // unknown prescription
            SHOW_WARN(ERROR::UNKNOWN_PPI_PRESCRIPTION);                                                 // show warning
            m_Mass = m_HeCoreMass;                                                                      // strip off the hydrogen envelope if any was left -- factor of 0.9 applied later
    }

    if (utils::Compare(m_Mass, 0.0) <= 0) {                                                             // remnant mass <= 0?
        stellarType = ResolvePairInstabilitySN();                                                       // yes - PISN rather than PPISN
    }
    else {                                                                                              // no - PPISN
        SetSNCurrentEvent(SN_EVENT::PPISN);                                                             // pulsational pair instability SN happening now
        SetSNPastEvent(SN_EVENT::PPISN);                                                                // ... and will be a past event

        stellarType   = STELLAR_TYPE::BLACK_HOLE;                                                       // -> black hole
        
        m_Luminosity  = BH::CalculateLuminosityOnPhase_Static();                                        // black hole luminosity
        m_Radius      = BH::CalculateRadiusOnPhase_Static(m_Mass);                                      // Schwarzschild radius (not correct for rotating BH)
        m_Temperature = CalculateTemperatureOnPhase(m_Luminosity, m_Radius);
        m_SupernovaDetails.fallbackFraction = 1.0;                                                      // fraction of mass that falls back
    }

    return stellarType;
}


/*
 * The main supernova function
 *
 * This function determines the type of the supernova and calls the appropriate functions
 * to calculate attributes correctly, and to determine the type of remnant to which the
 * star should evolve.
 *
 *
 * STELLAR_TYPE ResolveSupernova()
 *
 * @return                                      Stellar type of remnant
 */
STELLAR_TYPE GiantBranch::ResolveSupernova() {

    STELLAR_TYPE stellarType = m_StellarType;

    if (IsSupernova()) {                                                                            // has gone supernova
        // squirrel away some attributes before they get changed...
        m_SupernovaDetails.totalMassAtCOFormation  = m_Mass;
        m_SupernovaDetails.HeCoreMassAtCOFormation = m_HeCoreMass;
        m_SupernovaDetails.COCoreMassAtCOFormation = m_COCoreMass;
        m_SupernovaDetails.coreMassAtCOFormation   = m_CoreMass;

        double snMass = CalculateInitialSupernovaMass();                                            // calculate SN initial mass

        SetSNHydrogenContent();                                                                     // ALEJANDRO - 04/05/2018 - Check if the SN is H-rich or H-poor. For now, classify it for all possible SNe and not only CCSN forming NS.

        if (                             OPTIONS->UsePulsationalPairInstability()              &&
            utils::Compare(m_HeCoreMass, OPTIONS->PulsationalPairInstabilityLowerLimit()) >= 0 &&
            utils::Compare(m_HeCoreMass, OPTIONS->PulsationalPairInstabilityUpperLimit()) <= 0) {   // Pulsational Pair Instability SuperNova

            stellarType = ResolvePulsationalPairInstabilitySN();
        }
        else if (                        OPTIONS->UsePairInstabilitySupernovae()    &&
            utils::Compare(m_HeCoreMass, OPTIONS->PairInstabilityLowerLimit()) >= 0 &&
            utils::Compare(m_HeCoreMass, OPTIONS->PairInstabilityUpperLimit()) <= 0) {              // Pair Instability SuperNova

            stellarType = ResolvePairInstabilitySN();
        }
        else if (utils::Compare(snMass, OPTIONS->MCBUR1()) < 0) {                                   // Type IIa SuperNova
            stellarType = ResolveTypeIIaSN();
        }
        else if (utils::Compare(snMass, MCBUR2) < 0) {                                              // Electron Capture SuperNova
            stellarType = ResolveElectronCaptureSN();
        }
        else {                                                                                      // Core Collapse SuperNova
            stellarType = ResolveCoreCollapseSN(OPTIONS->FryerSupernovaEngine());
        }
            
<<<<<<< HEAD
    	CalculateSNKickMagnitude(m_Mass, m_SupernovaDetails.totalMassAtCOFormation - m_Mass, stellarType);
=======
    	CalculateSNKickVelocity(m_Mass, m_SupernovaDetails.totalMassAtCOFormation - m_Mass, stellarType);

        // stash SN details for later printing to the SSE Supernova log
        // can't print it now because we may revert state (in Star::EvolveOneTimestep())
        // will be printed in Star::EvolveOneTimestep() after timestep is accepted (i.e. we don't revert state)
        // need to record the stellar type to which the star will switch if we don't revert state

        if (OPTIONS->SingleStar()) {                                                                // only if SSE (BSE does its own SN printing)
            StashSupernovaDetails(stellarType);
        }
>>>>>>> 430ddbd4
    }

    return stellarType;
}<|MERGE_RESOLUTION|>--- conflicted
+++ resolved
@@ -1720,10 +1720,7 @@
             stellarType = ResolveCoreCollapseSN(OPTIONS->FryerSupernovaEngine());
         }
             
-<<<<<<< HEAD
     	CalculateSNKickMagnitude(m_Mass, m_SupernovaDetails.totalMassAtCOFormation - m_Mass, stellarType);
-=======
-    	CalculateSNKickVelocity(m_Mass, m_SupernovaDetails.totalMassAtCOFormation - m_Mass, stellarType);
 
         // stash SN details for later printing to the SSE Supernova log
         // can't print it now because we may revert state (in Star::EvolveOneTimestep())
@@ -1733,7 +1730,6 @@
         if (OPTIONS->SingleStar()) {                                                                // only if SSE (BSE does its own SN printing)
             StashSupernovaDetails(stellarType);
         }
->>>>>>> 430ddbd4
     }
 
     return stellarType;
