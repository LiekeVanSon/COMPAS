#ifndef __BaseStar_h__
#define __BaseStar_h__

#include <gsl/gsl_roots.h>
#include <gsl/gsl_sf_erf.h>

#include "constants.h"
#include "typedefs.h"
#include "utils.h"
#include "vector3d.h"

#include "Options.h"
#include "Log.h"
#include "Errors.h"


class BaseStar {

public:

    BaseStar();
    BaseStar(const unsigned long int p_RandomSeed, 
             const double            p_MZAMS, 
             const double            p_Metallicity, 
             const KickParameters    p_KickParameters,
             const double            p_LBVfactor = 0.0, 
             const double            p_WolfRayetFactor = 0.0);

    virtual ~BaseStar() {}


    // object identifiers - all classes have these
    OBJECT_ID           ObjectId() const                                                        { return m_ObjectId; }
    OBJECT_TYPE         ObjectType() const                                                      { return m_ObjectType; }
    STELLAR_TYPE        InitialStellarType() const                                              { return m_InitialStellarType; }
    STELLAR_TYPE        StellarType() const                                                     { return m_StellarType; }
    STELLAR_TYPE        StellarTypePrev() const                                                 { return m_StellarTypePrev; }


    // getters - alphabetically
            double              Age() const                                                     { return m_Age; }
            double              AngularMomentum() const                                         { return CalculateGyrationRadius() * m_Radius * RSOL_TO_AU * m_Radius * RSOL_TO_AU * m_Omega; }
            double              BindingEnergy_Fixed() const                                     { return m_BindingEnergies.fixed; }
            double              BindingEnergy_Nanjing() const                                   { return m_BindingEnergies.nanjing; }
            double              BindingEnergy_Loveridge() const                                 { return m_BindingEnergies.loveridge; }
            double              BindingEnergy_LoveridgeWinds() const                            { return m_BindingEnergies.loveridgeWinds; }
            double              BindingEnergy_Kruckow() const                                   { return m_BindingEnergies.kruckow; }
            bool                CHonMS() const                                                  { return m_CHE; }
            double              COCoreMass() const                                              { return m_COCoreMass; }
            double              CoreMass() const                                                { return m_CoreMass; }
            double              Dt() const                                                      { return m_Dt; }
            double              DtPrev() const                                                  { return m_DtPrev; }
            ERROR               Error() const                                                   { return m_Error; }
            bool                ExperiencedCCSN() const                                         { return (m_SupernovaDetails.events.past & SN_EVENT::CCSN) == SN_EVENT::CCSN; }
            bool                ExperiencedECSN() const                                         { return (m_SupernovaDetails.events.past & SN_EVENT::ECSN) == SN_EVENT::ECSN; }
            bool                ExperiencedPISN() const                                         { return (m_SupernovaDetails.events.past & SN_EVENT::PISN) == SN_EVENT::PISN; }
            bool                ExperiencedPPISN() const                                        { return (m_SupernovaDetails.events.past & SN_EVENT::PPISN) == SN_EVENT::PPISN; }
            bool                ExperiencedRecycledNS() const                                   { return (m_SupernovaDetails.events.past & SN_EVENT::RECYCLED_NS) == SN_EVENT::RECYCLED_NS; }
            bool                ExperiencedRLOFOntoNS() const                                   { return (m_SupernovaDetails.events.past & SN_EVENT::RLOF_ONTO_NS) == SN_EVENT::RLOF_ONTO_NS; }
            bool                ExperiencedRunaway() const                                      { return (m_SupernovaDetails.events.past & SN_EVENT::RUNAWAY) == SN_EVENT::RUNAWAY; }
            SN_EVENT            ExperiencedSN_Type() const                                      { return utils::SNEventType(m_SupernovaDetails.events.past); }
            bool                ExperiencedUSSN() const                                         { return (m_SupernovaDetails.events.past & SN_EVENT::USSN) == SN_EVENT::USSN; }
            double              HeCoreMass() const                                              { return m_HeCoreMass; }
            bool                IsCCSN() const                                                  { return (m_SupernovaDetails.events.current & SN_EVENT::CCSN) == SN_EVENT::CCSN; }
    virtual bool                IsDegenerate() const                                            { return false; }   // default is not degenerate - White Dwarfs, NS and BH are degenerate
            bool                IsECSN() const                                                  { return (m_SupernovaDetails.events.current & SN_EVENT::ECSN) == SN_EVENT::ECSN; }
    virtual bool                IsMassRatioUnstable(const double p_AccretorMass, const bool p_AccretorIsDegenerate) { return false; }   // default is stable
            bool                IsOneOf(const STELLAR_TYPE_LIST p_List) const;
            bool                IsPISN() const                                                  { return (m_SupernovaDetails.events.current & SN_EVENT::PISN) == SN_EVENT::PISN; }
            bool                IsPPISN() const                                                 { return (m_SupernovaDetails.events.current & SN_EVENT::PPISN) == SN_EVENT::PPISN; }
            bool                IsUSSN() const                                                  { return (m_SupernovaDetails.events.current & SN_EVENT::USSN) == SN_EVENT::USSN; }
            double              Lambda_Dewi() const                                             { return m_Lambdas.dewi; }
            double              Lambda_Fixed() const                                            { return m_Lambdas.fixed; }
            double              Lambda_Kruckow() const                                          { return m_Lambdas.kruckow; }
            double              Lambda_KruckowBottom() const                                    { return m_Lambdas.kruckowBottom; }
            double              Lambda_KruckowMiddle() const                                    { return m_Lambdas.kruckowMiddle; }
            double              Lambda_KruckowTop() const                                       { return m_Lambdas.kruckowTop; }
            double              Lambda_Loveridge() const                                        { return m_Lambdas.loveridge; }
            double              Lambda_LoveridgeWinds() const                                   { return m_Lambdas.loveridgeWinds; }
            double              Lambda_Nanjing() const                                          { return m_Lambdas.nanjing; }
            bool                LBV_Phase_Flag() const                                          { return m_LBVphaseFlag; }
            double              Luminosity() const                                              { return m_Luminosity; }
            double              Mass() const                                                    { return m_Mass; }
            double              Mass0() const                                                   { return m_Mass0; }
            double              MassPrev() const                                                { return m_MassPrev; }
            double              Mdot() const                                                    { return m_Mdot; }
            double              Metallicity() const                                             { return m_Metallicity; }
            double              MZAMS() const                                                   { return m_MZAMS; }
            double              Omega() const                                                   { return m_Omega; }
            double              OmegaCHE() const                                                { return m_OmegaCHE; }
            double              OmegaBreak() const                                              { return CalculateOmegaBreak(); }
            double              OmegaPrev() const                                               { return m_OmegaPrev; }
            double              OmegaZAMS() const                                               { return m_OmegaZAMS; }
            COMPAS_VARIABLE     PropertyValue(const T_ANY_PROPERTY p_Property) const;
            double              Pulsar_MagneticField() const                                    { return m_PulsarDetails.magneticField; }
            double              Pulsar_SpinPeriod() const                                       { return m_PulsarDetails.spinPeriod; }
            double              Pulsar_SpinFrequency() const                                    { return m_PulsarDetails.spinFrequency; }
            double              Pulsar_SpinDownRate() const                                     { return m_PulsarDetails.spinDownRate; }
            double              Radius() const                                                  { return m_Radius; }
            double              RadiusPrev() const                                              { return m_RadiusPrev; }
            unsigned long int   RandomSeed() const                                              { return m_RandomSeed; }
            double              RZAMS() const                                                   { return m_RZAMS; }
            double              SN_CoreMassAtCOFormation() const                                { return m_SupernovaDetails.coreMassAtCOFormation; }
            double              SN_COCoreMassAtCOFormation() const                              { return m_SupernovaDetails.COCoreMassAtCOFormation; }
            SupernovaDetailsT   SN_Details() const                                              { return m_SupernovaDetails; }
            double              SN_DrawnKickMagnitude() const                                    { return m_SupernovaDetails.drawnKickMagnitude; }
            double              SN_EccentricAnomaly() const                                     { return m_SupernovaDetails.eccentricAnomaly; }
            double              SN_FallbackFraction() const                                     { return m_SupernovaDetails.fallbackFraction; }
            double              SN_HeCoreMassAtCOFormation() const                              { return m_SupernovaDetails.HeCoreMassAtCOFormation; }
<<<<<<< HEAD
            HYDROGEN_CONTENT    SN_HydrogenContent() const                                      { return m_SupernovaDetails.hydrogenContent; }
            double              SN_KickMagnitude() const                                         { return m_SupernovaDetails.kickMagnitude; }
=======
            bool                SN_IsHydrogenPoor() const                                       { return m_SupernovaDetails.isHydrogenPoor; }
            double              SN_KickVelocity() const                                         { return m_SupernovaDetails.kickVelocity; }
>>>>>>> 430ddbd4
            double              SN_MeanAnomaly() const                                          { return m_SupernovaDetails.meanAnomaly; }
            double              SN_Phi() const                                                  { return m_SupernovaDetails.phi; }
            double              SN_TotalMassAtCOFormation() const                               { return m_SupernovaDetails.totalMassAtCOFormation; }
            double              SN_TrueAnomaly() const                                          { return m_SupernovaDetails.trueAnomaly; }
            double              SN_Theta() const                                                { return m_SupernovaDetails.theta; }
            SN_EVENT            SN_Type() const                                                 { return utils::SNEventType(m_SupernovaDetails.events.current); }
            double              SN_KickMagnitudeRandom() const                                   { return m_SupernovaDetails.kickMagnitudeRandom; }
            double              Speed() const                                                   { return m_ComponentSpeed; }
            COMPAS_VARIABLE     StellarPropertyValue(const T_ANY_PROPERTY p_Property) const;
            double              Tau() const                                                     { return m_Tau; }
            double              Temperature() const                                             { return m_Temperature; }
            double              Time() const                                                    { return m_Time; }
            double              Timescale(TIMESCALE p_Timescale) const                          { return m_Timescales[static_cast<int>(p_Timescale)]; }
            double              XExponent() const                                               { return m_XExponent; }


    // setters
            void                SetInitialType(STELLAR_TYPE p_InitialType)                      { m_InitialStellarType = p_InitialType; }                                           // JR Could do some sanity checks here
            void                SetOmega(double p_vRot)                                         { if (p_vRot >= 0.0) m_Omega = p_vRot; };                                           // Do nothing if sanity check fails (JR: I don't really like this, but I think unavoidable - at least for now)

            void                SetSNCurrentEvent(SN_EVENT p_SNEvent)                           { m_SupernovaDetails.events.current |= p_SNEvent; }                                 // Set supernova primary event/state for current timestep
            void                SetSNPastEvent(const SN_EVENT p_SNEvent)                        { m_SupernovaDetails.events.past |= p_SNEvent; }                                    // Set supernova primary event/state for any past timestep
            
            void                UpdateComponentVelocity(const Vector3d p_newVelocity);	



    // member functions - alphabetically
            void            ApplyMassTransferRejuvenationFactor()                                               { m_Age *= CalculateMassTransferRejuvenationFactor(); }             // Apply age rejuvenation factor

            void            CalculateBindingEnergies(const double p_CoreMass, const double p_EnvMass, const double p_Radius);

            double          CalculateDynamicalTimescale() const                                                 { return CalculateDynamicalTimescale_Static(m_Mass, m_Radius); }         // Use class member variables
    
            double          CalculateEddyTurnoverTimescale();

    virtual void            CalculateGBParams(const double p_Mass, DBL_VECTOR &p_GBParams) { }                                                                                      // Default is NO-OP
    virtual void            CalculateGBParams()                                                                 { CalculateGBParams(m_Mass0, m_GBParams); }                         // Use class member variables

    virtual double          CalculateGyrationRadius() const                                                     { return 0.0; }                                                     // Default is 0.0

            void            CalculateLambdas()                                                                  { CalculateLambdas(m_Mass - m_CoreMass); }                          // Use class member variables
            void            CalculateLambdas(const double p_EnvMass);

    virtual DBL_DBL         CalculateMassAcceptanceRate(const double p_DonorMassRate,
                                                        const double p_AccretorMassRate = 0.0);

            double          CalculateMassLossValues(const bool p_UpdateMDot = false, const bool p_UpdateMDt = false);                                                               // JR: todo: better name?

    virtual double          CalculateMomentOfInertia(const double p_RemnantRadius = 0.0)    { return 0.0; }                                                                         // Use inheritance hierarchy
    virtual double          CalculateMomentOfInertiaAU(const double p_RemnantRadius = 0.0)  { return 0.0; }                                                                         // Use inheritance hierarchy
    
            double          CalculateNuclearTimescale() const                                                   { return CalculateNuclearTimescale_Static(m_Mass, m_Luminosity); }     // Use class member variables
    
            double          CalculateOmegaCHE(const double p_MZAMS, const double p_Metallicity);

            double          CalculateRadialChange()                                                             { return std::abs(m_Radius - m_RadiusPrev) / m_RadiusPrev; }

            double          CalculateRadialExpansionTimescale() const                                           { return CalculateRadialExpansionTimescale_Static(m_StellarType, m_StellarTypePrev, m_Radius, m_RadiusPrev, m_DtPrev); }              // Use class member variables
    
            void            CalculateSNAnomalies(const double p_Eccentricity);

            double          CalculateSNKickMagnitude(const double p_RemnantMass, const double p_EjectaMass, const STELLAR_TYPE p_StellarType);

    virtual double          CalculateThermalMassLossRate()                                                      { return m_Mass / CalculateThermalTimescale(); }                    // Use class member variables - and inheritance hierarchy

    virtual double          CalculateThermalTimescale(const double p_Mass,
                                                      const double p_Radius,
                                                      const double p_Luminosity,
                                                      const double p_EnvMass = 1.0) const { return 0.0; }                                                                           // Use inheritance hierarchy
    virtual double          CalculateThermalTimescale() const { return 0.0; }                                                                                                       // Use inheritance hierarchy

            double          CalculateTimestep();

    virtual double          CalculateZeta(ZETA_PRESCRIPTION p_ZetaPrescription) { return 0.0; }                                                                                     // Use inheritance hierarchy

    virtual void            CheckRunaway(const bool p_Unbound)                                                  { if (p_Unbound) SetSNPastEvent(SN_EVENT::RUNAWAY); }

            void            ClearCurrentSNEvent()                                                               { m_SupernovaDetails.events.current = SN_EVENT::NONE; }             // Clear supernova event/state for current timestep

    virtual ENVELOPE        DetermineEnvelopeType()                                                             { return ENVELOPE::REMNANT; }                                       // Default is REMNANT - but should never be called

    virtual MT_CASE         DetermineMassTransferCase() { return MT_CASE::NONE; }                                                                                                   // Use inheritance hierarchy

            void            IncrementOmega(const double p_OmegaDelta)                                           { m_Omega += p_OmegaDelta; }                                        // Apply delta to current m_Omega

            void            PrintParameters(const int p_Id)                                                     { LOGGING->LogSSEParameters(this, p_Id, ""); }                      // Write record to SSE Parameters log file
            void            PrintSupernovaDetails()                                                             { LOGGING->LogSSESupernovaDetails(this, ""); }                      // Write record to SSE Supernova log file
            void            PrintStashedSupernovaDetails()                                                      { LOGGING->LogStashedSSESupernovaDetails(this); }                      // Write record to SSE Supernova log file
            void            PrintSwitchLog(const long int p_Id)                                                 { if (OPTIONS->SSESwitchLog()) LOGGING->LogSSESwitchLog(this, p_Id, ""); }

            void            ResolveAccretion(const double p_AccretionMass)                                      { m_Mass = std::max(0.0, m_Mass + p_AccretionMass); }               // Handles donation and accretion - won't let mass go negative

    virtual STELLAR_TYPE    ResolveEnvelopeLoss(bool p_NoCheck = false)                                         { return m_StellarType; }

    virtual void            ResolveMassLoss();

    virtual STELLAR_TYPE    ResolveRemnantAfterEnvelopeLoss()                                                   { return m_StellarType; }

            void            SetStellarTypePrev(const STELLAR_TYPE p_StellarTypePrev)                            { m_StellarTypePrev = p_StellarTypePrev; }

            void            StashSupernovaDetails(const STELLAR_TYPE p_StellarType)                             { LOGGING->StashSSESupernovaDetails(this, p_StellarType); }

    virtual void            UpdateAgeAfterMassLoss() { }                                                                                                                            // Default is NO-OP

            STELLAR_TYPE    UpdateAttributesAndAgeOneTimestep(const double p_DeltaMass,
                                                              const double p_DeltaMass0,
                                                              const double p_DeltaTime,
                                                              const bool   p_ForceRecalculate);

    virtual void            UpdateInitialMass() { }                                                                                                                                 // Default is NO-OP

    virtual void            UpdateMagneticFieldAndSpin(const bool   p_CommonEnvelope,
                                                       const double p_Stepsize,
                                                       const double p_MassGainPerTimeStep,
                                                       const double p_Epsilon) { }                                                                                                  // Default is NO-OP


protected:

    OBJECT_ID               m_ObjectId;                                 // Instantiated object's unique object id
    OBJECT_TYPE             m_ObjectType;                               // Instantiated object's object type
    STELLAR_TYPE            m_InitialStellarType;                       // Stellar type at birth, defined in Hurley et al. 2000
    STELLAR_TYPE            m_StellarType;                              // Stellar type defined in Hurley et al. 2000

    ERROR                   m_Error;                                    // Records most recent error encountered for this star

    // member variables - alphabetical in groups

    bool                    m_CHE;                                      // CHE flag - true if the star spent entire MS as a CH star; false if evolved CH->MS

    // Stellar variables - values passed as parameters to constructor
    double                  m_LBVfactor;                                // Luminous Blue Variable factor
    unsigned long int       m_RandomSeed;                               // Seeds the random number generator for this star
    double                  m_WolfRayetFactor;                          // Wolf Rayet factor

    // Zero Age Main Sequence
    double                  m_LZAMS;                                    // ZAMS Luminosity
    double                  m_MZAMS;                                    // ZAMS Mass
    double                  m_OmegaZAMS;                                // ZAMS Angular Frequency
    double                  m_OmegaCHE;                                 // Minimum angular frequency at which CHE will occur (calculated at ZAMS)
    double                  m_RZAMS;                                    // ZAMS Radius
    double                  m_TZAMS;                                    // ZAMS Temperature

    // Effective Zero Age Main Sequence
    double                  m_LZAMS0;                                   // Effective ZAMS Luminosity
    double                  m_RZAMS0;                                   // Effective ZAMS Radius
    double                  m_TZAMS0;                                   // Effective ZAMS Temperature

    // Current timestep variables
    double                  m_Age;                                      // Current effective age (changes with mass loss/gain)(myrs)
    double                  m_COCoreMass;                               // Current CO core mass (Msol)
    double                  m_CoreMass;                                 // Current core mass (Msol)
    double                  m_CoreRadius;                               // Current core radius (Rsol)                   JR: todo: I don't think this is used anywhere...
    double                  m_Dt;                                       // Current timestep (myrs)
    double                  m_HeCoreMass;                               // Current He core mass (Msol)
    bool                    m_LBVphaseFlag;                             // Flag to know if the star satisfied the conditions, at any point in its evolution, to be considered a Luminous Blue Variable (LBV)
    double                  m_Luminosity;                               // Current luminosity (Lsol)
    double                  m_Mass;                                     // Current mass (Msol)
    double                  m_Mass0;                                    // Current effective initial mass (Msol)        JR: todo: fix this one day - it is not always initial mass
    double                  m_MinimumLuminosityOnPhase;                 // JR: Only required for CHeB stars, but only needs to be calculated once per star
    double                  m_Mdot;                                     // Current mass loss rate (Msol per ?)
    double                  m_Mu;                                       // Current small envelope parameter mu
    double                  m_Omega;                                    // Current angular frequency (yr-1)
    double                  m_Radius;                                   // Current radius (Rsol)
    double                  m_Tau;                                      // Relative time
    double                  m_Temperature;                              // Current temperature (Tsol)
    double                  m_Time;                                     // Current physical time the star has been evolved(myrs)

    // Previous timestep variables
    double                  m_DtPrev;                                   // Previous timestep
    double                  m_MassPrev;                                 // Previous mass (Msol)
    double                  m_OmegaPrev;                                // Previous angular frequency (yr-1)
    double                  m_RadiusPrev;                               // Previous radius (Rsol)
    STELLAR_TYPE            m_StellarTypePrev;                          // Stellar type at previous timestep

    // Metallicity variables
    double                  m_LogMetallicityRho;                        // logMetallicityXi + 1.0       - called rho in Hurley et al 2000
    double                  m_LogMetallicitySigma;                      // log10(Metallicity)           - called sigma in Hurley et al 2000
    double                  m_LogMetallicityXi;                         // log10(Metallicity / Zsol)    - called xi in Hurley et al 2000
    double                  m_Metallicity;                              // Metallicity

    // Metallicity dependent constants
    double                  m_Alpha1;                                   // alpha1 in Hurly et al. 2000, just after eq 49
    double                  m_Alpha3;                                   // alpha4 in Hurley et al. 2000, just after eq 56
    double                  m_Alpha4;                                   // alpha4 in Hurley et al. 2000, just after eq 57
    double                  m_XExponent;                                // exponent to which R depends on M - 'x' in Hurley et al. 2000, eq 47


    // constants only calculated once
    double                  m_BaryonicMassOfMaximumNeutronStarMass;      // baryonic mass of MaximumNeutronStarMass 

    // JR:
    // I initially implemented the following vectors as unordered_maps.  The code worked
    // quite well, except for one small problem - access times (presumably due to hashing)
    // were prohibitive when accessed hundreds of thousands, and in some cases, millions,
    // of times as we evolve the star.  So I used vectors instead - the code is not as
    // elegant, but performance is better by an order of magnitude

    // Timescales, Giant Branch parameters, mass cutoffs
    DBL_VECTOR              m_GBParams;                                 // Giant Branch Parameters
    DBL_VECTOR              m_MassCutoffs;                              // Mass cutoffs
    DBL_VECTOR              m_Timescales;                               // Timescales

    // Luminosity, Radius, a(n) and b(n) coefficients
    DBL_VECTOR              m_AnCoefficients;                           // a(n) coefficients
    DBL_VECTOR              m_BnCoefficients;                           // b(n) coefficients
    DBL_VECTOR              m_LCoefficients;                            // Luminosity coefficients
    DBL_VECTOR              m_RCoefficients;                            // Radius coefficients

    // Luminosity, Radius and Gamma constants
    // JR:
    // These are calculated in CalculateAnCoefficients()
    // Calculating the a(n) coefficients requires one of the R constants, and the L, R and Gamma
    // constants are calculated using the a(n) coefficients, so it seemed logical to calculate
    // them all in the same function
    DBL_VECTOR              m_GammaConstants;                           // Gamma constants
    DBL_VECTOR              m_LConstants;                               // Luminosity constants
    DBL_VECTOR              m_RConstants;                               // Radius constants

    // Binding energies, Lambdas and Zetas
    BindingEnergiesT        m_BindingEnergies;                          // Binding enery values
    LambdasT                m_Lambdas;                                  // Lambda values

    // Stellar details squirrelled away...
    SupernovaDetailsT       m_SupernovaDetails;                         // Supernova attributes
    PulsarDetailsT          m_PulsarDetails;                            // Pulsar attributes

<<<<<<< HEAD
    // Star speed and velocity, and related Euler angles 
	// between pre- and post-SN orbital planes, for velocity addition
	Vector3d                m_ComponentVelocity; 	                    // Isolated star velocity vector
    double                  m_ComponentSpeed;                           // Magnitude of velocity vector

=======
>>>>>>> 430ddbd4
    // member functions - alphabetically
            void            AgeOneTimestepPreamble(const double p_DeltaTime);

            double          ApplyBlackHoleKicks(const double p_vK, const double p_FallbackFraction, const double p_BlackHoleMass);

            double          CalculateAlpha1();
            double          CalculateAlpha3();
            double          CalculateAlpha4();

            void            CalculateAnCoefficients(DBL_VECTOR &p_AnCoefficients,
                                                    DBL_VECTOR &p_LConstants,
                                                    DBL_VECTOR &p_RConstants,
                                                    DBL_VECTOR &p_GammaConstants);

    virtual void            CalculateAndSetPulsarParameters() { }                                                                                                                           // NO-OP for most stellar types

            double          CalculateBindingEnergy(const double p_CoreMass, const double p_EnvMass, const double p_Radius, const double p_Lambda);

            void            CalculateBnCoefficients(DBL_VECTOR &p_BnCoefficients);

    virtual double          CalculateCOCoreMassAtPhaseEnd()                                                     { return m_COCoreMass; }                                                    // Default is NO-OP
    virtual double          CalculateCOCoreMassOnPhase()                                                        { return m_COCoreMass; }                                                    // Default is NO-OP

    virtual double          CalculateCoreMassAtPhaseEnd()                                                       { return m_CoreMass; }                                                      // Default is NO-OP
    static  double          CalculateCoreMassGivenLuminosity_Static(const double p_Luminosity, const DBL_VECTOR &p_GBParams);
    virtual double          CalculateCoreMassOnPhase()                                                          { return m_CoreMass; }                                                      // Default is NO-OP

    static  double          CalculateDynamicalTimescale_Static(const double p_Mass, const double p_Radius);

    virtual double          CalculateEddingtonCriticalRate()                                                    { m_Error = ERROR::INVALID_TYPE_EDDINGTON_RATE;                             // Set error value
                                                                                                                  SHOW_WARN(m_Error);                                                       // Warn that an error occurred
                                                                                                                  return 1.5E-8 * (m_Radius * RSOL_TO_KM / 10.0) * MYR_TO_YEAR; }           // Should never be called...

            double          CalculateGBRadiusXExponent();

    virtual double          CalculateHeCoreMassAtPhaseEnd()                                                     { return m_HeCoreMass; }                                                    // Default is NO-OP
    virtual double          CalculateHeCoreMassOnPhase()                                                        { return m_HeCoreMass; }                                                    // Default is NO-OP

    static  double          CalculateHeRateConstant_Static()                                                    { return HE_RATE_CONSTANT; }                                                // Only >= CHeB stars need AHe, but no drama if other stars calculate (retrieve it) - it's only a constant (we could just use the constant inline...)
    static  double          CalculateHHeRateConstant_Static()                                                   { return HHE_RATE_CONSTANT; }                                               // Only TPAGB stars need AHHe, but no drama if other stars calculate (retrieve it) - it's only a constant (we could just use the constant inline...)

    static  double          CalculateInitialEnvelopeMass_Static(const double p_Mass);

    virtual double          CalculateLambdaDewi()                                                               { SHOW_WARN(ERROR::NO_LAMBDA_DEWI, "Default used: 1.0"); return 1.0; }      // Not supported: show error
            double          CalculateLambdaKruckow(const double p_Radius, const double p_Alpha);
            double          CalculateLambdaLoveridgeEnergyFormalism(const double p_EnvMass, const double p_IsMassLoss = false);
    virtual double          CalculateLambdaNanjing()                                                            { SHOW_WARN(ERROR::NO_LAMBDA_NANJING, "Default used: 1.0"); return 1.0; }   // Not supported: show error

            void            CalculateLCoefficients(const double p_LogMetallicityXi, DBL_VECTOR &p_LCoefficients);

            double          CalculateLifetimeToBAGB(const double p_tHeI, const double p_tHe);
            double          CalculateLifetimeToBGB(const double p_Mass);

            double          CalculateLogBindingEnergyLoveridge(bool p_IsMassLoss);

            double          CalculateLuminosityAtBAGB(double p_Mass);
    virtual double          CalculateLuminosityAtPhaseEnd()                                                     { return m_Luminosity; }                                                    // Default is NO-OP
            double          CalculateLuminosityAtZAMS(const double p_MZAMS);
            double          CalculateLuminosityGivenCoreMass(const double p_CoreMass);
    virtual double          CalculateLuminosityOnPhase()                                                        { return m_Luminosity; }                                                    // Default is NO-OP

            void            CalculateMassCutoffs(const double p_Metallicity, const double p_LogMetallicityXi, DBL_VECTOR &p_MassCutoffs);

            DBL_DBL_DBL     CalculateMassLoss()                                                                 { return CalculateMassLoss(m_Mdot, m_Dt, OPTIONS->MassLossPrescription()); }
            DBL_DBL_DBL     CalculateMassLoss(const double p_Mdot, const double p_Dt, const MASS_LOSS_PRESCRIPTION p_MassLossPrescription);
    static  double          CalculateMassLoss_Static(const double p_Mass, const double p_Mdot, const double p_Dt);

    virtual double          CalculateMassLossRate();
    virtual double          CalculateMassLossRateHurley();
            double          CalculateMassLossRateKudritzkiReimers();
            double          CalculateMassLossRateLBV();
            double          CalculateMassLossRateLBV2(const double p_Flbv);
            double          CalculateMassLossRateNieuwenhuijzenDeJager();
            double          CalculateMassLossRateOB(const double p_Teff);
            double          CalculateMassLossRateVassiliadisWood();
    virtual double          CalculateMassLossRateVink();
            double          CalculateMassLossRateWolfRayet2(const double p_Mu);
            double          CalculateMassLossRateWolfRayet3();                                                                                                                              // JR: Never called - do we need it?
            double          CalculateMassLossRateWolfRayetLike(const double p_Mu);

    virtual double          CalculateMassTransferRejuvenationFactor();

            double          CalculateMaximumCoreMass(double p_Mass);

    static  double          CalculateNuclearTimescale_Static(const double p_Mass, const double p_Luminosity);

            double          CalculateOmegaBreak() const;

    static  double          CalculateOStarRotationalVelocityAnalyticCDF_Static(const double p_Ve);
    static  double          CalculateOStarRotationalVelocityAnalyticCDFInverse_Static(double p_Ve, void *p_Params);
    static  double          CalculateOStarRotationalVelocity_Static(const double p_Xmin, const double p_Xmax);

            double          CalculatePerturbationB(const double p_Mass);
            double          CalculatePerturbationC(double p_Mass);
    virtual double          CalculatePerturbationMu()                                                           { return m_Mu; }                                                            // Default is NO-OP
    virtual double          CalculatePerturbationMuAtPhaseEnd()                                                 { return CalculatePerturbationMuOnPhase(); }                                // Same as on phase
    virtual double          CalculatePerturbationMuOnPhase()                                                    { return CalculatePerturbationMu(); }
            double          CalculatePerturbationQ(const double p_Radius, const double p_Rc);
            double          CalculatePerturbationR(const double p_Mu, const double p_Mass, const double p_Radius, const double p_Rc);
            double          CalculatePerturbationS(const double p_Mu, const double p_Mass);

    static  double          CalculateRadialExpansionTimescale_Static(const STELLAR_TYPE p_StellarType,
                                                                     const STELLAR_TYPE p_StellarTypePrev,
                                                                     const double       p_Radius,
                                                                     const double       p_RadiusPrev,
                                                                     const double       p_DtPrev);

            virtual double  CalculateRadialExtentConvectiveEnvelope()                                           { return m_Radius; }                                                        // default for stars with no convective envelope

    virtual double          CalculateRadiusAtPhaseEnd()                                                         { return m_Radius; }                                                        // Default is NO-OP
            double          CalculateRadiusAtZAMS(const double p_MZAMS);
    virtual double          CalculateRadiusOnPhase()                                                            { return m_Radius; }                                                        // Default is NO-OP
    virtual std::tuple <double, STELLAR_TYPE> CalculateRadiusAndStellarTypeOnPhase()                            { return std::make_tuple(CalculateRadiusOnPhase(), m_StellarType); }

            void            CalculateRCoefficients(const double p_LogMetallicityXi, DBL_VECTOR &p_RCoefficients);

            double          CalculateRotationalVelocity(double p_MZAMS);

    virtual double          CalculateTauOnPhase()                                                               { return m_Tau; }                                                           // Default is NO-OP
    virtual double          CalculateTauAtPhaseEnd()                                                            { return m_Tau; }                                                           // Default is NO-OP

            double          CalculateTemperatureAtPhaseEnd()                                                    { return CalculateTemperatureAtPhaseEnd(m_Luminosity, m_Radius); }
            double          CalculateTemperatureAtPhaseEnd(const double p_Luminosity, const double p_Radius)    { return CalculateTemperatureOnPhase(p_Luminosity, p_Radius); }             // Same as on phase
            double          CalculateTemperatureKelvinOnPhase(const double p_Luminosity, const double p_Radius);
            double          CalculateTemperatureOnPhase()                                                       { return CalculateTemperatureOnPhase(m_Luminosity, m_Radius); }
            double          CalculateTemperatureOnPhase(const double p_Luminosity, const double p_Radius)       { return CalculateTemperatureOnPhase_Static(p_Luminosity, p_Radius); }
    static  double          CalculateTemperatureOnPhase_Static(const double p_Luminosity, const double p_Radius);

    virtual void            CalculateTimescales()                                                               { CalculateTimescales(m_Mass0, m_Timescales); }                                 // Use class member variables
    virtual void            CalculateTimescales(const double p_Mass, DBL_VECTOR &p_Timescales) { }                                                                                              // Default is NO-OP

            double          CalculateZadiabaticHurley2002(const double p_CoreMass) const;
            double          CalculateZadiabaticSPH(const double p_CoreMass) const;
            double          CalculateZadiabatic(ZETA_PRESCRIPTION p_ZetaPrescription);

            double          CalculateZAMSAngularFrequency(const double p_MZAMS, const double p_RZAMS);

    virtual double          ChooseTimestep(const double p_Time)                                                 { return m_Dt; }

            DBL_DBL         DrawKickDirection();

            double          DrawKickMagnitudeBrayEldridge(const double p_EjectaMass,
                                                         const double p_RemnantMass,
                                                         const double p_Alpha,
                                                         const double p_Beta);

            double          DrawKickMagnitudeDistributionFlat(const double p_MaxVK, const double p_Rand);
            double          DrawKickMagnitudeDistributionMaxwell(const double p_Sigma, const double p_Rand);

            double          DrawRemnantKickMuller(const double p_COCoreMass);

            double          DrawRemnantKickMullerMandel(const double p_COCoreMass,
                                                        const double p_Rand,
                                                        const double p_RemnantMass);

            double          DrawSNKickMagnitude(const double p_Sigma,
                                               const double p_COCoreMass,
                                               const double p_Rand,
                                               const double p_EjectaMass,
                                               const double p_RemnantMass);

    virtual void            EvolveOneTimestepPreamble() { };                                                                                                                                    // Default is NO-OP

            STELLAR_TYPE    EvolveOnPhase();

    virtual STELLAR_TYPE    EvolveToNextPhase()                                                                 { return m_StellarType; }


    virtual bool            IsEndOfPhase()                                                                      { return false; }
    virtual bool            IsSupernova()                                                                       { return false; }

            double          LimitTimestep(const double p_Dt);

    /*
     * Perturb Luminosity and Radius
     *
     * See Hurley at al. 2000, section 6.3
     *
     * The default is no perturbation - this function does nothing and is called
     * only if the stellar class doesn't define its own perturbation function.
     * See the stellar class perturbation functions for perturbation details specific
     * to the stellar class.
     *
     * Perturbation is disabled by default when DEBUG is enabled - except when
     * DEBUG_PERTURB is defined (see below).  The stellar class perturbation
     * functions are defined away if DEBUG is defined - so this generic Star
     * function is called (and does nothing).
     *
     * If DEBUG_PERTURB is defined then perturbation is not disabled while debbuging.
     * To enable perturbation while DEBUG is enabled, define DEBUG_PERTURB.
     */
    virtual void            PerturbLuminosityAndRadius() { }                                                                                                                                    // NO-OP
    virtual void            PerturbLuminosityAndRadiusAtPhaseEnd()                                              { PerturbLuminosityAndRadiusOnPhase(); }                                        // Same as on phase
    virtual void            PerturbLuminosityAndRadiusOnPhase()                                                 { PerturbLuminosityAndRadius(); }

            STELLAR_TYPE    ResolveEndOfPhase();
    virtual void            ResolveHeliumFlash() { }
    virtual STELLAR_TYPE    ResolveSkippedPhase()                                                               { return EvolveToNextPhase(); }                                                 // Default is evolve to next phase
    virtual STELLAR_TYPE    ResolveSupernova()                                                                  { return m_StellarType; }                                                       // Default is NO-OP

    virtual void            SetSNHydrogenContent()                                                              { m_SupernovaDetails.isHydrogenPoor = false; }                                  // Default is false

<<<<<<< HEAD
            bool            ShouldBeMasslessRemnant()                                                           { return (m_Mass <= 0.0 || m_StellarType==STELLAR_TYPE::MASSLESS_REMNANT); }
=======
    bool                    ShouldBeMasslessRemnant()                                                           { return (m_Mass <= 0.0 || m_StellarType==STELLAR_TYPE::MASSLESS_REMNANT); }
>>>>>>> 430ddbd4
    virtual bool            ShouldEvolveOnPhase()                                                               { return true; }
    virtual bool            ShouldSkipPhase()                                                                   { return false; }                                                               // Default is false

            void            UpdateAttributesAndAgeOneTimestepPreamble(const double p_DeltaMass, const double p_DeltaMass0, const double p_DeltaTime);

};

#endif // __BaseStar_h__<|MERGE_RESOLUTION|>--- conflicted
+++ resolved
@@ -107,13 +107,8 @@
             double              SN_EccentricAnomaly() const                                     { return m_SupernovaDetails.eccentricAnomaly; }
             double              SN_FallbackFraction() const                                     { return m_SupernovaDetails.fallbackFraction; }
             double              SN_HeCoreMassAtCOFormation() const                              { return m_SupernovaDetails.HeCoreMassAtCOFormation; }
-<<<<<<< HEAD
-            HYDROGEN_CONTENT    SN_HydrogenContent() const                                      { return m_SupernovaDetails.hydrogenContent; }
+            bool                SN_IsHydrogenPoor() const                                       { return m_SupernovaDetails.isHydrogenPoor; }
             double              SN_KickMagnitude() const                                         { return m_SupernovaDetails.kickMagnitude; }
-=======
-            bool                SN_IsHydrogenPoor() const                                       { return m_SupernovaDetails.isHydrogenPoor; }
-            double              SN_KickVelocity() const                                         { return m_SupernovaDetails.kickVelocity; }
->>>>>>> 430ddbd4
             double              SN_MeanAnomaly() const                                          { return m_SupernovaDetails.meanAnomaly; }
             double              SN_Phi() const                                                  { return m_SupernovaDetails.phi; }
             double              SN_TotalMassAtCOFormation() const                               { return m_SupernovaDetails.totalMassAtCOFormation; }
@@ -342,14 +337,11 @@
     SupernovaDetailsT       m_SupernovaDetails;                         // Supernova attributes
     PulsarDetailsT          m_PulsarDetails;                            // Pulsar attributes
 
-<<<<<<< HEAD
     // Star speed and velocity, and related Euler angles 
 	// between pre- and post-SN orbital planes, for velocity addition
 	Vector3d                m_ComponentVelocity; 	                    // Isolated star velocity vector
     double                  m_ComponentSpeed;                           // Magnitude of velocity vector
 
-=======
->>>>>>> 430ddbd4
     // member functions - alphabetically
             void            AgeOneTimestepPreamble(const double p_DeltaTime);
 
@@ -552,11 +544,7 @@
 
     virtual void            SetSNHydrogenContent()                                                              { m_SupernovaDetails.isHydrogenPoor = false; }                                  // Default is false
 
-<<<<<<< HEAD
             bool            ShouldBeMasslessRemnant()                                                           { return (m_Mass <= 0.0 || m_StellarType==STELLAR_TYPE::MASSLESS_REMNANT); }
-=======
-    bool                    ShouldBeMasslessRemnant()                                                           { return (m_Mass <= 0.0 || m_StellarType==STELLAR_TYPE::MASSLESS_REMNANT); }
->>>>>>> 430ddbd4
     virtual bool            ShouldEvolveOnPhase()                                                               { return true; }
     virtual bool            ShouldSkipPhase()                                                                   { return false; }                                                               // Default is false
 
