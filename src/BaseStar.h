#ifndef __BaseStar_h__
#define __BaseStar_h__

#include <gsl/gsl_roots.h>
#include <gsl/gsl_sf_erf.h>

#include "constants.h"
#include "typedefs.h"
#include "profiling.h"
#include "utils.h"
#include "vector3d.h"

#include "Options.h"
#include "Log.h"
#include "Errors.h"


class BaseStar {

public:

    BaseStar();
    BaseStar(const unsigned long int p_RandomSeed, 
             const double            p_MZAMS, 
             const double            p_Metallicity, 
             const KickParameters    p_KickParameters);

    virtual ~BaseStar() {}


    // object identifiers - all classes have these
    OBJECT_ID           ObjectId() const                                                        { return m_ObjectId; }
    OBJECT_TYPE         ObjectType() const                                                      { return m_ObjectType; }
    STELLAR_TYPE        InitialStellarType() const                                              { return m_InitialStellarType; }
    STELLAR_TYPE        StellarType() const                                                     { return m_StellarType; }
    STELLAR_TYPE        StellarTypePrev() const                                                 { return m_StellarTypePrev; }


    // getters - alphabetically
            double              Age() const                                                     { return m_Age; }
            double              AngularMomentum() const                                         { return CalculateGyrationRadius() * m_Radius * RSOL_TO_AU * m_Radius * RSOL_TO_AU * m_Omega; }
            double              BindingEnergy_Fixed() const                                     { return m_BindingEnergies.fixed; }
            double              BindingEnergy_Nanjing() const                                   { return m_BindingEnergies.nanjing; }
            double              BindingEnergy_Loveridge() const                                 { return m_BindingEnergies.loveridge; }
            double              BindingEnergy_LoveridgeWinds() const                            { return m_BindingEnergies.loveridgeWinds; }
            double              BindingEnergy_Kruckow() const                                   { return m_BindingEnergies.kruckow; }
            bool                CHonMS() const                                                  { return m_CHE; }
            double              COCoreMass() const                                              { return m_COCoreMass; }
            double              CoreMass() const                                                { return m_CoreMass; }
            int                 DominantMassLossRate() const                                    { return static_cast<int>(m_DominantMassLossRate); }
            double              Dt() const                                                      { return m_Dt; }
            double              DtPrev() const                                                  { return m_DtPrev; }
            ERROR               Error() const                                                   { return m_Error; }
            bool                ExperiencedCCSN() const                                         { return (m_SupernovaDetails.events.past & SN_EVENT::CCSN) == SN_EVENT::CCSN; }
            bool                ExperiencedECSN() const                                         { return (m_SupernovaDetails.events.past & SN_EVENT::ECSN) == SN_EVENT::ECSN; }
            bool                ExperiencedPISN() const                                         { return (m_SupernovaDetails.events.past & SN_EVENT::PISN) == SN_EVENT::PISN; }
            bool                ExperiencedPPISN() const                                        { return (m_SupernovaDetails.events.past & SN_EVENT::PPISN) == SN_EVENT::PPISN; }
            SN_EVENT            ExperiencedSN_Type() const                                      { return utils::SNEventType(m_SupernovaDetails.events.past); }
            bool                ExperiencedUSSN() const                                         { return (m_SupernovaDetails.events.past & SN_EVENT::USSN) == SN_EVENT::USSN; }
            double              HeCoreMass() const                                              { return m_HeCoreMass; }
            bool                IsCCSN() const                                                  { return (m_SupernovaDetails.events.current & SN_EVENT::CCSN) == SN_EVENT::CCSN; }
    virtual bool                IsDegenerate() const                                            { return false; }   // default is not degenerate - White Dwarfs, NS and BH are degenerate
            bool                IsECSN() const                                                  { return (m_SupernovaDetails.events.current & SN_EVENT::ECSN) == SN_EVENT::ECSN; }
    virtual bool                IsMassRatioUnstable(const double p_AccretorMass, const bool p_AccretorIsDegenerate) const { return false; } // default is stable
            bool                IsOneOf(const STELLAR_TYPE_LIST p_List) const;
            bool                IsPISN() const                                                  { return (m_SupernovaDetails.events.current & SN_EVENT::PISN) == SN_EVENT::PISN; }
            bool                IsPPISN() const                                                 { return (m_SupernovaDetails.events.current & SN_EVENT::PPISN) == SN_EVENT::PPISN; }
            bool                IsUSSN() const                                                  { return (m_SupernovaDetails.events.current & SN_EVENT::USSN) == SN_EVENT::USSN; }
            double              Lambda_Dewi() const                                             { return m_Lambdas.dewi; }
            double              Lambda_Fixed() const                                            { return m_Lambdas.fixed; }
            double              Lambda_Kruckow() const                                          { return m_Lambdas.kruckow; }
            double              Lambda_KruckowBottom() const                                    { return m_Lambdas.kruckowBottom; }
            double              Lambda_KruckowMiddle() const                                    { return m_Lambdas.kruckowMiddle; }
            double              Lambda_KruckowTop() const                                       { return m_Lambdas.kruckowTop; }
            double              Lambda_Loveridge() const                                        { return m_Lambdas.loveridge; }
            double              Lambda_LoveridgeWinds() const                                   { return m_Lambdas.loveridgeWinds; }
            double              Lambda_Nanjing() const                                          { return m_Lambdas.nanjing; }
            bool                LBV_Phase_Flag() const                                          { return m_LBVphaseFlag; }
            double              Luminosity() const                                              { return m_Luminosity; }
            double              Mass() const                                                    { return m_Mass; }
            double              Mass0() const                                                   { return m_Mass0; }
            double              MassPrev() const                                                { return m_MassPrev; }
            STYPE_VECTOR        MassTransferDonorHistory() const                                { return m_MassTransferDonorHistory; }
            std::string         MassTransferDonorHistoryString() const;
            double              Mdot() const                                                    { return m_Mdot; }
            double              Metallicity() const                                             { return m_Metallicity; }
            double              MZAMS() const                                                   { return m_MZAMS; }
            double              Omega() const                                                   { return m_Omega; }
            double              OmegaCHE() const                                                { return m_OmegaCHE; }
            double              OmegaBreak() const                                              { return CalculateOmegaBreak(); }
            double              OmegaPrev() const                                               { return m_OmegaPrev; }
            double              OmegaZAMS() const                                               { return m_OmegaZAMS; }
            COMPAS_VARIABLE     PropertyValue(const T_ANY_PROPERTY p_Property) const;
            double              Pulsar_MagneticField() const                                    { return m_PulsarDetails.magneticField; }
            double              Pulsar_SpinPeriod() const                                       { return m_PulsarDetails.spinPeriod; }
            double              Pulsar_SpinFrequency() const                                    { return m_PulsarDetails.spinFrequency; }
            double              Pulsar_SpinDownRate() const                                     { return m_PulsarDetails.spinDownRate; }
            double              Radius() const                                                  { return m_Radius; }
            double              RadiusPrev() const                                              { return m_RadiusPrev; }
            unsigned long int   RandomSeed() const                                              { return m_RandomSeed; }
            double              RZAMS() const                                                   { return m_RZAMS; }
            double              SN_CoreMassAtCOFormation() const                                { return m_SupernovaDetails.coreMassAtCOFormation; }
            double              SN_COCoreMassAtCOFormation() const                              { return m_SupernovaDetails.COCoreMassAtCOFormation; }
            SupernovaDetailsT   SN_Details() const                                              { return m_SupernovaDetails; }
            double              SN_DrawnKickMagnitude() const                                   { return m_SupernovaDetails.drawnKickMagnitude; }
            double              SN_EccentricAnomaly() const                                     { return m_SupernovaDetails.eccentricAnomaly; }
            double              SN_FallbackFraction() const                                     { return m_SupernovaDetails.fallbackFraction; }
            double              SN_HeCoreMassAtCOFormation() const                              { return m_SupernovaDetails.HeCoreMassAtCOFormation; }
            bool                SN_IsHydrogenPoor() const                                       { return m_SupernovaDetails.isHydrogenPoor; }
            double              SN_KickMagnitude() const                                        { return m_SupernovaDetails.kickMagnitude; }
            double              SN_MeanAnomaly() const                                          { return m_SupernovaDetails.meanAnomaly; }
            double              SN_Phi() const                                                  { return m_SupernovaDetails.phi; }
            double              SN_TotalMassAtCOFormation() const                               { return m_SupernovaDetails.totalMassAtCOFormation; }
            double              SN_TrueAnomaly() const                                          { return m_SupernovaDetails.trueAnomaly; }
            double              SN_Theta() const                                                { return m_SupernovaDetails.theta; }
            SN_EVENT            SN_Type() const                                                 { return utils::SNEventType(m_SupernovaDetails.events.current); }
            double              SN_KickMagnitudeRandom() const                                  { return m_SupernovaDetails.kickMagnitudeRandom; }
            double              Speed() const                                                   { return m_ComponentVelocity.Magnitude(); }
            COMPAS_VARIABLE     StellarPropertyValue(const T_ANY_PROPERTY p_Property) const;
            double              Tau() const                                                     { return m_Tau; }
            double              Temperature() const                                             { return m_Temperature; }
            double              Time() const                                                    { return m_Time; }
            double              Timescale(TIMESCALE p_Timescale) const                          { return m_Timescales[static_cast<int>(p_Timescale)]; }
            double              XExponent() const                                               { return m_XExponent; }


    // setters
            void                SetInitialType(STELLAR_TYPE p_InitialType)                      { m_InitialStellarType = p_InitialType; }                                           // JR Could do some sanity checks here
            void                SetOmega(double p_vRot)                                         { if (p_vRot >= 0.0) m_Omega = p_vRot; };                                           // Do nothing if sanity check fails (JR: I don't really like this, but I think unavoidable - at least for now)

            void                SetSNCurrentEvent(SN_EVENT p_SNEvent)                           { m_SupernovaDetails.events.current |= p_SNEvent; }                                 // Set supernova primary event/state for current timestep
            void                SetSNPastEvent(const SN_EVENT p_SNEvent)                        { m_SupernovaDetails.events.past |= p_SNEvent; }                                    // Set supernova primary event/state for any past timestep
            
            void                UpdateComponentVelocity(const Vector3d p_newVelocity);	

            void                UpdateMassTransferDonorHistory();




    // member functions - alphabetically
            void            ApplyMassTransferRejuvenationFactor()                                               { m_Age *= CalculateMassTransferRejuvenationFactor(); }             // Apply age rejuvenation factor

            void            CalculateBindingEnergies(const double p_CoreMass, const double p_EnvMass, const double p_Radius);

            double          CalculateDynamicalTimescale() const                                                 { return CalculateDynamicalTimescale_Static(m_Mass, m_Radius); }         // Use class member variables

            double          CalculateEddyTurnoverTimescale();

    virtual void            CalculateGBParams(const double p_Mass, DBL_VECTOR &p_GBParams) { }                                                                                      // Default is NO-OP
    virtual void            CalculateGBParams()                                                                 { CalculateGBParams(m_Mass0, m_GBParams); }                         // Use class member variables

    virtual double          CalculateGyrationRadius() const                                                     { return 0.0; }                                                     // Default is 0.0

            void            CalculateLambdas()                                                                  { CalculateLambdas(m_Mass - m_CoreMass); }                          // Use class member variables
            void            CalculateLambdas(const double p_EnvMass);

    virtual DBL_DBL         CalculateMassAcceptanceRate(const double p_DonorMassRate,
                                                        const double p_AccretorMassRate = 0.0);

            double          CalculateMassLossValues(const bool p_UpdateMDot = false, const bool p_UpdateMDt = false);                                                               // JR: todo: better name?

    virtual double          CalculateMomentOfInertia(const double p_RemnantRadius = 0.0) const                  { return 0.0; }                                                     // Use inheritance hierarchy
    virtual double          CalculateMomentOfInertiaAU(const double p_RemnantRadius = 0.0) const                { return 0.0; }                                                     // Use inheritance hierarchy
    
            double          CalculateNuclearTimescale() const                                                   { return CalculateNuclearTimescale_Static(m_Mass, m_Luminosity); }  // Use class member variables
    
            double          CalculateOmegaCHE(const double p_MZAMS, const double p_Metallicity) const;

            double          CalculateRadialChange() const                                                       { return (utils::Compare(m_RadiusPrev,0)<=0)? 0 : std::abs(m_Radius - m_RadiusPrev) / m_RadiusPrev; }                    // Return fractional radial change (if previous radius is negative or zero, return 0 to avoid NaN

            double          CalculateRadialExpansionTimescale() const                                           { return CalculateRadialExpansionTimescale_Static(m_StellarType, m_StellarTypePrev, m_Radius, m_RadiusPrev, m_DtPrev); } // Use class member variables
    
            void            CalculateSNAnomalies(const double p_Eccentricity);

            double          CalculateSNKickMagnitude(const double p_RemnantMass, const double p_EjectaMass, const STELLAR_TYPE p_StellarType);

    virtual double          CalculateThermalMassLossRate() const                                                { return m_Mass / CalculateThermalTimescale(); }                    // Use class member variables - and inheritance hierarchy

    virtual double          CalculateThermalTimescale(const double p_Mass,
                                                      const double p_Radius,
                                                      const double p_Luminosity,
                                                      const double p_EnvMass = 1.0) const                       { return 0.0; }                                                     // Use inheritance hierarchy
    virtual double          CalculateThermalTimescale() const                                                   { return 0.0; }                                                     // Use inheritance hierarchy

            double          CalculateTimestep();

    virtual double          CalculateZeta(ZETA_PRESCRIPTION p_ZetaPrescription)                                 { return 0.0; }                                                     // Use inheritance hierarchy

            void            ClearCurrentSNEvent()                                                               { m_SupernovaDetails.events.current = SN_EVENT::NONE; }             // Clear supernova event/state for current timestep

    virtual ENVELOPE        DetermineEnvelopeType() const                                                       { return ENVELOPE::REMNANT; }                                       // Default is REMNANT - but should never be called

    virtual MT_CASE         DetermineMassTransferCase() const                                                   { return MT_CASE::NONE; }                                           // Use inheritance hierarchy

            void            IncrementOmega(const double p_OmegaDelta)                                           { m_Omega += p_OmegaDelta; }                                        // Apply delta to current m_Omega

            void            ResolveAccretion(const double p_AccretionMass)                                      { m_Mass = std::max(0.0, m_Mass + p_AccretionMass); }               // Handles donation and accretion - won't let mass go negative

    virtual STELLAR_TYPE    ResolveEnvelopeLoss(bool p_NoCheck = false)                                         { return m_StellarType; }

    virtual void            ResolveMassLoss();

    virtual STELLAR_TYPE    ResolveRemnantAfterEnvelopeLoss()                                                   { return m_StellarType; }

            void            SetStellarTypePrev(const STELLAR_TYPE p_StellarTypePrev)                            { m_StellarTypePrev = p_StellarTypePrev; }

            void            StashSupernovaDetails(const STELLAR_TYPE p_StellarType)                             { LOGGING->StashSSESupernovaDetails(this, p_StellarType); }

    virtual void            UpdateAgeAfterMassLoss() { }                                                                                                                            // Default is NO-OP

            STELLAR_TYPE    UpdateAttributesAndAgeOneTimestep(const double p_DeltaMass,
                                                              const double p_DeltaMass0,
                                                              const double p_DeltaTime,
                                                              const bool   p_ForceRecalculate);

    virtual void            UpdateInitialMass() { }                                                                                                                                 // Default is NO-OP

    virtual void            UpdateMagneticFieldAndSpin(const bool   p_CommonEnvelope,
                                                       const bool   p_RecyclesNS,
                                                       const double p_Stepsize,
                                                       const double p_MassGainPerTimeStep,
                                                       const double p_Epsilon) { }                                                                                                  // Default is NO-OP

    // printing functions
            void            PrintDetailedOutput(const int p_Id) const                                           { if (OPTIONS->DetailedOutput()) LOGGING->LogSSEDetailedOutput(this, p_Id, ""); } // Write record to SSE Detailed Output log file
            void            PrintSupernovaDetails() const                                                       { LOGGING->LogSSESupernovaDetails(this, ""); }                      // Write record to SSE Supernovae log file
            void            PrintStashedSupernovaDetails()                                                      { LOGGING->LogStashedSSESupernovaDetails(this); }                   // Write record to SSE Supernovae log file
            void            PrintSwitchLog(const long int p_Id) const                                           { if (OPTIONS->SwitchLog()) LOGGING->LogSSESwitchLog(this, p_Id, ""); } // Write record to SSE Switchlog log file
            void            PrintSystemParameters(const string p_Rec = "") const                                { LOGGING->LogSSESystemParameters(this, p_Rec); }                   // Write record to SSE System Parameters file

protected:

    OBJECT_ID               m_ObjectId;                                 // Instantiated object's unique object id
    OBJECT_TYPE             m_ObjectType;                               // Instantiated object's object type
    STELLAR_TYPE            m_InitialStellarType;                       // Stellar type at birth, defined in Hurley et al. 2000
    STELLAR_TYPE            m_StellarType;                              // Stellar type defined in Hurley et al. 2000

    ERROR                   m_Error;                                    // Records most recent error encountered for this star

    // member variables - alphabetical in groups

    bool                    m_CHE;                                      // CHE flag - true if the star spent entire MS as a CH star; false if evolved CH->MS

    // Stellar variables
    unsigned long int       m_RandomSeed;                               // Seeds the random number generator for this star

    // Zero Age Main Sequence
    double                  m_LZAMS;                                    // ZAMS Luminosity
    double                  m_MZAMS;                                    // ZAMS Mass
    double                  m_OmegaZAMS;                                // ZAMS Angular Frequency
    double                  m_OmegaCHE;                                 // Minimum angular frequency at which CHE will occur (calculated at ZAMS)
    double                  m_RZAMS;                                    // ZAMS Radius
    double                  m_TZAMS;                                    // ZAMS Temperature

    // Effective Zero Age Main Sequence
    double                  m_LZAMS0;                                   // Effective ZAMS Luminosity
    double                  m_RZAMS0;                                   // Effective ZAMS Radius
    double                  m_TZAMS0;                                   // Effective ZAMS Temperature

    // Current timestep variables
    double                  m_Age;                                      // Current effective age (changes with mass loss/gain)(myrs)
    double                  m_COCoreMass;                               // Current CO core mass (Msol)
    double                  m_CoreMass;                                 // Current core mass (Msol)
    double                  m_CoreRadius;                               // Current core radius (Rsol)                   JR: todo: I don't think this is used anywhere...
    double                  m_Dt;                                       // Current timestep (myrs)
    double                  m_HeCoreMass;                               // Current He core mass (Msol)
    bool                    m_LBVphaseFlag;                             // Flag to know if the star satisfied the conditions, at any point in its evolution, to be considered a Luminous Blue Variable (LBV)
    double                  m_Luminosity;                               // Current luminosity (Lsol)
    double                  m_Mass;                                     // Current mass (Msol)
    double                  m_Mass0;                                    // Current effective initial mass (Msol)        JR: todo: fix this one day - it is not always initial mass
    double                  m_MinimumLuminosityOnPhase;                 // JR: Only required for CHeB stars, but only needs to be calculated once per star
    double                  m_Mdot;                                     // Current mass loss rate (Msol per ?)
    MASS_LOSS_TYPE                m_DominantMassLossRate;                                     // Current dominant mass loss rate
    double                  m_Mu;                                       // Current small envelope parameter mu
    double                  m_Omega;                                    // Current angular frequency (yr-1)
    double                  m_Radius;                                   // Current radius (Rsol)
    double                  m_Tau;                                      // Relative time
    double                  m_Temperature;                              // Current temperature (Tsol)
    double                  m_Time;                                     // Current physical time the star has been evolved(myrs)

    // Previous timestep variables
    double                  m_DtPrev;                                   // Previous timestep
    double                  m_MassPrev;                                 // Previous mass (Msol)
    double                  m_OmegaPrev;                                // Previous angular frequency (yr-1)
    double                  m_RadiusPrev;                               // Previous radius (Rsol)
    STELLAR_TYPE            m_StellarTypePrev;                          // Stellar type at previous timestep

    // Metallicity variables
    double                  m_LogMetallicityRho;                        // logMetallicityXi + 1.0       - called rho in Hurley et al 2000
    double                  m_LogMetallicitySigma;                      // log10(Metallicity)           - called sigma in Hurley et al 2000
    double                  m_LogMetallicityXi;                         // log10(Metallicity / Zsol)    - called xi in Hurley et al 2000
    double                  m_Metallicity;                              // Metallicity

    // Metallicity dependent constants
    double                  m_Alpha1;                                   // alpha1 in Hurly et al. 2000, just after eq 49
    double                  m_Alpha3;                                   // alpha4 in Hurley et al. 2000, just after eq 56
    double                  m_Alpha4;                                   // alpha4 in Hurley et al. 2000, just after eq 57
    double                  m_XExponent;                                // exponent to which R depends on M - 'x' in Hurley et al. 2000, eq 47


    // constants only calculated once
    double                  m_BaryonicMassOfMaximumNeutronStarMass;      // baryonic mass of MaximumNeutronStarMass 

    // JR:
    // I initially implemented the following vectors as unordered_maps.  The code worked
    // quite well, except for one small problem - access times (presumably due to hashing)
    // were prohibitive when accessed hundreds of thousands, and in some cases, millions,
    // of times as we evolve the star.  So I used vectors instead - the code is not as
    // elegant, but performance is better by an order of magnitude

    // Timescales, Giant Branch parameters, mass cutoffs
    DBL_VECTOR              m_GBParams;                                 // Giant Branch Parameters
    DBL_VECTOR              m_MassCutoffs;                              // Mass cutoffs
    DBL_VECTOR              m_Timescales;                               // Timescales

    // Luminosity, Radius, a(n) and b(n) coefficients
    DBL_VECTOR              m_AnCoefficients;                           // a(n) coefficients
    DBL_VECTOR              m_BnCoefficients;                           // b(n) coefficients
    DBL_VECTOR              m_LCoefficients;                            // Luminosity coefficients
    DBL_VECTOR              m_RCoefficients;                            // Radius coefficients

    // Luminosity, Radius and Gamma constants
    // JR:
    // These are calculated in CalculateAnCoefficients()
    // Calculating the a(n) coefficients requires one of the R constants, and the L, R and Gamma
    // constants are calculated using the a(n) coefficients, so it seemed logical to calculate
    // them all in the same function
    DBL_VECTOR              m_GammaConstants;                           // Gamma constants
    DBL_VECTOR              m_LConstants;                               // Luminosity constants
    DBL_VECTOR              m_RConstants;                               // Radius constants

    // Binding energies, Lambdas and Zetas
    BindingEnergiesT        m_BindingEnergies;                          // Binding enery values
    LambdasT                m_Lambdas;                                  // Lambda values

    // Stellar details squirrelled away...
    SupernovaDetailsT       m_SupernovaDetails;                         // Supernova attributes
    PulsarDetailsT          m_PulsarDetails;                            // Pulsar attributes

    // Star vector velocity 
    Vector3d                m_ComponentVelocity;                        // Isolated star velocity vector (binary's center-of-mass velocity for bound binary)

    // Star mass transfer history 
    STYPE_VECTOR            m_MassTransferDonorHistory;                 // List of MT donor stellar types - mostly relevent for binary stars

    // member functions - alphabetically
            void                AgeOneTimestepPreamble(const double p_DeltaTime);

            double              ApplyBlackHoleKicks(const double p_vK, const double p_FallbackFraction, const double p_BlackHoleMass);

            double              CalculateAlpha1() const;
            double              CalculateAlpha3() const;
            double              CalculateAlpha4() const;

            void                CalculateAnCoefficients(DBL_VECTOR &p_AnCoefficients,
                                                        DBL_VECTOR &p_LConstants,
                                                        DBL_VECTOR &p_RConstants,
                                                        DBL_VECTOR &p_GammaConstants);

    virtual void                CalculateAndSetPulsarParameters() { }                                                                                                                               // NO-OP for most stellar types

            double              CalculateBindingEnergy(const double p_CoreMass, const double p_EnvMass, const double p_Radius, const double p_Lambda) const;

            void                CalculateBnCoefficients(DBL_VECTOR &p_BnCoefficients);

    virtual double              CalculateCOCoreMassAtPhaseEnd() const                                                   { return m_COCoreMass; }                                                    // Default is NO-OP
    virtual double              CalculateCOCoreMassOnPhase() const                                                      { return m_COCoreMass; }                                                    // Default is NO-OP

    virtual double              CalculateCoreMassAtPhaseEnd() const                                                     { return m_CoreMass; }                                                      // Default is NO-OP
    static  double              CalculateCoreMassGivenLuminosity_Static(const double p_Luminosity, const DBL_VECTOR &p_GBParams);
    virtual double              CalculateCoreMassOnPhase() const                                                        { return m_CoreMass; }                                                      // Default is NO-OP

    static  double              CalculateDynamicalTimescale_Static(const double p_Mass, const double p_Radius);

    virtual double              CalculateEddingtonCriticalRate() const                                                  { return 1.5E-8 * (m_Radius * RSOL_TO_KM / 10.0) * MYR_TO_YEAR; }           // Should never be called...

            double              CalculateGBRadiusXExponent() const;

    virtual double              CalculateHeCoreMassAtPhaseEnd() const                                                   { return m_HeCoreMass; }                                                    // Default is NO-OP
    virtual double              CalculateHeCoreMassOnPhase() const                                                      { return m_HeCoreMass; }                                                    // Default is NO-OP

    static  double              CalculateHeRateConstant_Static()                                                        { return HE_RATE_CONSTANT; }                                                // Only >= CHeB stars need AHe, but no drama if other stars calculate (retrieve it) - it's only a constant (we could just use the constant inline...)
    static  double              CalculateHHeRateConstant_Static()                                                       { return HHE_RATE_CONSTANT; }                                               // Only TPAGB stars need AHHe, but no drama if other stars calculate (retrieve it) - it's only a constant (we could just use the constant inline...)

    static  double              CalculateInitialEnvelopeMass_Static(const double p_Mass);

    virtual double              CalculateLambdaDewi() const                                                             { SHOW_WARN(ERROR::NO_LAMBDA_DEWI, "Default used: 1.0"); return 1.0; }      // Not supported: show error
            double              CalculateLambdaKruckow(const double p_Radius, const double p_Alpha) const;
            double              CalculateLambdaLoveridgeEnergyFormalism(const double p_EnvMass, const double p_IsMassLoss = false) const;
    virtual double              CalculateLambdaNanjing() const                                                          { SHOW_WARN(ERROR::NO_LAMBDA_NANJING, "Default used: 1.0"); return 1.0; }   // Not supported: show error

            void                CalculateLCoefficients(const double p_LogMetallicityXi, DBL_VECTOR &p_LCoefficients);

            double              CalculateLifetimeToBAGB(const double p_tHeI, const double p_tHe) const;
            double              CalculateLifetimeToBGB(const double p_Mass) const;

            double              CalculateLogBindingEnergyLoveridge(bool p_IsMassLoss) const;

            double              CalculateLuminosityAtBAGB(double p_Mass) const;
    virtual double              CalculateLuminosityAtPhaseEnd() const                                                   { return m_Luminosity; }                                                    // Default is NO-OP
            double              CalculateLuminosityAtZAMS(const double p_MZAMS);
            double              CalculateLuminosityGivenCoreMass(const double p_CoreMass) const;
    virtual double              CalculateLuminosityOnPhase() const                                                      { return m_Luminosity; }                                                    // Default is NO-OP

            void                CalculateMassCutoffs(const double p_Metallicity, const double p_LogMetallicityXi, DBL_VECTOR &p_MassCutoffs);

    static  double              CalculateMassLoss_Static(const double p_Mass, const double p_Mdot, const double p_Dt);

<<<<<<< HEAD
            double              CalculateMassLossRate();
    virtual double              CalculateMassLossRateHurley() const;
            double              CalculateMassLossRateKudritzkiReimers() const;
            double              CalculateMassLossRateLBV(const LBV_PRESCRIPTION p_LBV_prescription);
            double              CalculateMassLossRateLBVHurley(const double p_HD_limit_fac) const;
            double              CalculateMassLossRateLBVBelczynski() const;
            double              CalculateMassLossRateNieuwenhuijzenDeJager() const;
            double              CalculateMassLossRateOB(const double p_Teff) const;
            double              CalculateMassLossRateVassiliadisWood() const;
    virtual double              CalculateMassLossRateVink();
            double              CalculateMassLossRateWolfRayet2(const double p_Mu) const;
            double              CalculateMassLossRateWolfRayet3() const;                                                                                                                            // JR: Never called - do we need it?
            double              CalculateMassLossRateWolfRayetLike(const double p_Mu) const;
=======
    virtual double          CalculateMassLossRate();
    virtual double          CalculateMassLossRateHurley();
            double          CalculateMassLossRateKudritzkiReimers();
            double          CalculateMassLossRateLBV(const LBV_PRESCRIPTION p_LBV_prescription);
            double          CalculateMassLossRateLBVHurley(const double p_HD_limit_fac);
            double          CalculateMassLossRateLBVBelczynski();
            double          CalculateMassLossRateNieuwenhuijzenDeJager();
            double          CalculateMassLossRateOB(const double p_Teff);
            double          CalculateMassLossRateVassiliadisWood();
    virtual double          CalculateMassLossRateVink();
            double          CalculateMassLossRateWolfRayetZDependent(const double p_Mu);
            double          CalculateMassLossRateWolfRayet3();                                                                                                                              // JR: Never called - do we need it? TW: +1
            double          CalculateMassLossRateWolfRayet(const double p_Mu);
>>>>>>> 242848e2

    virtual double              CalculateMassTransferRejuvenationFactor() const;

            double              CalculateMaximumCoreMass(double p_Mass) const;

    static  double              CalculateNuclearTimescale_Static(const double p_Mass, const double p_Luminosity);

            double              CalculateOmegaBreak() const;

    static  double              CalculateOStarRotationalVelocityAnalyticCDF_Static(const double p_Ve);
    static  double              CalculateOStarRotationalVelocityAnalyticCDFInverse_Static(double p_Ve, void *p_Params);
    static  double              CalculateOStarRotationalVelocity_Static(const double p_Xmin, const double p_Xmax);

            double              CalculatePerturbationB(const double p_Mass) const;
            double              CalculatePerturbationC(double p_Mass) const;
    virtual double              CalculatePerturbationMu() const                                                         { return m_Mu; }                                                            // Default is NO-OP
    virtual double              CalculatePerturbationMuAtPhaseEnd() const                                               { return CalculatePerturbationMuOnPhase(); }                                // Same as on phase
    virtual double              CalculatePerturbationMuOnPhase() const                                                  { return CalculatePerturbationMu(); }
            double              CalculatePerturbationQ(const double p_Radius, const double p_Rc) const;
            double              CalculatePerturbationR(const double p_Mu, const double p_Mass, const double p_Radius, const double p_Rc) const;
            double              CalculatePerturbationS(const double p_Mu, const double p_Mass) const;

    static  double              CalculateRadialExpansionTimescale_Static(const STELLAR_TYPE p_StellarType,
                                                                     const STELLAR_TYPE p_StellarTypePrev,
                                                                     const double       p_Radius,
                                                                     const double       p_RadiusPrev,
                                                                     const double       p_DtPrev);

            virtual double      CalculateRadialExtentConvectiveEnvelope() const                                         { return m_Radius; }                                                        // default for stars with no convective envelope

    virtual double              CalculateRadiusAtPhaseEnd() const                                                       { return m_Radius; }                                                        // Default is NO-OP
            double              CalculateRadiusAtZAMS(const double p_MZAMS) const;
    virtual double              CalculateRadiusOnPhase() const                                                          { return m_Radius; }                                                        // Default is NO-OP
    virtual std::tuple <double, STELLAR_TYPE> CalculateRadiusAndStellarTypeOnPhase() const                              { return std::make_tuple(CalculateRadiusOnPhase(), m_StellarType); }

            void                CalculateRCoefficients(const double p_LogMetallicityXi, DBL_VECTOR &p_RCoefficients);

            double              CalculateRotationalVelocity(double p_MZAMS) const;

    virtual double              CalculateTauOnPhase() const                                                             { return m_Tau; }                                                           // Default is NO-OP
    virtual double              CalculateTauAtPhaseEnd() const                                                          { return m_Tau; }                                                           // Default is NO-OP

    virtual double              CalculateTemperatureAtPhaseEnd() const                                                  { return CalculateTemperatureAtPhaseEnd(m_Luminosity, m_Radius); }
    virtual double              CalculateTemperatureAtPhaseEnd(const double p_Luminosity, const double p_Radius) const  { return CalculateTemperatureOnPhase(p_Luminosity, p_Radius); }             // Same as on phase
            double              CalculateTemperatureKelvinOnPhase(const double p_Luminosity, const double p_Radius) const;
    virtual double              CalculateTemperatureOnPhase() const                                                     { return CalculateTemperatureOnPhase(m_Luminosity, m_Radius); }
    virtual double              CalculateTemperatureOnPhase(const double p_Luminosity, const double p_Radius) const     { return CalculateTemperatureOnPhase_Static(p_Luminosity, p_Radius); }
    static  double              CalculateTemperatureOnPhase_Static(const double p_Luminosity, const double p_Radius);

    virtual void                CalculateTimescales()                                                                   { CalculateTimescales(m_Mass0, m_Timescales); }                             // Use class member variables
    virtual void                CalculateTimescales(const double p_Mass, DBL_VECTOR &p_Timescales) { }                                                                                              // Default is NO-OP

            double              CalculateZadiabaticHurley2002(const double p_CoreMass) const;
            double              CalculateZadiabaticSPH(const double p_CoreMass) const;
            double              CalculateZadiabatic(ZETA_PRESCRIPTION p_ZetaPrescription);

            double              CalculateZAMSAngularFrequency(const double p_MZAMS, const double p_RZAMS) const;

    virtual double              ChooseTimestep(const double p_Time) const                                               { return m_Dt; }

            double              DrawKickMagnitudeBrayEldridge(const double p_EjectaMass,
                                                              const double p_RemnantMass,
                                                              const double p_Alpha,
                                                              const double p_Beta) const;

            double              DrawKickMagnitudeDistributionFlat(const double p_MaxVK, const double p_Rand) const;
            double              DrawKickMagnitudeDistributionMaxwell(const double p_Sigma, const double p_Rand) const;

            double              DrawRemnantKickMuller(const double p_COCoreMass) const;

            double              DrawRemnantKickMullerMandel(const double p_COCoreMass,
                                                            const double p_Rand,
                                                            const double p_RemnantMass) const;

            double              DrawSNKickMagnitude(const double p_Sigma,
                                                    const double p_COCoreMass,
                                                    const double p_Rand,
                                                    const double p_EjectaMass,
                                                    const double p_RemnantMass) const;

    virtual void                EvolveOneTimestepPreamble() { };                                                                                                                                    // Default is NO-OP

            STELLAR_TYPE        EvolveOnPhase();

    virtual STELLAR_TYPE        EvolveToNextPhase()                                                                     { return m_StellarType; }


    virtual bool                IsEndOfPhase() const                                                                    { return false; }
    virtual bool                IsSupernova() const                                                                     { return false; }

            double              LimitTimestep(const double p_Dt);

    /*
     * Perturb Luminosity and Radius
     *
     * See Hurley et al. 2000, section 6.3
     *
     * The default is no perturbation - this function does nothing and is called
     * only if the stellar class doesn't define its own perturbation function.
     * See the stellar class perturbation functions for perturbation details specific
     * to the stellar class.
     *
     * Perturbation is disabled by default when DEBUG is enabled - except when
     * DEBUG_PERTURB is defined (see below).  The stellar class perturbation
     * functions are defined away if DEBUG is defined - so this generic Star
     * function is called (and does nothing).
     *
     * If DEBUG_PERTURB is defined then perturbation is not disabled while debbuging.
     * To enable perturbation while DEBUG is enabled, define DEBUG_PERTURB.
     */
    virtual void                PerturbLuminosityAndRadius() { }                                                                                                                                    // NO-OP
    virtual void                PerturbLuminosityAndRadiusAtPhaseEnd()                                                  { PerturbLuminosityAndRadiusOnPhase(); }                                    // Same as on phase
    virtual void                PerturbLuminosityAndRadiusOnPhase()                                                     { PerturbLuminosityAndRadius(); }

            STELLAR_TYPE        ResolveEndOfPhase();
    virtual void                ResolveHeliumFlash() { }
    virtual STELLAR_TYPE        ResolveSkippedPhase()                                                                   { return EvolveToNextPhase(); }                                             // Default is evolve to next phase
    virtual STELLAR_TYPE        ResolveSupernova()                                                                      { return m_StellarType; }                                                   // Default is NO-OP

    virtual void                SetSNHydrogenContent()                                                                  { m_SupernovaDetails.isHydrogenPoor = false; }                              // Default is false

            bool                ShouldBeMasslessRemnant() const                                                         { return (m_Mass <= 0.0 || m_StellarType==STELLAR_TYPE::MASSLESS_REMNANT); }
    virtual bool                ShouldEvolveOnPhase() const                                                             { return true; }
    virtual bool                ShouldSkipPhase() const                                                                 { return false; }                                                           // Default is false

            void                UpdateAttributesAndAgeOneTimestepPreamble(const double p_DeltaMass, const double p_DeltaMass0, const double p_DeltaTime);

};

#endif // __BaseStar_h__<|MERGE_RESOLUTION|>--- conflicted
+++ resolved
@@ -407,35 +407,19 @@
 
     static  double              CalculateMassLoss_Static(const double p_Mass, const double p_Mdot, const double p_Dt);
 
-<<<<<<< HEAD
             double              CalculateMassLossRate();
-    virtual double              CalculateMassLossRateHurley() const;
+    virtual double              CalculateMassLossRateHurley();
             double              CalculateMassLossRateKudritzkiReimers() const;
             double              CalculateMassLossRateLBV(const LBV_PRESCRIPTION p_LBV_prescription);
             double              CalculateMassLossRateLBVHurley(const double p_HD_limit_fac) const;
             double              CalculateMassLossRateLBVBelczynski() const;
             double              CalculateMassLossRateNieuwenhuijzenDeJager() const;
-            double              CalculateMassLossRateOB(const double p_Teff) const;
+            double              CalculateMassLossRateOB(const double p_Teff);
             double              CalculateMassLossRateVassiliadisWood() const;
     virtual double              CalculateMassLossRateVink();
-            double              CalculateMassLossRateWolfRayet2(const double p_Mu) const;
+            double              CalculateMassLossRateWolfRayetZDependent(const double p_Mu) const;
             double              CalculateMassLossRateWolfRayet3() const;                                                                                                                            // JR: Never called - do we need it?
-            double              CalculateMassLossRateWolfRayetLike(const double p_Mu) const;
-=======
-    virtual double          CalculateMassLossRate();
-    virtual double          CalculateMassLossRateHurley();
-            double          CalculateMassLossRateKudritzkiReimers();
-            double          CalculateMassLossRateLBV(const LBV_PRESCRIPTION p_LBV_prescription);
-            double          CalculateMassLossRateLBVHurley(const double p_HD_limit_fac);
-            double          CalculateMassLossRateLBVBelczynski();
-            double          CalculateMassLossRateNieuwenhuijzenDeJager();
-            double          CalculateMassLossRateOB(const double p_Teff);
-            double          CalculateMassLossRateVassiliadisWood();
-    virtual double          CalculateMassLossRateVink();
-            double          CalculateMassLossRateWolfRayetZDependent(const double p_Mu);
-            double          CalculateMassLossRateWolfRayet3();                                                                                                                              // JR: Never called - do we need it? TW: +1
-            double          CalculateMassLossRateWolfRayet(const double p_Mu);
->>>>>>> 242848e2
+            double              CalculateMassLossRateWolfRayet(const double p_Mu) const;
 
     virtual double              CalculateMassTransferRejuvenationFactor() const;
 
