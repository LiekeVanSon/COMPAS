# ifndef __changelog_h__
# define __changelog_h__

// =====================================================================
// 
// COMPAS Changelog
// 
// =====================================================================
// 
// 02.00.00      JR - Sep 17, 2019 - Initial commit of new version
// 02.00.01      JR - Sep 20, 2019 - Fix compiler warnings. Powwow fixes
// 02.00.02      JR - Sep 21, 2019 - Make code clang-compliant
// 02.00.03      IM - Sep 23, 2019 - Added fstream include
// 02.01.00      JR - Oct 01, 2019 - Support for Chemically Homogeneous Evolution
// 02.02.00      JR - Oct 01, 2019 - Support for Grids - both SSE and BSE
// 02.02.01      JR - Oct 01, 2019 - Changed BaseBinaryStar code to assume tidal locking only if CHE is enabled
// 02.02.02      JR - Oct 07, 2019 - Defect repairs:
//                                       SSE iteration (increment index - Grids worked, range of values wasn't incrementing)
//                                       Errors service (FIRST_IN_FUNCTION errors sometimes printed every time)
//                                       Added code for both SSE and BSE so that specified metallicities be clamped to [0.0, 1.0].  What are reasonable limits?
//                                   Errors service performance enhancement (clean deleted stellar objects from catalog)
//                                   Changed way binary constituent stars masses equilibrated (they now retain their ZAMS mass, but (initial) mass and mass0 changes)
//                                   Add initial stellar type variable - and to some record definitions
//                                   Added change history and version number to constants.h
// 02.02.03      JR - Oct 09, 2019 - Defect repairs:
//                                       Initialised all BaseStar.m_Supernova elements (some had not been initialised)
//                                       Fixed regression in BaseStar.cpp (INITIAL_STELLAR_TYPE & INITIAL_STELLAR_TYPE_NAME in StellarPropertyValue())
//                                   Added max iteration check to Newton-Raphson method in SolveKeplersEquation (see constant MAX_KEPLER_ITERATIONS)
// 02.02.04      JR - Oct 09, 2019 - Defect repairs:
//                                       SN kick direction calculation corrected
//                                       Boolean value output corrected
//                                       Typos fixed
// 02.02.05      JR - Oct 10, 2019 - Defect repairs:
//                                       Determination of Chemically Homogeneous star fixed (threshold calculation)
//                                       Removed checks for RLOF to/from CH stars
//                                       Typos fixed
// 02.02.06      JR - Oct 11, 2019 - Renamed class "CHE" - now class "CH"
//                                   Updated CHE documentation
//                                   Added m_MassesEquilibrated variable to BaseBinaryStar
// 02.02.07      JR - Oct 20, 2019 - Defect repairs:
//                                       CEE printing systems post-stripping - github issue - reworked CE details/pre/post CE - partial fix (BindingEnergy remaining)
//                                       Added RANDOM_SEED to Options::OptionValue() (omitted erroneously)
//                                   Added m_SecondaryTooSmallForDCO variable to BaseBinaryStar - and to some record definitions
//                                   Added m_StellarMergerAtBirth variable to BaseBinaryStar - and to some record definitions
//                                   Added allow-rlof-at-birth program option
//                                       If CHE enabled, or allow-rlof-at-birth option is true, binaries that have one or both stars
//                                       in RLOF at birth will have masses equilibrated, radii recalculated, orbit circularised, and
//                                       semi-major axis recalculated, while conserving angular momentum - then allowed to evolve
//                                   Added allow-touching-at-birth program option
//                                       Binaries that have stars touching at birth (check is done after any equilibration and
//                                       recalculation of radius and separation is done) are allowed to evolve.  Evolve() function
//                                       immediately checks for merger at birth, flags status as such and stops evolution.
//                                   Documentation updated (see updated doc for detailed explanation of new program options)
// 02.03.00      JR - Oct 25, 2019 - Defect repairs:
//                                       removed extraneous delimiter at end of log file records
//                                   Added '--version' option
//                                   Changed minor version number - should have been done at last release - we'll grant the '--version' option minor release status...
// 02.03.01      JR - Nov 04, 2019 - Defect repair:
//                                       removed erroneous initialisation of m_CEDetails.alpha from BaseBinaryStar::SetRemainingCommonValues()
//                                       (CE Alpha was alwas being initialised to 0.0 regardless of program options)
// 02.03.02      JR - Nov 25, 2019 - Defect repairs:
//                                       added check for active log file before closing in Log::Stop()
//                                       added CH stars to MAIN_SEQUENCE and ALL_MAIN_SEQUENCE initializer_lists defined in constants.h
//                                       moved InitialiseMassTransfer() outside 'if' - now called even if not using mass transfer - sets some flags we might need
//                                       added code to recalculate rlof if CH stars are equilibrated in BaseBinaryStar constructor
//                                   Enhancements:
//                                       moved KROUPA constants from AIS class to constants.h
//                                       moved CalculateCDFKroupa() function from AIS class to BaseBinaryStar class
//                                       added m_CHE variable to BaseStar class - also selectable for printing
//                                       added explicit check to ResolveCommonEnvelope() to merge binary if the donor is a main sequence star
//                                   Chemically Homogeneous Evolution changes:
//                                       added check to CheckMassTransfer() in BaseBinaryStar.cpp to merge if CH+CH and touching - avoid CEE
//                                       added code to InitialiseMassTransfer() in BaseBinaryStar.cpp to equilibrate and possibly merge if both CH stars in RLOF
// (Unchanged)   IM - Nov 29, 2019 - Defect repairs:
//                                       changed Disbound -> Unbounded in header strings in constants.h
//                                       left one line in default/example grid file (Grid.txt)
//                                       fix default PPISN mass limit in python submit: 65 Msol -> 60 Msol
// 02.03.03      JR - Dec 04, 2019 - Defect repairs:
//                                       added code to UpdateAttributesAndAgeOneTimestep() in Star.cpp to recalculate stellar attributes after switching to new stellar type
//                                       (addresses discontinuous transitions e.g. CH -> HeMS)
//                                       changed IsPulsationalPairInstabilitySN() in GiantBranch.cpp to call IsPairInstabilitySN() instead of set MASSLESS_REMNANT if remnant mass <= 0.0
//                                       changed CalculateSNKickVelocity() in BaseStar.cpp to set m_SupernovaDetails.kickVelocity correctly after adjusting for fallback
// 02.03.04      FSB - Dec 04, 2019 - Defect repairs:
//                                       fixed bug in Fryer+2012 CalculateGravitationalRemnantMassadded() function to compare baryon mass of star remnant with
//  									                   baryon mass of MaximumNeutronStarMass instead of just MaximumNeutronStarMass. 
//                                       added m_BaryonicMassOfMaximumNeutronStarMass to BaseStar.h and BaseStar.cpp
// 02.03.05      JR - Dec 05, 2019 - Defect repairs:
//                                       fixed EvolveSingleStars() in main.cpp to print correct initial mass
//                                       fixed TPAGB::CalculateCOCoreMassAtPhaseEnd() - added conditional
// 02.04.00      JR - Dec 18, 2019 - New functionality:
//                                       added columns to BSE grid functionality: Kick_Velocity_1(&2), Kick_Theta_1(&2), Kick_Phi_1(&2), Kick_Mean_Anomaly_1(&2).  Updated documentation.
//                                   Changed functionality:
//                                       removed compiler version checks from Makefile - they seemed to only work for native Ubuntu and were more of a nuisance than anything...  (old version exists as Makefile-checks)
//                                   Defect repairs:
//                                       added recalculation of gbParams Mx & Lx in HeHG calculateGbParams()
//                                       created HeHG::CalculateGBParams_Static() and GiantBranch::CalculateGBParams_Static(), called from EAGB::ResolveEnvelopeLoss() to facilitate calculation of attributes for new stellar type before actually switching.  Needed to rewrite some other functions as static.  Note: this needs to be revisited and a more elegant solution implemented.
//                                       added CalculateRadiusAndStellarTypeOnPhase() for HeHG and HeGBstars, and changed call to calculateRadiusOnPhase() to CalculateRadiusAndStellarTypeOnPhase() in BaseStar::EvolveOnPhase().  This allows for HeHG and HeGB stars to change stellar type based on radius (previously missed).
//                                       set M = McBAGB for EAGB & TPAGB only (was being set for all types >= TPAGB)
//                                       added extra print detailed in BaseBinaryStar:Evolve() - sometimes missing a switch type in detailed output if only 1 timestep
//                                       swapped heading strings for ANY_STAR_PROPERTY::IS_ECSN and ANY_STAR_PROPERTY::IS_USSN (now correct)
//                                       removed condition in BaseBinaryStar::EvaluateSupernovae().  ResolveSupernova() is now called for all stellar types (not sure what I was thinking orginally. I'm sure I had a good reason - or maybe I was just tired...)
//                                       changed name of GiantBranch::CalculateProtoCoreMass() to GiantBranch::CalculateProtoCoreMassDelayed() and changed calls to the function
//                                       swapped order of calculations of ePrime (CalculateOrbitalEccentricityPostSupernova()) and m_SemiMajorAxisPrime (CalculateSemiMajorAxisPostSupernova()) in BaseBinaryStar::ResolveSupernova().  Improper order was causing wrong value of m_SeminMajorAxisPrime to be used in calculation of ePrime
//                                       set m_Disbound = true appropriately in BaseBinaryStar::Evolve() (note: m_Disbound will change name to m_Unbound soon...)
//                                       changed return value of CHeB::DetermineEnvelopeType() to CONVECTIVE.  Left CHeB DetermineEnvelopeTypeHurley2002() as RADIATIVE (used in BinaryConstituentStar::CalculateSynchronisationTimescale())
//                                       changed BINARY_PROPERTY::ORBITAL_VELOCITY to BINARY_PROPERTY::ORBITAL_VELOCITY_PRE_2ND_SUPERNOVA in BSE_SUPERNOVAE_REC (6th value printed)
//                                       added p_Erase parameter to Log::CloseStandardFile(); changed Log::CloseAllStandardFiles() to call Log::CloseStandardFile() with p_Erase=false and erase entire map after all files closed (prevent coredump when closing all files)
//                                       added ResolveSupernova() to ONeWD.h - ONeWD stars were previously not checking for SN
//                                       fixed BaseBinaryStar::InitialiseMassTransfer() - star1 was being updated instead of star2 for CH + CH stars when CHE enabled
// 02.04.01      JR - Dec 23, 2019 - Defect repairs:
//                                       Removed SN_EVENT::SN - all occurences of SN_EVENT::SN replaced by SN_EVENT::CCSN.
//                                           The current SN event ("Is"), and past SN event ("Experienced") are now bit maps (implemented as Enum Classes).  Each can have any of the values: CCSN, ECSN, PISN, PPSIN, USSN, RUNAWAY, RECYCLED_NS, and RLOF_ONTO_NS.  See definition of SN_EVENT Enum Class in constants.h for implementation and explanation.  
//                                       Updated variables selectable for printing:
//                                           Added ANY_STAR_PROPERTY::SN_TYPE (STAR_PROPERTY, SUPERNOVA_PROPERTY, COMPANION_PROPERTY (should always be SN_EVENT::NONE for companion star))
//                                           Added ANY_STAR_PROPERTY::EXPERIENCED_SN_TYPE (STAR_PROPERTY, SUPERNOVA_PROPERTY, COMPANION_PROPERTY)
//                                           All of ANY_STAR_PROPERTY::{CCSN, ECSN, PISN, PPISN, USSN} now selectable
//                                           Removed ANY_STAR_PROPERTY::SN - no longer selectable for printing (replaced by CCSN)
//                                           Updated documentation
//                                       Changed default record specifications for logfiles BSE_DOUBLE_COMPACT_OBJECTS_REC and BSE_SUPERNOVAE_REC
//                                           Removed the individual SN_EVENT columns for both "Is" and "Experienced" conditions (e.g. CCSN, ECSN etc)
//                                           "Is*" and "Experienced*" columns replaced with SN_TYPE & Experienced_SN_TYPE columns that record the SN event type (e.g. CCSN, ECSN, PPSN, PPSIN, USSN).  
//                                           RUNAWAY, RECYCLED_NS, and RLOF_ONTO_NS are still reported in separate, individual columns.
//                                       Added workaround for non-existent CHeB blue loop.  See description in CHeB::CalculateTimescales()
//                                       Removed binary star "survived" flag - it is always the NOT of the "unbound" flag
//                                       Changed initialisation function for HeGB stars (HeGB::Initialise() in HeGB.h) to NOT recalculate m_Age if evolving from HeHG -> HeGB 
//                                       Removed initialisation of m_Age (to 0.0) from COWD::Initialise() in COWD.h
//                                   Changed behaviour:  
//                                       Changed binary star "disbound" flag to "unbound" flag.  Changed all occurences of "disbound" to "unbound".  Changed "unbound" header flag to "Unbound"
// 02.04.02      JR - Jan 06, 2020 - Defect repairs:
//                                       Added IsPISN() & IsPPISN() to IsSNEvent()
//                                       Fixed check for SN event at top of BaseBinaryStar::ResolveSupenova()
//                                       Changed BaseBinaryStar::EvaluateSupernovae() to more closely match legacy code behaviour (see notes in function description):
//                                          Added p_Calculate2ndSN parameter to determine if 2nd supernova needs to be resolved
//                                          Clear star2 current SN event if necessary
//                                          Check m_SemiMajorAxisPrime value prior to SN events (viz. new aPrime variable)
//                                       Fixed timestep initialisation in BaseStar::CalculateConvergedTimestepZetaNuclear()  (was negative)
//                                       Fixed m_Age calculation in FGB::ResolveEnvelopeLoss()
//                                       Added CalculateInitialSupernovaMass() to NS.h - was setting M = 5.0 for >= ONeWD, should be ONeWD only (introduced in fix in v04.02.00)
//                                       Changed NS functions to return Radius in Rsol instead of km:
//                                          Added function NS:CalculateRadiusOnPhaseInKM_Static() (returns radius in km)
//                                          Changed NS:CalculateRadiusOnPhase_Static() to return Rsol
//                                          Added CalculateRadiusOnPhase() for NS (ns.h) - returns Rsol 
//                                   Changed behaviour:  
//                                       Print detailed output record whenever stellartype changes (after star 2 if both change)
// (Unchanged)   LK - Jan 10, 2020 - Defect repairs:
//                                       Added missing includes to Star.cpp, utils.h and utils.cpp (required for some compiler versions)
// 02.05.00      JR - Jan 23, 2020 - New functionality:
//                                       Grid files:
//                                          Added kick velocity magnitude random number to BSE grid file - see docs re Grids
//                                          Added range check for Kick_Mean_Anomaly_1 and Kick_Mean_Anomaly_2 ([0.0, 2pi)) in BSE grid file
//                                          Cleaned up SSE & BSE grid file code
//                                       Added m_LBVphaseFlag variable to BaseStar class; also added ANY_STAR_PROPERTY::LBV_PHASE_FLAG print variable.
//                                   Deleted functionality:  
//                                       Removed IndividualSystem option and related options - this can now be achieved via a grid file
//                                          Update pythonSubmitDefault.py to remove individual system related parameters
//                                   Changed behaviour:
//                                       Removed check for Options->Quiet() around simulation ended and cpu/wall time displays at end of EvolveSingleStars() and EvolveBinaryStars() in main.cpp
//                                   Defect repairs:
//                                       Removed erroneous check for CH stars in BaseBinaryStar::EvaluateBinary()
//                                       Fix for issue #46 (lower the minimum value of McSN in star.cpp from Mch to 1.38)
//                                          Changed 'MCH' to 'MECS' in 
//                                             BaseStar::CalculateMaximumCoreMassSN()
//                                             GiantBranch::CalculateCoreMassAtSupernova_Static
// 02.05.01      FSB - Jan 27, 2020 -Enhancement:
//                                       Cleaned up default printed headers and parameters constants.h:
//                                           - removed double parameters that were printed in multiple output files 
//                                           - changed some of the header names to more clear / consistent names
//                                           - added some comments in the default printing below for headers that we might want to remove in the near future
// 02.05.02      JR - Feb 21, 2020 - Defect repairs:
//                                       - fixed issue #31: zRocheLobe function does not use angular momentum loss
//                                       - fixed default logfile path (defaulted to '/' instead of './')
//                                       - changed default CE_ZETA_PRESCRIPTION to SOBERMAN (was STARTRACK which is no longer supported)
// 02.05.03      JR - Feb 21, 2020 - Defect repairs:
//                                       - removed extraneous debug print statement from Log.cpp
// 02.05.04      JR - Feb 23, 2020 - Defect repairs:
//                                       - fixed regression introduced in v02.05.00 that incread DNS rate ten-fold
//                                           - changed parameter from m_SupernovaDetails.initialKickParameters.velocityRandom to m_SupernovaDetails.kickVelocityRandom in call to DrawSNKickVelocity() in BaseStar::CalculateSNKickVelocity()
//                                       - reinstated STAR_1_PROPERTY::STELLAR_TYPE and STAR_2_PROPERTY::STELLAR_TYPE in BSE_SYSTEM_PARAMETERS_REC
// 02.05.05      JR - Feb 27, 2020 - Defect repair:
//                                       - fixed age resetting to 0.0 for MS_GT_07 stars after CH star spins down and switches to MS_GT_07
//                                           - ensure m_Age = 0.0 in constructor for BaseStar
//                                           - remove m_Age = 0.0 from Initialise() in MS_gt.07.h 
// 02.05.06      JR - Mar 02, 2020 - Defect repair:
//                                       - fixed m_MassesEquilibrated and associated functions - was erroneously typed as DOUBLE - now BOOL
//                                   Added/changed functionality:
//                                       - added m_MassesEquilibratedAtBirth variable to class BaseBinaryStar and associated property BINARY_PROPERTY::MASSES_EQUILIBRATED_AT_BIRTH
//                                       - tidied up pythonSubmitDefault.py a little:
//                                             - set grid_filename = None (was '' which worked, but None is correct)
//                                             - set logfile_definitions = None (was '' which worked, but None is correct)
//                                             - added logfile names - set to None (COMPAS commandline arguments already exist for these - introduced in v02.00.00)
// 02.05.07      JR - Mar 08, 2020 - Defect repair:
//                                       - fixed circularisation equation in BaseBinaryStar::InitialiseMassTransfer() - now takes new mass values into account
// 02.06.00      JR - Mar 10, 2020 - Changed functionality:
//                                       - removed RLOF printing code & associated pythonSubmitDefault.py options
// 02.06.01      JR - Mar 11, 2020 - Defect repair:
//                                       - removed extraneous debug print statement from Log.cpp (was previously removed in v02.05.03 but we backed-out the change...)
// 02.06.02      JR - Mar 15, 2020 - Defect repairs:
//                                       - removed commented RLOF printing lines in constant.h (somehow that was lost in some out of sync git merges...)
//                                       - removed commented options no longer used from Options.h and Options.cpp
//                                       - fixed units headers in constants.h - there are now no blank units headers, so SPACE delimited files now parse ok (multiple spaces should be treated as a single space)
//                                       - changed file extention for TAB delimited files to 'tsv'
//                                       - removed "useImportanceSampling" option - not used in code
//                                       - fixed typo in zeta-calculation-every-timestep option in Options.cpp
//                                       - removed redundant OPTIONS->MassTransferCriticalMassRatioHeliumGiant() from qcritflag if statement in BaseBinaryStar::CalculateMassTransfer()
//                                       - fixed OPTIONS->FixedMetallicity() - always returned true, now returns actual value
//                                       - fixed OPTIONS->OutputPathString() - was always returning raw option instead of fully qualified path
//                                       - changed the following in BaseBinaryStar::SetRemainingCommonValues() - erroneously not ported from legacy code:
//                                           (a) m_JLoss = OPTIONS->MassTransferJloss();
//                                           (b) m_FractionAccreted = OPTIONS->MassTransferFractionAccreted();
//                                           (both were being set to default value of 0.0)
//                                       - added OPTIONS->ZetaAdiabaticArbitrary() - option existed, but Options code had no function to retrieve value
//                                       - added OPTIONS->MassTransferFractionAccreted() to options - erroneously not ported from legacy code
//                                   Changed functionality:
//                                       - all options now have default values, and those values will be displayed in the help text (rather than string constants which may be incorrect)
//                                       - boolean options can now be provided with an argument (e.g. --massTransfer false)
//                                       - added ProgramOptionDetails() to Options.cpp and OPTIONS->OptionsDetails() in preparation for change in output functionality
// 02.07.00      JR - Mar 16, 2020 - New/changed functionality:
//                                       - COMPAS Logfiles are created in a (newly created) directory - this way they are all kept together
//                                       - new command line option 'output-container' implemented (also in pythonSubmitDefault.py) - this option allows the user to specify the name of the log files container directory (default is 'COMPAS_Output')
//                                       - if detailed log files are created they will be created in a directory named 'Detailed_Output' within the container directory
//                                       - a run details file named 'Run_details' is created in the container directory.  The file records the run details:
//                                             - COMPAS version
//                                             - date & time of run
//                                             - timing details (wall time, CPU seconds)
//                                             - the command line options and parameters used:
//                                                   - the value of options and an indication of whether the option was supplied by the user or the default value was used
//                                                   - other parameters - calculated/determined - are recorded
//                                   Defect repair:
//                                       - changed "--outut" option name to "--outpuPath" in stringCommands in pythonSubmitDefault.py
// 02.08.00		  AVG - Mar 17, 2020 - Changed functionality:
//  									                   - removed post-newtonian spin evolution	code & associated pythonSubmitDefault.py options
//  									                   - removed only_double_compact_objects code & associated pythonSubmitDefault.py options
//  									                   - removed tides code & associated pythonSubmitDefault.py options
//  									                   - removed deprecated options from pythonSubmitDefault.py options
//  									                   - renamed options: mass transfer, iterations -> timestep-iterations
//  									                   - commented AIS Options until fully implemented
// 02.08.01      JR - Mar 18, 2020 - Defect repairs:
//                                      - restored initialisation of AIS options in Options.cpp (AIS now defaults off instead of on)
//                                      - fixed retrieval of values for:
//                                            - ANY_STAR_PROPERTY::LAMBDA_KRUCKOW_BOTTOM, 
//                                            - ANY_STAR_PROPERTY::LAMBDA_KRUCKOW_MIDDLE, and 
//                                            - ANY_STAR_PROPERTY::LAMBDA_KRUCKOW_TOP 
//                                         in BaseStar::StellarPropertyValue().  Were all previously retrieving same value as ANY_STAR_PROPERTY::LAMBDA_KRUCKOW
//                                      - fixed some comments in BAseBinaryStar.cpp (lines 2222 and 2468, "de Mink" -> "HURLEY")
//                                      - fixed description (in comments) of BinaryConstituentStar::SetPostCEEValues() (erroneously had "pre" instead of "post" - in comments only, not code)
//                                      - fixed description of BaseStar::DrawKickDirection()
// 02.08.02      JR - Mar 27, 2020 - Defect repairs:
//                                      - fixed issue #158 RocheLobe_1<CE == RocheLobe_2<CE always
//                                      - fixed issue #160 Circularisation timescale incorrectly calculated
//                                      - fixed issue #161 Splashscreen printed twice - now only prints once
//                                      - fixed issue #162 OPTIONS->UseFixedUK() always returns FALSE.  Now returns TRUE if user supplies a fixed kick velocity via --fix-dimensionless-kick-velocity command line option
// 02.08.03      JR - Mar 28, 2020 - Defect repairs:
//                                      - fixed typo in BaseBinaryStar::ResolveCommonEnvelopeEvent() when calculating circularisation timescale in the case where star2 is the donor: star1Copy was errorneously used instead of star2Copy; changed to star2Copy
//                                      - changed circularisation timescale of binary to be minimum of constituent stars circularisation timescales, clamped to (0.0, infinity)
// 02.09.00      JR - Mar 30, 2020 - Minor enhancements:
//                                      - tightened the conditions under which we allow over-contact binaries - enabling CHE is no longer a sufficient condition after this change: the allow-rlof-at-birth option must also be specified (ussue #164)
//                                      - added printing of number of stars (for SSE) or binaries (for BSE) created to both stdout and Run_Details (issue #165)
//                                      - enhanced grid processing code in main.cpp to better handle TAB characters
// 02.09.01      JR - Mar 30, 2020 - Defect repair:
//                                      - OPTIONS->UseFixedUK() returns TRUE when user supplies -ve value via --fix-dimensionless-kick-velocity.  Now return TRUE iff the user supplies a value >=0 via --fix-dimensionless-kick-velocity
// 02.09.02      DC - Mar 30, 2020 - Defect repairs:
//                                      - Pulsar code fixed by correcting unit of NS radius in NS.cpp (added KM_TO_M constant in constants.h as a part of this),
//                                      correcting initialisation of pulsar birth parameters from GiantBranch.cpp to NS.cpp, adding an extra condition for isolated evolution when the companion loses mass but the NS does not accrete 
//                                      - option MACLEOD was printing wrongly as MACLEOD+2014 for user options, hence corrected it to MACLEOD in Options.cpp
// 02.09.03      JR - Apr 01, 2020 - Defect repairs:
//                                      - reinstated assignment of "prev" values in BaseBinaryStar::EvaluateBinary() (where call to ResolveTides() was removed).  Fixes low DNS count introduced in v02.08.00 caused by removal of ResolveTides() function (and call)
//                                      - commented option --logfile-BSE-be-binaries to match Be-Binary options commented by AVG in v02.08.00
// 02.09.04      JR - Apr 03, 2020 - Defect repair:
//                                      - removed IsUSSN() from IsSNEvent() definition in BinaryConstituentStar.cpp (USSN flag indicates just US, not USSN. Needs to be tidied-up properly)
// 02.09.05	     IM - Apr 03, 2020 - Defect repair:
//  		                            - fixed timescale calculation issue for newly created HeHG stars (from stripped EAGB stars); fixes drop in CO core mass
// 02.09.06      JR - Apr 07, 2020 - Defect repair:
//                                      - corrected calculation in return statement for Rand::Random(const double p_Lower, const double p_Upper) (issue #201)
//                                      - corrected calculation in return statement for Rand::RandomInt(const double p_Lower, const double p_Upper) (issue #201)
// 02.09.07      SS - Apr 07, 2020 - Change eccentricity, semi major axis and orbital velocity pre-2nd supernove to just pre-supernova everywhere in the code
// 02.09.08      SS - Apr 07, 2020 - Update zetaMainSequence=2.0 and zetaHertzsprungGap=6.5 in Options::SetToFiducialValues
// 02.09.09      JR - Apr 11, 2020 - Defect repair:
//                                      - restored property names in COMPASUnorderedMap<STAR_PROPERTY, std::string> STAR_PROPERTY_LABEL in constants.h (issue #218) (was causing logfile definitions files to be parsed incorrectly)
// 02.09.10	     IM - Apr 12, 2020 - Minor enhancement: added Mueller & Mandel 2020 remnant mass and kick prescription, MULLERMANDEL
//  			                     Defect repair: corrected spelling of output help string for MULLER2016 and MULLER2016MAXWELLIAN
// 02.10.01	     IM - Apr 14, 2020 - Minor enhancement: 
//  				                            - moved code so that SSE will also sample SN kicks, following same code branch as BSE 
// 02.10.02      SS - Apr 16, 2020 - Bug Fix for issue #105 ; core and envelope masses for HeHG and TPAGB stars
// 02.10.03      JR - Apr 17, 2020 - Defect repair:
//                                      - added LBV and WR winds to SSE (issue #223)
// 02.10.04	     IM - Apr 25, 2020 - Minor enhancement: moved Mueller & Mandel prescription constants to constants.h, other cleaning of this option
// 02.10.05      JR - Apr 26, 2020 - Enhancements:
//                                      - Issue #239 - added actual random seed to Run_Details
//                                      - Issue #246 - changed Options.cpp to ignore --single-star-mass-max if --single-star-mass-steps = 1.  Already does in main.cpp.
// 02.10.06      JR - Apr 26, 2020 - Defect repair:
//                                      - Issue #233 - corrected cicularisation formalae used in both BaseBinartStar constructors
// 02.11.00      JR - Apr 27, 2020 - Enhancement:
//                                      - Issue #238 - add supernova kick functionality to SSE grid file (+ updated docs)
//                                   Defect repairs:
//                                      - fixed typo in Options.h: changed '#include "rand.h" to '#include "Rand.h"
//                                      - fixed printing of actual random seed in Run_Details file (moved to Log.cpp from Options.cpp: initial random seed is set after options are set)
// 02.11.01	     IM - May 20, 2020 - Defect repair: 
//                                      - changed max NS mass for MULLERMANDEL prescription to a self-consistent value
// 02.11.02      IM - Jun 15, 2020 - Defect repair:
//                                      - added constants CBUR1 and CBUR2 to avoid hardcoded limits for He core masses leading to partially degenerate CO cores
// 02.11.03     RTW - Jun 20, 2020 - Enhancement:
//                                      - Issue #264 - fixed mass transfer printing bug 
// 02.11.04      JR - Jun 25, 2020 - Defect repairs:
//                                      - Issue #260 - Corrected recalculation of ZAMS values after eqilibration and cicularisation at birth when using grid files
//                                      - Issue #266 - Corrected calculation in BaseBinaryStar::SampleInitialMassDistribution() for KROUPA IMF distribution
//                                      - Issue #275 - Previous stellar type not set when stellar type is switched mid-timestep - now fixed
// 02.11.05      IM - Jun 26, 2020 - Defect repair:
//  				                    - Issue #280 - Stars undergoing RLOF at ZAMS after masses are equalised were removed from run even if AllowRLOFatZAMS set
// 02.12.00      IM - Jun 29, 2020 - Defect repair:
//                                      - Issue 277 - move UpdateAttributesAndAgeOneTimestepPreamble() to after ResolveSupernova() to avoid inconsistency
// 02.12.01      IM - Jul 18, 2020 - Enhancement:
//                                      - Starting to clean up mass transfer functionality
// 02.12.02      IM - Jul 23, 2020 - Enhancement:
//                                      - Change to thermal timescale MT for both donor and accretor to determine MT stability
// 02.12.03      IM - Jul 23, 2020 - Enhancement:
//                                      - Introduced a new ENVELOPE_STATE_PRESCRIPTION to deal with different prescriptions for convective vs. radiative envelopes (no actual behaviour changes yet for ENVELOPE_STATE_PRESCRIPTION::LEGACY);
//                                      - Removed unused COMMON_ENVELOPE_PRESCRIPTION
// 02.12.04      IM - Jul 24, 2020 - Enhancement:
//                                      - Changed temperatures to be written in Kelvin (see issue #278)
// 02.12.05      IM - Jul 25, 2020 - Enhancement:
//                                      - Added definition of FIXED_TEMPERATURE prescription to DetermineEnvelopeType()
//                                      - Removed unnecessary (and inaccurate) numerical zeta Roche lobe calculation
// 02.12.06      IM - Jul 26, 2020 - Enhancement:
//                                      - Extended use of zetaRadiativeEnvelopeGiant (formerley zetaHertzsprungGap) for all radiative envelope giant-like stars
// 02.12.07      IM - Jul 26, 2020 - Defect repair:
//                                      - Issue 295: do not engage in mass transfer if the binary is unbound
// 02.12.08   	AVG - Jul 26, 2020 - Defect repair:
//                                      - Issue #269: legacy bug in eccentric RLOF leading to a CEE
// 02.12.09      IM - Jul 30, 2020 - Enhancement:
//                                      - Cleaning of BaseBinaryStar::CalculateMassTransferOrbit(); dispensed with mass-transfer-prescription option
// 02.13.00      IM - Aug 2, 2020  - Enhancements and defect repairs:
//                                      - Simplified timescale calculations in BaseBinaryStar
//                                      - Replaced Fast Phase Case A MT and regular RLOF MT from non-envelope stars with a single function based on a root solver rather than random guesses (significantly improves accuracy)
//                                      - Removed all references to fast phase case A MT
//                                      - Corrected failure to update stars in InitialiseMassTransfer if orbit circularised on mass transfer
//                                      - Corrected incorrect timestep calculation for HeHG stars
// 02.13.01     AVG - Aug 6, 2020  - Defect repair:
//  									- Issue #267: Use radius of the star instead of Roche-lobe radius throughout ResolveCommonEnvelopeEvent()
// 02.13.02      IM - Aug 8, 2020  - Enhancements and defect repairs:
//                                      - Simplified random draw from Maxwellian distribution to use gsl libraries
//                                      - Fixed mass transfer with fixed accretion rate
//                                      - Cleaned up code and removed unused code
//                                      - Updated documentation
// 02.13.03       IM - Aug 9, 2020  - Enhancements and defect repairs:
//                                      - Use total core mass rather than He core mass in calls to CalculateZAdiabtic (see Issue #300)
//                                      - Set He core mass to equal the CO core mass when the He shell is stripped (see issue #277)
//                                      - Ultra-stripped SNe are set at core collapse (do not confusingly refer to stripped stars as previously, see issue #189)
// 02.13.04       IM - Aug 14, 2020 - Enhancements and defect repairs:
//                                      - Catch exception in boost root finder for mass transfer (resolve issue #317)
//                                      - Update core masses during Initialisation of HG and HeHG stars to be consistent with Hurley models
//                                      - Avoid division by zero in mass transfer rates of WDs
//                                      - Remove POSTITNOTE remnant mass prescription
// 02.13.05       IM - Aug 16, 2020 - Enhancements and defect repairs:
//                                      - General code cleaning
//                                      - Removed some redundant variables (e.g., m_EnvMass, which can be computed from m_Mass and m_CoreMass)
//                                      - Removed calculations of ZetaThermal and ZetaNuclear (these were previously incorrect because they relied on the evolution of a stellar copy which reverted to BaseStar and therefore didn't have the correct behaviour)
//                                      - Fixed CalculateZadiabatic to use ZetaAdiabaticArbitrary rather than ZetaThermalArbitrary; removed the latter
//                                      - Capped He core mass gain during shell H burning for CHeB and TPAGB stars, whose on-phase evolution now ends promptly when this limit is reached; this change also resolves issue #315 (higher mass SN remnants than total stellar mass)
// 02.13.06     AVG - Aug 20, 2020  - Defect repair:
//  									- Issue #229: Corrected fitting parameters in Muller 16 SN kick function
// 02.13.07      IM - Aug 20, 2020  - Enhancements:
//                                      - ONeWDs can now undergo ECSN if their mass rises above MECS=1.38 solar masses (previously, they could only undergo CCSN on rising above 1.38 solar masses).  ONeWD::CalculateInitialSupernovaMass now returns MCBUR1 rather than 5.0 to ensure this happens
//                                      - BaseStar::CalculateMaximumCoreMassSN() has been removed - it is superfluous since  GiantBranch::CalculateCoreMassAtSupernova_Static does the same thing
//                                      - Some misleading comments in TPAGB dealing with SNe have been clarified
//                                      - Option to set MCBUR1 [minimum core mass at base of the AGB to avoid fully degenerate CO core formation] to a value different from the Hurley default of 1.6 solar masses added, Issue #65 resolved
//                                      - Removed unused Options::SetToFiducialValues()
//                                      - Documentation updated
// 02.13.08       JR - Aug 20, 2020 - Code cleanup:
//                                      - moved BaseStar::SolveKeplersEquation() to utils
//                                      - changed call to (now) utils::SolveKeplersEquation() in BaseStar::CalculateSNAnomalies() to accept tuple with error and show error/warning as necessary
//                                      - removed call to std::cerr from utils::SolveQuadratic() - now returns error if equation has no real roots
//                                      - changed call to utils::SolveQuadratic() in GiantBranch::CalculateGravitationalRemnantMass() to accept tuple with error and show warning as necessary
//                                      - changed RadiusEqualsRocheLobeFunctor() in BinaryBaseStar.h to not use the SHOW_WARN macro (can't uset ObjectId() function inside a templated function - no object)
//                                      - changed COMMANDLINE_STATUS to PROGRAM_STATUS (better description)
//                                      - moved ERROR:NONE to top of enum in constants.h (so ERROR = 0 = NONE - makes more sense...)
//                                      - added new program option '--enable-warnings' to enable warning messages (via SHOW_WARN macros).  Default is false.  SHOW_WARN macros were previously #undefined
// 02.13.09     RTW - Aug 21, 2020  - Code cleanup:
// 									    - Created changelog.txt and moved content over from constants.h
// 									    - Changed OrbitalVelocity to OrbitalAngularVelocity where that parameter was misnamed
// 									    - Changed Pre/PostSNeOrbitalVelocity to OrbitalVelocityPre/PostSN for consistency
// 									    - Added and updated physical conversion constants for clarity (e.g MSOL to MSOL_TO_KG)
// 									    - Removed ID from output files, it is confusing and superceeded by SEED
// 									    - Removed 'Total' from TotalOrbital(Energy/AngularMomentum)
// 									    - Typos
// 02.13.10     IM - Aug 21, 2020   - Enhancement:
//                                      - Added caseBBStabilityPrescription in lieu of forceCaseBBBCStabilityFlag and alwaysStableCaseBBBCFlag to give more options for case BB/BC MT stability (issue #32)
// 02.13.11     IM - Aug 22, 2020   - Enhancement:
//                                      - Removed several stored options (e.g., m_OrbitalAngularVelocity, m_RocheLobeTracker, etc.) to recompute them on an as-needed basis
//                                      - Removed some inf values in detailed outputs
//                                      - Slight speed-ups where feasible
//                                      - Shift various calculations to only be performed when needed, at printing, and give consistent values there (e.g., OmegaBreak, which was never updated previously)
//                                      - Remove a number of internal variables
//                                      - Declare functions constant where feasible
//                                      - Remove options to calculate Zetas and Lambdas at every timestep; variables that only appear in detailed outputs should not be computed at every timestep in a standard run
//                                      - Update documentation
//                                      - Remove postCEE binding energy (meaningless and wasn't re-computed, anyway)
// 02.13.12     IM - Aug 23, 2020   - Enhancement:
//                                      - More cleaning, removed some of the unnecessary prime quantities like m_SemiMajorAxisPrime, m_EccentricityPrime, etc.
//                                      - Thermal timescales are now correctly computed after the CE phase
//                                      - Detailed output passes a set of self-consistency checks (issue #288)
// 02.13.13     JR - Aug 23, 2020   - Defect repairs:
//                                      - Fixed debugging and logging macros in LogMacros.h
// 02.13.14     IM - Aug 29, 2020   - Defect repairs:
//                                      - Address issue #306 by removing detailed printing of merged binaries
//                                      - Address issue #70 by stopping evolution if the binary is touching
//                                      - Check for merged binaries rather than just touching binaries in Evaluate
//                                      - Minor cleaning (e.g., removed unnecessary CheckMassTransfer, which just repeated the work of CalculateMassTransfer but with a confusing name)
// 02.13.15     IM - Aug 30, 2020   - Defect repairs:
//                                      - Fixed issue #347: CalculateMassTransferOrbit was not correctly accounting for the MT_THERMALLY_LIMITED_VARIATION::RADIUS_TO_ROCHELOBE option
//                                      - Assorted very minor cleaning, including comments
// 02.14.00     IM - Aug 30, 2020   - Enhancement:
//                                      - Recreate RLOF printing (resolve issue #212)
// 02.14.01     ML - Sep 05, 2020   - Code cleanup:
//                                      - Issue #354 - Combine HYDROGEN_RICH and HYDROGEN_POOR supernova output variables into a single boolean variable IS_HYDROGEN_POOR 
// 02.15.00     JR - Sep 09, 2020   - Enhancements and related code cleanup:
//                                      - implemented "DETAILED_OUTPUT" folder inside "COMPAS_Output" container for SSE output
//                                      - SSE Parameters files moved to "DETAILED_OUTPUT" folder (they are analogous to BSE_Detailed_Output files)
//                                      - implemented SSE Switch Log and BSE Switch Log files (record written at the time of stellar type switch - see documentation)
//                                      - implemented SSE Supernova log file - see documentation (issue #253)
//                                      - added TIMESCALE_MS as a valid property in BaseStar::StellarPropertyValue().  The TIMESCALE_MS value in the SSE_Parameters file was being printed as "ERROR!" and nobody noticed :-)  It now prints correctly.
// 02.15.01     RS - Sep 10, 2020   - Enhancement
//                                       - added profiling option to keep track of repeated pow() calls
// 02.15.02     IM - Sep 11, 2020   - Defect repair
//                                       - changed ultra-stripped HeHG and HeGB stars to immediately check for supernovae before collapsing into WDs; this resolves issue #367
// 02.15.03     RTW - Sep 11, 2020   - Code cleanup:
//                                      - Set all references to kick "velocity" to magnitude. This is more correct, and will help distinguish from system and component vector velocities later
// 02.15.04     JR - Sep 11, 2020   - Enhancement
//                                       - refactored profiling code
//                                          - profiling code can now be #defined away for production build
//                                          - added options (via #defines) to profiling code: counts only (no CPU spinning), and print calling function name
//                                       - removed profiling program option
// 02.15.05     JR - Sep 12, 2020   - Code cleanup
//                                       - removed superfluous (and broken) #define guard around profiling.cpp
//                                       - minor change to profiling output (moved header and trailer to better place)
// 02.15.06     IM - Sep 12, 2020   - Defect repair
//                                       - Changed BaseBinaryStar::ResolveSupernova to account only for mass lost by the exploding binary during the SN when correcting the orbit
//                                       - Delayed supernova of ultra-stripped stars so that the orbit is adjusted in response to mass transfer first, before the SN happens
// 02.15.07     RTW - Sep 13, 2020   - Enhancement:
//                                      - Issue #12 - Move enhancement STROOPWAFEL from Legacy COMPAS to new COMPAS
//                                      - Issue #18 - double check STROOPWAFEL works in newCOMPAS
//                                      - Issue #154 - Test compatibility of CompasHPC and BSE_Grid.txt
//                                      - Added in combined functionaltiy of Stroopwafel and pythonSubmit, with support for HPC runs
// 02.15.08     IM - Sep 14, 2020   - Defect repair:
//                                      - Issue #375 Error in Hurley remnant mass calculation
// 02.15.09     RTW - Oct 1, 2020   - Code cleanup:
//                                      - Rewrote ResolveSupernova to match Pfahl, Rappaport, Podsiadlowski 2002, and to allow for vector addition of system and component velocities
//                                      - Changed meaning of Supernova_State (see Docs)
//                                      - PostSN parameters have been removed
//                                      - SN phi has been redefined
// 02.15.10     IM - Oct 3, 2020    - Code cleanup:
//                                      - Removed some unnecessary internal variables and functions (m_TotalMass, m_TotalMassPrev, m_ReducedMass, m_ReducedMassPrev, m_TotalAngularMomentumPrev, CalculateAngularMomentumPrev(), EvaluateBinaryPreamble(),...
//                                      - Cleaned up some unclear comments
//                                      - ResolveCoreCollapseSN() no longer takes the Fryer engine as an argument (Fryer is just one of many possible prescriptions)
// 02.15.11     IM - Oct 3, 2020    - Defect repair and code cleanup:
//                                      - Fixed a number of defects in single stellar evolution (Github issues #381, 382, 383, 384, 385)
//                                      - The Fryer SN engine (delayed vs rapid) is no longer passed around, but read in directly in CalculateRemnantMassByFryer2012()
// 02.15.12     IM - Oct 5, 2020    - Enhancement
//                                      - Added timestep-multiplier option to adjust SSE and BSE timesteps relative to default
//                                      - Added eccentricity printing to RLOF logging
//                                      - Adjusted pythonSubmitDefault.py to include PESSIMISTIC CHE
//                                      - Updated documentation
// 02.15.13     JR - Oct 8, 2020    - Defect repair:
//                                      - Added checks for maximum time and timesteps to SSE code- issue #394
// 02.15.14     IM - Oct 8, 2020    - Defect repair:
//                                      - Added checks for dividing by zero when calculating fractional change in radius
// 02.15.15     IM - Oct 8, 2020    - Defect repair:
//                                      - Added safeguards for R<R_core in radius perturbation for small-envelope stars, complete addressing issue #394
// 02.15.16     RTW - Oct 14, 2020  - Code cleanup
//                                      - Changed separation to semiMajorAxis in RLOF and BeBinary properties
// 02.15.17     IM - Oct 16, 2020   - Defect repair and code cleanup:
//                                      - Issue 236 fixed: SN printing correctly enabled for all SNe
//                                      - Minor code cleaning: Cleaned up EvaluateSupernovae(), removed unnecessary m_Merged variable
// 02.15.18     RTW - Oct 22, 2020  - Code cleanup
//                                      - Removed redundant 'default' extension from files in the "defaults/" folder, and fixed references in the documentation.
//                                      - Added in '0' buffers to the Wall Times output to match the HH:MM:SS format
// 02.15.19     IM - Oct 23, 2020   - Enhancements
//                                      - Continue evolving DCOs until merger if EvolvePulsars is on (Issue #167)
//                                      - Removed m_SecondaryTooSmallForDCO (Issue #337)
// 02.15.20     RTW - Nov 03, 2020  - Code cleanup
//                                      - Removed unnecessary supernova phi rotation - it was added to agree with Simon's original definition, and to allow for seeds to reproduce the same SN final orbit. 
//                                      -   Removing it means seeds won't reproduce the same systems before and after, but populations are unaffected.
// 02.16.00     JR - Nov 03, 2020   - Enhancements
//                                      - Implemented new grid file functionality (see discussion in issue #412); updated docs - see docs (doc v2.3 has new documentation)
//
//                                      - Added all options to printing functionality: all options can now be selected for printing, 
//                                        either in the default log record specifications, or at runtime via the logfile-definitions option
//
//                                      - 'CHE_Option' header string changed to 'CHE_Mode'.  A few typos fixed in header strings.
//
//                                      - Added options
//                                          - initial-mass                          initial mass for single star (SSE)
//                                          - initial-mass-1                        initial mass for primary (BSE)
//                                          - initial-mass-2                        initial mass for secondary (BSE)
//                                          - semi-major-axis, a                    initial semi-major axis (BSE)
//                                          - orbital-period                        initial orbital period – only used if ‘semi-major-axis’ not specified
//                                          - eccentricity, e                       initial eccentricity (BSE)
//                                          - mode                                  mode of evolution: SSE or BSE (default is BSE)
//                                          - number-of-systems                     number of systems (single stars/binary stars) to evolve
//                                          - kick-magnitude-random                 kick magnitude random number for the star (SSE): used to draw the kick magnitude
//                                          - kick-magnitude                        the (drawn) kick magnitude for the star (SSE)
//                                          - kick-magnitude-random-1               kick magnitude random number for the primary star (BSE): used to draw the kick magnitude
//                                          - kick-magnitude-1                      the (drawn) kick magnitude for the primary star (BSE)
//                                          - kick-theta-1                          the angle between the orbital plane and the ’z’ axis of the supernova vector for the primary star (BSE)
//                                          - kick-phi-1                            the angle between ’x’ and ’y’, both in the orbital plane of the supernova vector, for the primary star (BSE)
//                                          - kick-mean-anomaly-1                   the mean anomaly at the instant of the supernova for the primary star (BSE)
//                                          - kick-magnitude-random-2               kick magnitude random number for the secondary star (BSE): used to draw the kick magnitude
//                                          - kick-magnitude-2                      the (drawn) kick magnitude for the secondary star (BSE)
//                                          - kick-theta-2                          the angle between the orbital plane and the ’z’ axis of the supernova vector for the secondary star (BSE)
//                                          - kick-phi-2                            the angle between ’x’ and ’y’, both in the orbital plane of the supernova vector, for the secondary star (BSE)
//                                          - kick-mean-anomaly-2                   the mean anomaly at the instant of the supernova for the secondary star (BSE)
//                                          - muller-mandel-kick-multiplier-BH      scaling prefactor for BH kicks when using 'MULLERMANDEL'
//                                          - muller-mandel-kick-multiplier-NS      scaling prefactor for NS kicks when using 'MULLERMANDEL'
//                                          - switchlog                             replaces ‘BSEswitchLog’ and ‘SSEswitchLog’
//                                          - logfile-rlof-parameters               replaces ‘logfile-BSE-rlof-parameters’
//                                          - logfile-common-envelopes              replaces ‘logfile-BSE-common-envelopes’
//                                          - logfile-detailed-output               replaces ‘logfile-BSE-detailed-output’, and now also used for SSE
//                                          - logfile-double-compact-objects		replaces ‘logfile-BSE-double-compact-objects’
//                                          - logfile-pulsar-evolution              replaces ‘logfile-BSE-pulsar-evolution’
//                                          - logfile-supernovae                    replaces ‘logfile-BSE-supernovae’ and ‘logfile-SSE-supernova’
//                                          - logfile-switch-log                    replaces ‘logfile-BSE-switch-log’ and ‘logfile-SSE-switch-log’
//                                          - logfile-system-parameters             replaces ‘logfile-BSE-system-parameters’
//
//                                      - Removed options
//                                          - number-of-binaries                    replaced by ‘number-of-systems’ for both SSE and BSE
//                                          - single-star-min                       replaced by ‘initial-mass’ and ‘number-of-stars’
//                                          - single-star-max                       replaced by ‘initial-mass’ and ‘number-of-stars’
//                                          - single-star-mass-steps                replaced by ‘initial-mass’ and ‘number-of-stars’
//                                          - BSEswitchLog                          replaced by ‘switchlog’
//                                          - SSEswitchLog                          replaced by ‘switchlog’
//                                          - logfile-BSE-rlof-parameters           replaced by ‘logfile-rlof-parameters’
//                                          - logfile-BSE-common-envelopes          replaced by ‘logfile-common-envelopes’
//                                          - logfile-BSE-detailed-output           replaced by ‘logfile-detailed-output’
//                                          - logfile-BSE-double-compact-objects    replaced by ‘logfile-double-compact-objects’
//                                          - logfile-BSE-pulsar-evolution          replaced by ‘logfile-pulsar-evolution’
//                                          - logfile-BSE-supernovae                replaced by ‘logfile-supernovae’
//                                          - logfile-SSE-supernova                 replaced by ‘logfile-supernovae’
//                                          - logfile-BSE-switch-log                replaced by ‘logfile-switch-log’
//                                          - logfile-SSE-switch-log                replaced by ‘logfile-switch-log’
//                                          - logfile-BSE-system-parameters         replaced by ‘logfile-system-parameters’
//
//                                      - Overloaded Options – these options are context-aware and are used for both SSE and BSE:
//                                          - number-of-systems                     specifies the number of systems (single stars/binary stars) to evolve
//                                          - detailed-output                       switches detailed output on/off for SSE or BSE
//                                          - switchlog                             enables the switch log for SSE or BSE
//                                          - logfile-detailed-ouput                defines filename for SSE or BSE detailed output file
//                                          - logfile-supernovae                    defines filename for SSE or BSE supernovae file
//                                          - logfile-switch-log                    defines filename for SSE or BSE switch log file
// 02.16.01     JR - Nov 04, 2020   - Enhancement
//                                      - changed switchlog implementation so that a single switchlog file is created per run
//                                        (see Issue #387 - note: single '--switch-log' option (shared SSE/BSE) implemented in v02.16.00)
// 02.16.02     IM - Nov 05, 2020   - Enhancements, Defect repairs
//                                      - Updated MT stability criteria for HeMS stars (Issue #425) to use MS zeta value
//                                      - Corrected baryon number for HeWD to match Hurley prescription (Issue #416)
//                                      - Corrected calculation of core mass after 2nd dredge-up (Issue #419)
//                                      - Corrected calculation of minimum radius on CHeB (Issue #420)
// 02.16.03     JR - Nov 08, 2020   - Defect repairs, Enhancements
//                                      - Issue #308
//                                          - added constant for minimum initial mass, maximum initial mass, minim metallicity and maximum metallicity to constants.h
//                                          - added checks to options code (specifically Options::OptionValues::CheckAndSetOptions()) to check option values for
//                                            initial mass and metallicity against constraints in constants.h
//                                      - Issue #342
//                                          - replaced header string suffixes '_1', '_2', '_SN', and '_CP' with '(1)', '(2)', '(SN)', and '(CP)' respectively
//                                          - now header strings ending in '(1)' indicate the value is for Star_1, '(2) for Star_2, '(SN)' for the supernova, and '(CP)' the companion
//                                      - Issue #351
//                                          - moved flags RECYCLED_NS and RLOF_ONTO_NS fron SN_EVENT enum - now flags in BinaryConstiuentStar class
//                                          - removed RUNAWAY flag from SN_EVENT enum - removed entirely from code (not required)
//                                      - Issue #362
//                                          - changed header strings for RZAMS (radius at ZAMS) to 'Radius@ZAMS' - now consistent with MZAMS (mass at ZAMS - 'Mass@ZAMS')
//                                      - Issue #363
//                                          - made header strings for Lambdas uniform (all now start with 'Lambda_')
//                                      - Issue #409
//                                          - removed SN_THETA and SN_PHI from default SSE_SUPERNOVAE_REC (don't apply to SSE)
//                                      - Fixed defect that caused semi-major axis to be drawn from distribution rather than calculated from supplied orbital period
//                                        (moved check and calculation from options.cpp to BaseBinaryStar.cpp)
// 02.17.00     JR - Nov 10, 2020   - Enhancement, defect repairs, code cleanup
//                                      - Added SSE System Parameters file
//                                          - records initial parameters and result (final stellar type) 
//                                          - useful when detailed output is not required
//                                      - Fix for Issue #439
//                                      - Fixed typo in LogfileSwitchLog() in Options.h - only affected situation where user specified switchlog filename (overriding default filename)
//                                      - Removed m_LBVfactor variable from BaseBinaryStar - never used in BSE code
//                                      - Removed m_LBVfactor variable from BaseStar - use OPTIONS->LuminousBlueVariableFactor()
//                                      - Removed m_WolfRayetFactor variable from BaseBinaryStar - never used in BSE code
//                                      - Removed m_LBVfactor variable from BaseStar - use OPTIONS->WolfRayetFactor()
// 02.17.01     RTW - Nov 10, 2020  - Enhancement:
//                                      - Added in Schneider 2020 remnant mass prescriptions (standard and alternative)
//                                      - Added parameter MassTransferDonorHistory, as required for above prescription, which tracks the MT donor type (from which the MT Case can be established)
// 02.17.02     RTW - Nov 13, 2020  - Enhancement:
//                                      - Cleaned up the demo plotting routine so that the plot produced is the plot we use in the methods paper
// 02.17.03     JR - Nov 13, 2020   - Enhancements, code cleanup
//                                      - Added metallicity-distribution option: available distributions are ZSOLAR and LOGUNIFORM (see documentation)
//                                          - Added metallicity-min and metallicity-max options (for metallicity-distribution option)
//                                          - Metallicity is sampled if not explicitly specified via the --metallicity option - this was existing functionality, but
//                                            no distribution was implemented: sampling always returned ZSOLAR.  This change adds the LOGUNIFORM distribution, and 'formalises' the ZSOLAR 'distribution'.
//                                      - Added MASS to default SSE_SYSTEM_PARAMETERS_REC
//                                      - Removed AIS code
//                                      - Removed variable 'alpha' from BinaryCEDetails struct - use OPTIONS->CommonEnvelopeAlpha()
//                                          - Removed BINARY_PROPERTY::COMMON_ENVELOPE_ALPHA - use PROGRAM_OPTION::COMMON_ENVELOPE_ALPHA
//                                      - Issue #443: removed eccentricity distribution options FIXED, IMPORTANCE & THERMALISE (THERMALISE = THERMAL, which remains) 
// 02.17.04     JR - Nov 14, 2020   - Defect repairs
//                                      - Added CalculateRadiusOnPhase() and CalculateLuminosityOnPhase() to class BH (increases DNS yield)
//                                      - Added metallicity to sampling conditions in BaseBinaryStar constructor (should have been done when LOGUNIFORM metallicity distribution added)
// 02.17.05     TW - Nov 16, 2020   - Defect repairs
//                                      - Issue #444
//                                          - Fixed typo in synchronisation timescale
// 02.17.06     RTW - Nov 17, 2020  - Bug fix:
//                                      - Fixed Schneider remnant mass inversion from logRemnantMass^10 to 10^logRemnantMass, added some comments in the same section
// 02.17.07     TW - Nov 17, 2020   - Enhancements, code cleanup
//                                      - Issue #431
//                                          - Added option to change LBV wind prescription: choices are NONE, HURLEY_ADD, HURLEY and BELCYZNSKI
//                                      - Replaced numbers with constants for luminosity and temperature limits in mass loss
//                                      - Consolidated checks of luminosity for NJ winds within function
//                                      - NOTE: the above makes sure luminosity is checked before applying NJ winds for MS stars, this was not previously the case but I think it should be
// 02.17.08     JR - Nov 19, 2020   - Enhancements, code cleanup
//                                      - Added orbital-period-distribution option (see note in Options.cpp re orbital period option)
//                                      - Added mass-ratio option
//                                      - Updated default pythonSubmit to reflect new options, plus some previous omissions (by me...)
//                                      - Minor typo/formatting changes throughout
//                                      - Updated docs for new options, plus some typos/fixes/previous omissions
// 02.17.09     RTW - Nov 20, 2020  - Bug fix:
//                                      - Removed corner case for MT_hist=8 stars in the Schneider prescription (these should be considered Ultra-stripped)
// 02.17.10     RTW - Nov 25, 2020  - Enhancement:
//                                      - Cleaned up Schneider remnant mass function (now uses PPOW), and set the HeCore mass as an upper limit to the remnant mass
// 02.17.11     LVS - Nov 27, 2020  - Enhancements:
//                                      - Added option to vary all winds with OverallWindMassLossMultiplier
// 02.17.12     TW - Dec 9, 2020    - Enhancement, code cleanup, bug fix
//                                      - Issue #463
//                                          - Changed variable names from dml, dms etc. to rate_XX where XX is the mass loss recipe
//                                          - No longer overwrite variables with next mass loss recipe for clarity
//                                      - Added a new option to check the photon tiring limit during mass loss (default false for now)
//                                      - Added a new class variable to track the dominant mass loss rate at each timestep
// 02.17.13     JR - Dec 11, 2020   - Defect repair
//                                      - uncomment initialisations of mass transfer critical mass ratios in Options.cpp (erroneously commented in v02.16.00)
// 02.17.14     TW - Dec 16, 2020   - Bug fix
//                                      - fix behaviour at fLBV=0 (had been including other winds but should just ignore them)
// 02.17.15     JR - Dec 17, 2020   - Code and architecture cleanup
//                                      - Architecture changes:
//                                          - Added Remnants class    - inherits from HeGB class
//                                          - Added WhiteDwarfs class - inherits from Remnants class; most of the WD code moved from HeWD, COWD and ONeWD to WhiteDwarfs class
//                                          - Changed HeWD class      - inherits from WhiteDwarfs class (COWD still inherits from HeWD; ONeWD from COWD)
//                                          - Change NS class         - inherits from Remnants class; code added/moved as necessary
//                                          - Change BH class         - inherits from Remnants class; code added/moved as necessary
//                                          - Change MR class         - inherits from Remnants class; code added/moved as necessary
//                                      - Code cleanup:
//                                          - added "const" to many functions (mostly SSE code) that dont modify class variables ("this") (still much to do, but this is a start)
//                                          - added "virtual" to GiantBranch::CalculateCoreMassAtBAGB() and BaseStar::CalculateTemperatureAtPhaseEnd()
//                                              - will have no impact given where they are called, but the keyword should be there (in case of future changes)
//                                          - changed hard-coded header suffixes from _1 -> (1), _2 -> (2)
//                                      - Added call to main() to seed random number generator with seed = 0 before options are processed (and user specified seed is know).  Ensures repeatability.
//                                      - Changed "timestep below minimum" warnings in Star.cpp to be displayed only if --enable-warnings is specified
<<<<<<< HEAD
// 02.17.16     RTW - Dec 17, 2020  - Code cleanup
//                                      - Removed MassTransferCase related variables in favor of MassTransferDonorHist
=======
// 02.17.16     JR - Dec 17, 2020   - Code cleanup
//                                      - Removed "virtual" from GiantBranch::CalculateCoreMassAtBAGB() (incorrectly added in v02.17.15 - I was right the first time)
//                                      - Removed "const" from Remnants::ResolveMassLoss() (inadvertently added in v02.17.15)
//                                      - Removed declarations of variables m_ReducedMass, m_ReducedMassPrev, m_TotalMass, and m_TotalMassPrevfrom BaseBinaryStar.h (cleanup begun in v02.15.10 - these declarations were missed)
>>>>>>> 3b7cbcb3

const std::string VERSION_STRING = "02.17.16";

# endif // __changelog_h__<|MERGE_RESOLUTION|>--- conflicted
+++ resolved
@@ -648,16 +648,13 @@
 //                                          - changed hard-coded header suffixes from _1 -> (1), _2 -> (2)
 //                                      - Added call to main() to seed random number generator with seed = 0 before options are processed (and user specified seed is know).  Ensures repeatability.
 //                                      - Changed "timestep below minimum" warnings in Star.cpp to be displayed only if --enable-warnings is specified
-<<<<<<< HEAD
-// 02.17.16     RTW - Dec 17, 2020  - Code cleanup
-//                                      - Removed MassTransferCase related variables in favor of MassTransferDonorHist
-=======
 // 02.17.16     JR - Dec 17, 2020   - Code cleanup
 //                                      - Removed "virtual" from GiantBranch::CalculateCoreMassAtBAGB() (incorrectly added in v02.17.15 - I was right the first time)
 //                                      - Removed "const" from Remnants::ResolveMassLoss() (inadvertently added in v02.17.15)
 //                                      - Removed declarations of variables m_ReducedMass, m_ReducedMassPrev, m_TotalMass, and m_TotalMassPrevfrom BaseBinaryStar.h (cleanup begun in v02.15.10 - these declarations were missed)
->>>>>>> 3b7cbcb3
+// 02.17.17     RTW - Dec 17, 2020  - Code cleanup
+//                                      - Removed MassTransferCase related variables in favor of MassTransferDonorHist
 
-const std::string VERSION_STRING = "02.17.16";
+const std::string VERSION_STRING = "02.17.17";
 
 # endif // __changelog_h__