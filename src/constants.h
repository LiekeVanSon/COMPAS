--- conflicted
+++ resolved
@@ -301,17 +301,12 @@
 //                                      - fixed printing of actual random seed in Run_Details file (moved to Log.cpp from Options.cpp: initial random seed is set after options are set)
 // 02.11.01	 IM - May 20, 2020 - Defect repair: 
 //                                      - changed max NS mass for MULLERMANDEL prescription to a self-consistent value
-<<<<<<< HEAD
-// 02.12.00      RTW - Jun 20, 2020 - Enhancement:
-//                                      - Issue #264 - fixed mass transfer printing bug 
-
-const std::string VERSION_STRING = "02.12.01";
-=======
 // 02.11.02  IM - June 15, 2020 - Defect repair:
 //                                      - added constants CBUR1 and CBUR2 to avoid hardcoded limits for He core masses leading to partially degenerate CO cores
-
-const std::string VERSION_STRING = "02.11.02";
->>>>>>> dc19ff3c
+// 02.11.03      RTW - Jun 20, 2020 - Enhancement:
+//                                      - Issue #264 - fixed mass transfer printing bug 
+
+const std::string VERSION_STRING = "02.11.03";
 
 // Todo: still to do for Options code - name class member variables in same estyle as other classes (i.e. m_*)
 
