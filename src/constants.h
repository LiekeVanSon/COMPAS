#ifndef __constants_h__
#define __constants_h__

#include <cmath>
#include <string>
#include <vector>
#include <map>
#include <unordered_map>

#include <boost/variant.hpp>


// JR: todo: this could do with some more tidying up and documentation

// 02.00.00      JR - Sep 17, 2019 - Initial commit of new version
// 02.00.01      JR - Sep 20, 2019 - Fix compiler warnings. Powwow fixes
// 02.00.02      JR - Sep 21, 2019 - Make code clang-compliant
// 02.00.03      IM - Sep 23, 2019 - Added fstream include
// 02.01.00      JR - Oct 01, 2019 - Support for Chemically Homogeneous Evolution
// 02.02.00      JR - Oct 01, 2019 - Support for Grids - both SSE and BSE
// 02.02.01      JR - Oct 01, 2019 - Changed BaseBinaryStar code to assume tidal locking only if CHE is enabled
// 02.02.02      JR - Oct 07, 2019 - Defect repairs:
//                                       SSE iteration (increment index - Grids worked, range of values wasn't incrementing)
//                                       Errors service (FIRST_IN_FUNCTION errors sometimes printed every time)
//                                       Added code for both SSE and BSE so that specified metallicities be clamped to [0.0, 1.0].  What are reasonable limits?
//                                   Errors service performance enhancement (clean deleted stellar objects from catalog)
//                                   Changed way binary constituent stars masses equilibrated (they now retain their ZAMS mass, but (initial) mass and mass0 changes)
//                                   Add initial stellar type variable - and to some record definitions
//                                   Added change history and version number to constants.h
// 02.02.03      JR - Oct 09, 2019 - Defect repairs:
//                                       Initialised all BaseStar.m_Supernova elements (some had not been initialised)
//                                       Fixed regression in BaseStar.cpp (INITIAL_STELLAR_TYPE & INITIAL_STELLAR_TYPE_NAME in StellarPropertyValue())
//                                   Added max iteration check to Newton-Raphson method in SolveKeplersEquation (see constant MAX_KEPLER_ITERATIONS)
// 02.02.04      JR - Oct 09, 2019 - Defect repairs:
//                                       SN kick direction calculation corrected
//                                       Boolean value output corrected
//                                       Typos fixed
// 02.02.05      JR - Oct 10, 2019 - Defect repairs:
//                                       Determination of Chemically Homogeneous star fixed (threshold calculation)
//                                       Removed checks for RLOF to/from CH stars
//                                       Typos fixed
// 02.02.06      JR - Oct 11, 2019 - Renamed class "CHE" - now class "CH"
//                                   Updated CHE documentation
//                                   Added m_MassesEquilibrated variable to BaseBinaryStar
// 02.02.07      JR - Oct 20, 2019 - Defect repairs:
//                                       CEE printing systems post-stripping - github issue - reworked CE details/pre/post CE - partial fix (BindingEnergy remaining)
//                                       Added RANDOM_SEED to Options::OptionValue() (omitted erroneously)
//                                   Added m_SecondaryTooSmallForDCO variable to BaseBinaryStar - and to some record definitions
//                                   Added m_StellarMergerAtBirth variable to BaseBinaryStar - and to some record definitions
//                                   Added allow-rlof-at-birth program option
//                                       If CHE enabled, or allow-rlof-at-birth option is true, binaries that have one or both stars
//                                       in RLOF at birth will have masses equilibrated, radii recalculated, orbit circularised, and
//                                       semi-major axis recalculated, while conserving angular momentum - then allowed to evolve
//                                   Added allow-touching-at-birth program option
//                                       Binaries that have stars touching at birth (check is done after any equilibration and
//                                       recalculation of radius and separation is done) are allowed to evolve.  Evolve() function
//                                       immediately checks for merger at birth, flags status as such and stops evolution.
//                                   Documentation updated (see updated doc for detailed explanation of new program options)
// 02.03.00      JR - Oct 25, 2019 - Defect repairs:
//                                       removed extraneous delimiter at end of log file records
//                                   Added '--version' option
//                                   Changed minor version number - should have been done at last release - we'll grant the '--version' option minor release status...
// 02.03.01      JR - Nov 04, 2019 - Defect repair:
//                                       removed erroneous initialisation of m_CEDetails.alpha from BaseBinaryStar::SetRemainingCommonValues()
//                                       (CE Alpha was alwas being initialised to 0.0 regardless of program options)
// 02.03.02      JR - Nov 25, 2019 - Defect repairs:
//                                       added check for active log file before closing in Log::Stop()
//                                       added CH stars to MAIN_SEQUENCE and ALL_MAIN_SEQUENCE initializer_lists defined in constants.h
//                                       moved InitialiseMassTransfer() outside 'if' - now called even if not using mass transfer - sets some flags we might need
//                                       added code to recalculate rlof if CH stars are equilibrated in BaseBinaryStar constructor
//                                   Enhancements:
//                                       moved KROUPA constants from AIS class to constants.h
//                                       moved CalculateCDFKroupa() function from AIS class to BaseBinaryStar class
//                                       added m_CHE variable to BaseStar class - also selectable for printing
//                                       added explicit check to ResolveCommonEnvelope() to merge binary if the donor is a main sequence star
//                                   Chemically Homogeneous Evolution changes:
//                                       added check to CheckMassTransfer() in BaseBinaryStar.cpp to merge if CH+CH and touching - avoid CEE
//                                       added code to InitialiseMassTransfer() in BaseBinaryStar.cpp to equilibrate and possibly merge if both CH stars in RLOF
// (Unchanged)   IM - Nov 29, 2019 - Defect repairs:
//                                       changed Disbound -> Unbounded in header strings in constants.h
//                                       left one line in default/example grid file (Grid.txt)
//                                       fix default PPISN mass limit in python submit: 65 Msol -> 60 Msol
// 02.03.03      JR - Dec 04, 2019 - Defect repairs:
//                                       added code to UpdateAttributesAndAgeOneTimestep() in Star.cpp to recalculate stellar attributes after switching to new stellar type
//                                       (addresses discontinuous transitions e.g. CH -> HeMS)
//                                       changed IsPulsationalPairInstabilitySN() in GiantBranch.cpp to call IsPairInstabilitySN() instead of set MASSLESS_REMNANT if remnant mass <= 0.0
//                                       changed CalculateSNKickVelocity() in BaseStar.cpp to set m_SupernovaDetails.kickVelocity correctly after adjusting for fallback
// 02.03.04      FSB - Dec 04, 2019 - Defect repairs:
//                                       fixed bug in Fryer+2012 CalculateGravitationalRemnantMassadded() function to compare baryon mass of star remnant with
//										     baryon mass of MaximumNeutronStarMass instead of just MaximumNeutronStarMass. 
//                                       added m_BaryonicMassOfMaximumNeutronStarMass to BaseStar.h and BaseStar.cpp
// 02.03.05      JR - Dec 05, 2019 - Defect repairs:
//                                       fixed EvolveSingleStars() in main.cpp to print correct initial mass
//                                       fixed TPAGB::CalculateCOCoreMassAtPhaseEnd() - added conditional
// 02.04.00      JR - Dec 18, 2019 - New functionality:
//                                       added columns to BSE grid functionality: Kick_Velocity_1(&2), Kick_Theta_1(&2), Kick_Phi_1(&2), Kick_Mean_Anomaly_1(&2).  Updated documentation.
//                                   Changed functionality:
//                                       removed compiler version checks from Makefile - they seemed to only work for native Ubuntu and were more of a nuisance than anything...  (old version exists as Makefile-checks)
//                                   Defect repairs:
//                                       added recalculation of gbParams Mx & Lx in HeHG calculateGbParams()
//                                       created HeHG::CalculateGBParams_Static() and GiantBranch::CalculateGBParams_Static(), called from EAGB::ResolveEnvelopeLoss() to facilitate calculation of attributes for new stellar type before actually switching.  Needed to rewrite some other functions as static.  Note: this needs to be revisited and a more elegant solution implemented.
//                                       added CalculateRadiusAndStellarTypeOnPhase() for HeHG and HeGBstars, and changed call to calculateRadiusOnPhase() to CalculateRadiusAndStellarTypeOnPhase() in BaseStar::EvolveOnPhase().  This allows for HeHG and HeGB stars to change stellar type based on radius (previously missed).
//                                       set M = McBAGB for EAGB & TPAGB only (was being set for all types >= TPAGB)
//                                       added extra print detailed in BaseBinaryStar:Evolve() - sometimes missing a switch type in detailed output if only 1 timestep
//                                       swapped heading strings for ANY_STAR_PROPERTY::IS_ECSN and ANY_STAR_PROPERTY::IS_USSN (now correct)
//                                       removed condition in BaseBinaryStar::EvaluateSupernovae().  ResolveSupernova() is now called for all stellar types (not sure what I was thinking orginally. I'm sure I had a good reason - or maybe I was just tired...)
//                                       changed name of GiantBranch::CalculateProtoCoreMass() to GiantBranch::CalculateProtoCoreMassDelayed() and changed calls to the function
//                                       swapped order of calculations of ePrime (CalculateOrbitalEccentricityPostSupernova()) and m_SemiMajorAxisPrime (CalculateSemiMajorAxisPostSupernova()) in BaseBinaryStar::ResolveSupernova().  Improper order was causing wrong value of m_SeminMajorAxisPrime to be used in calculation of ePrime
//                                       set m_Disbound = true appropriately in BaseBinaryStar::Evolve() (note: m_Disbound will change name to m_Unbound soon...)
//                                       changed return value of CHeB::DetermineEnvelopeType() to CONVECTIVE.  Left CHeB DetermineEnvelopeTypeHurley2002() as RADIATIVE (used in BinaryConstituentStar::CalculateSynchronisationTimescale())
//                                       changed BINARY_PROPERTY::ORBITAL_VELOCITY to BINARY_PROPERTY::ORBITAL_VELOCITY_PRE_2ND_SUPERNOVA in BSE_SUPERNOVAE_REC (6th value printed)
//                                       added p_Erase parameter to Log::CloseStandardFile(); changed Log::CloseAllStandardFiles() to call Log::CloseStandardFile() with p_Erase=false and erase entire map after all files closed (prevent coredump when closing all files)
//                                       added ResolveSupernova() to ONeWD.h - ONeWD stars were previously not checking for SN
//                                       fixed BaseBinaryStar::InitialiseMassTransfer() - star1 was being updated instead of star2 for CH + CH stars when CHE enabled
// 02.04.01      JR - Dec 23, 2019 - Defect repairs:
//                                       Removed SN_EVENT::SN - all occurences of SN_EVENT::SN replaced by SN_EVENT::CCSN.
//                                           The current SN event ("Is"), and past SN event ("Experienced") are now bit maps (implemented as Enum Classes).  Each can have any of the values: CCSN, ECSN, PISN, PPSIN, USSN, RUNAWAY, RECYCLED_NS, and RLOF_ONTO_NS.  See definition of SN_EVENT Enum Class in constants.h for implementation and explanation.  
//                                       Updated variables selectable for printing:
//                                           Added ANY_STAR_PROPERTY::SN_TYPE (STAR_PROPERTY, SUPERNOVA_PROPERTY, COMPANION_PROPERTY (should always be SN_EVENT::NONE for companion star))
//                                           Added ANY_STAR_PROPERTY::EXPERIENCED_SN_TYPE (STAR_PROPERTY, SUPERNOVA_PROPERTY, COMPANION_PROPERTY)
//                                           All of ANY_STAR_PROPERTY::{CCSN, ECSN, PISN, PPISN, USSN} now selectable
//                                           Removed ANY_STAR_PROPERTY::SN - no longer selectable for printing (replaced by CCSN)
//                                           Updated documentation
//                                       Changed default record specifications for logfiles BSE_DOUBLE_COMPACT_OBJECTS_REC and BSE_SUPERNOVAE_REC
//                                           Removed the individual SN_EVENT columns for both "Is" and "Experienced" conditions (e.g. CCSN, ECSN etc)
//                                           "Is*" and "Experienced*" columns replaced with SN_TYPE & Experienced_SN_TYPE columns that record the SN event type (e.g. CCSN, ECSN, PPSN, PPSIN, USSN).  
//                                           RUNAWAY, RECYCLED_NS, and RLOF_ONTO_NS are still reported in separate, individual columns.
//                                       Added workaround for non-existent CHeB blue loop.  See description in CHeB::CalculateTimescales()
//                                       Removed binary star "survived" flag - it is always the NOT of the "unbound" flag
//                                       Changed initialisation function for HeGB stars (HeGB::Initialise() in HeGB.h) to NOT recalculate m_Age if evolving from HeHG -> HeGB 
//                                       Removed initialisation of m_Age (to 0.0) from COWD::Initialise() in COWD.h
//                                   Changed behaviour:  
//                                       Changed binary star "disbound" flag to "unbound" flag.  Changed all occurences of "disbound" to "unbound".  Changed "unbound" header flag to "Unbound"
// 02.04.02      JR - Jan 06, 2020 - Defect repairs:
//                                       Added IsPISN() & IsPPISN() to IsSNEvent()
//                                       Fixed check for SN event at top of BaseBinaryStar::ResolveSupenova()
//                                       Changed BaseBinaryStar::EvaluateSupernovae() to more closely match legacy code behaviour (see notes in function description):
//                                          Added p_Calculate2ndSN parameter to determine if 2nd supernova needs to be resolved
//                                          Clear star2 current SN event if necessary
//                                          Check m_SemiMajorAxisPrime value prior to SN events (viz. new aPrime variable)
//                                       Fixed timestep initialisation in BaseStar::CalculateConvergedTimestepZetaNuclear()  (was negative)
//                                       Fixed m_Age calculation in FGB::ResolveEnvelopeLoss()
//                                       Added CalculateInitialSupernovaMass() to NS.h - was setting M = 5.0 for >= ONeWD, should be ONeWD only (introduced in fix in v04.02.00)
//                                       Changed NS functions to return Radius in Rsol instead of km:
//                                          Added function NS:CalculateRadiusOnPhaseInKM_Static() (returns radius in km)
//                                          Changed NS:CalculateRadiusOnPhase_Static() to return Rsol
//                                          Added CalculateRadiusOnPhase() for NS (ns.h) - returns Rsol 
//                                   Changed behaviour:  
//                                       Print detailed output record whenever stellartype changes (after star 2 if both change)
// (Unchanged)   LK - Jan 10, 2020 - Defect repairs:
//                                       Added missing includes to Star.cpp, utils.h and utils.cpp (required for some compiler versions)
// 02.05.00      JR - Jan 23, 2020 - New functionality:
//                                       Grid files:
//                                          Added kick velocity magnitude random number to BSE grid file - see docs re Grids
//                                          Added range check for Kick_Mean_Anomaly_1 and Kick_Mean_Anomaly_2 ([0.0, 2pi)) in BSE grid file
//                                          Cleaned up SSE & BSE grid file code
//                                       Added m_LBVphaseFlag variable to BaseStar class; also added ANY_STAR_PROPERTY::LBV_PHASE_FLAG print variable.
//                                   Deleted functionality:  
//                                       Removed IndividualSystem option and related options - this can now be achieved via a grid file
//                                          Update pythonSubmitDefault.py to remove individual system related parameters
//                                   Changed behaviour:
//                                       Removed check for Options->Quiet() around simulation ended and cpu/wall time displays at end of EvolveSingleStars() and EvolveBinaryStars() in main.cpp
//                                   Defect repairs:
//                                       Removed erroneous check for CH stars in BaseBinaryStar::EvaluateBinary()
//                                       Fix for issue #46 (lower the minimum value of McSN in star.cpp from Mch to 1.38)
//                                          Changed 'MCH' to 'MECS' in 
//                                             BaseStar::CalculateMaximumCoreMassSN()
//                                             GiantBranch::CalculateCoreMassAtSupernova_Static
// 02.05.01      FSB - Jan 27, 2020 -Enhancement:
//                                       Cleaned up default printed headers and parameters constants.h:
//                                           - removed double parameters that were printed in multiple output files 
//                                           - changed some of the header names to more clear / consistent names
//                                           - added some comments in the default printing below for headers that we might want to remove in the near future
// 02.05.02      JR - Feb 21, 2020 - Defect repairs:
//                                       - fixed issue #31: zRocheLobe function does not use angular momentum loss
//                                       - fixed default logfile path (defaulted to '/' instead of './')
//                                       - changed default CE_ZETA_PRESCRIPTION to SOBERMAN (was STARTRACK which is no longer supported)
// 02.05.03      JR - Feb 21, 2020 - Defect repairs:
//                                       - removed extraneous debug print statement from Log.cpp
// 02.05.04      JR - Feb 23, 2020 - Defect repairs:
//                                       - fixed regression introduced in v02.05.00 that incread DNS rate ten-fold
//                                           - changed parameter from m_SupernovaDetails.initialKickParameters.velocityRandom to m_SupernovaDetails.kickVelocityRandom in call to DrawSNKickVelocity() in BaseStar::CalculateSNKickVelocity()
//                                       - reinstated STAR_1_PROPERTY::STELLAR_TYPE and STAR_2_PROPERTY::STELLAR_TYPE in BSE_SYSTEM_PARAMETERS_REC
// 02.05.05      JR - Feb 27, 2020 - Defect repair:
//                                       - fixed age resetting to 0.0 for MS_GT_07 stars after CH star spins down and switches to MS_GT_07
//                                           - ensure m_Age = 0.0 in constructor for BaseStar
//                                           - remove m_Age = 0.0 from Initialise() in MS_gt.07.h 
// 02.05.06      JR - Mar 02, 2020 - Defect repair:
//                                       - fixed m_MassesEquilibrated and associated functions - was erroneously typed as DOUBLE - now BOOL
//                                   Added/changed functionality:
//                                       - added m_MassesEquilibratedAtBirth variable to class BaseBinaryStar and associated property BINARY_PROPERTY::MASSES_EQUILIBRATED_AT_BIRTH
//                                       - tidied up pythonSubmitDefault.py a little:
//                                             - set grid_filename = None (was '' which worked, but None is correct)
//                                             - set logfile_definitions = None (was '' which worked, but None is correct)
//                                             - added logfile names - set to None (COMPAS commandline arguments already exist for these - introduced in v02.00.00)
// 02.05.07      JR - Mar 08, 2020 - Defect repair:
//                                       - fixed circularisation equation in BaseBinaryStar::InitialiseMassTransfer() - now takes new mass values into account
// 02.06.00      JR - Mar 10, 2020 - Changed functionality:
//                                       - removed RLOF printing code & associated pythonSubmitDefault.py options
// 02.06.01      JR - Mar 11, 2020 - Defect repair:
//                                       - removed extraneous debug print statement from Log.cpp (was previously removed in v02.05.03 but we backed-out the change...)
// 02.06.02      JR - Mar 15, 2020 - Defect repairs:
//                                       - removed commented RLOF printing lines in constant.h (somehow that was lost in some out of sync git merges...)
//                                       - removed commented options no longer used from Options.h and Options.cpp
//                                       - fixed units headers in constants.h - there are now no blank units headers, so SPACE delimited files now parse ok (multiple spaces should be treated as a single space)
//                                       - changed file extention for TAB delimited files to 'tsv'
//                                       - removed "useImportanceSampling" option - not used in code
//                                       - fixed typo in zeta-calculation-every-timestep option in Options.cpp
//                                       - removed redundant OPTIONS->MassTransferCriticalMassRatioHeliumGiant() from qcritflag if statement in BaseBinaryStar::CalculateMassTransfer()
//                                       - fixed OPTIONS->FixedMetallicity() - always returned true, now returns actual value
//                                       - fixed OPTIONS->OutputPathString() - was always returning raw option instead of fully qualified path
//                                       - changed the following in BaseBinaryStar::SetRemainingCommonValues() - erroneously not ported from legacy code:
//                                           (a) m_JLoss = OPTIONS->MassTransferJloss();
//                                           (b) m_FractionAccreted = OPTIONS->MassTransferFractionAccreted();
//                                           (both were being set to default value of 0.0)
//                                       - added OPTIONS->ZetaAdiabaticArbitrary() - option existed, but Options code had no function to retrieve value
//                                       - added OPTIONS->MassTransferFractionAccreted() to options - erroneously not ported from legacy code
//                                   Changed functionality:
//                                       - all options now have default values, and those values will be displayed in the help text (rather than string constants which may be incorrect)
//                                       - boolean options can now be provided with an argument (e.g. --massTransfer false)
//                                       - added ProgramOptionDetails() to Options.cpp and OPTIONS->OptionsDetails() in preparation for change in output functionality
// 02.07.00      JR - Mar 16, 2020 - New/changed functionality:
//                                       - COMPAS Logfiles are created in a (newly created) directory - this way they are all kept together
//                                       - new command line option 'output-container' implemented (also in pythonSubmitDefault.py) - this option allows the user to specify the name of the log files container directory (default is 'COMPAS_Output')
//                                       - if detailed log files are created they will be created in a directory named 'Detailed_Output' within the container directory
//                                       - a run details file named 'Run_details' is created in the container directory.  The file records the run details:
//                                             - COMPAS version
//                                             - date & time of run
//                                             - timing details (wall time, CPU seconds)
//                                             - the command line options and parameters used:
//                                                   - the value of options and an indication of whether the option was supplied by the user or the default value was used
//                                                   - other parameters - calculated/determined - are recorded
//                                   Defect repair:
//                                       - changed "--outut" option name to "--outpuPath" in stringCommands in pythonSubmitDefault.py
// 02.08.00		 AVG - Mar 17, 2020 - Changed functionality:
//										                   - removed post-newtonian spin evolution	code & associated pythonSubmitDefault.py options
//										                   - removed only_double_compact_objects code & associated pythonSubmitDefault.py options
//										                   - removed tides code & associated pythonSubmitDefault.py options
//										                   - removed deprecated options from pythonSubmitDefault.py options
//										                   - renamed options: mass transfer, iterations -> timestep-iterations
//										                   - commented AIS Options until fully implemented
// 02.08.01      JR - Mar 18, 2020 - Defect repairs:
//                                      - restored initialisation of AIS options in Options.cpp (AIS now defaults off instead of on)
//                                      - fixed retrieval of values for:
//                                            - ANY_STAR_PROPERTY::LAMBDA_KRUCKOW_BOTTOM, 
//                                            - ANY_STAR_PROPERTY::LAMBDA_KRUCKOW_MIDDLE, and 
//                                            - ANY_STAR_PROPERTY::LAMBDA_KRUCKOW_TOP 
//                                         in BaseStar::StellarPropertyValue().  Were all previously retrieving same value as ANY_STAR_PROPERTY::LAMBDA_KRUCKOW
//                                      - fixed some comments in BAseBinaryStar.cpp (lines 2222 and 2468, "de Mink" -> "HURLEY")
//                                      - fixed description (in comments) of BinaryConstituentStar::SetPostCEEValues() (erroneously had "pre" instead of "post" - in comments only, not code)
//                                      - fixed description of BaseStar::DrawKickDirection()
// 02.08.02      JR - Mar 27, 2020 - Defect repairs:
//                                      - fixed issue #158 RocheLobe_1<CE == RocheLobe_2<CE always
//                                      - fixed issue #160 Circularisation timescale incorrectly calculated
//                                      - fixed issue #161 Splashscreen printed twice - now only prints once
//                                      - fixed issue #162 OPTIONS->UseFixedUK() always returns FALSE.  Now returns TRUE if user supplies a fixed kick velocity via --fix-dimensionless-kick-velocity command line option
// 02.08.03      JR - Mar 28, 2020 - Defect repairs:
//                                      - fixed typo in BaseBinaryStar::ResolveCommonEnvelopeEvent() when calculating circularisation timescale in the case where star2 is the donor: star1Copy was errorneously used instead of star2Copy; changed to star2Copy
//                                      - changed circularisation timescale of binary to be minimum of constituent stars circularisation timescales, clamped to (0.0, infinity)
// 02.09.00      JR - Mar 30, 2020 - Minor enhancements:
//                                      - tightened the conditions under which we allow over-contact binaries - enabling CHE is no longer a sufficient condition after this change: the allow-rlof-at-birth option must also be specified (ussue #164)
//                                      - added printing of number of stars (for SSE) or binaries (for BSE) created to both stdout and Run_Details (issue #165)
//                                      - enhanced grid processing code in main.cpp to better handle TAB characters
// 02.09.01      JR - Mar 30, 2020 - Defect repair:
//                                      - OPTIONS->UseFixedUK() returns TRUE when user supplies -ve value via --fix-dimensionless-kick-velocity.  Now return TRUE iff the user supplies a value >=0 via --fix-dimensionless-kick-velocity
// 02.09.02      DC - Mar 30, 2020 - Defect repairs:
//                                      - Pulsar code fixed by correcting unit of NS radius in NS.cpp (added KM_TO_M constant in constants.h as a part of this),
//                                      correcting initialisation of pulsar birth parameters from GiantBranch.cpp to NS.cpp, adding an extra condition for isolated evolution when the companion loses mass but the NS does not accrete 
//                                      - option MACLEOD was printing wrongly as MACLEOD+2014 for user options, hence corrected it to MACLEOD in Options.cpp
// 02.09.03      JR - Apr 01, 2020 - Defect repairs:
//                                      - reinstated assignment of "prev" values in BaseBinaryStar::EvaluateBinary() (where call to ResolveTides() was removed).  Fixes low DNS count introduced in v02.08.00 caused by removal of ResolveTides() function (and call)
//                                      - commented option --logfile-BSE-be-binaries to match Be-Binary options commented by AVG in v02.08.00
// 02.09.04      JR - Apr 03, 2020 - Defect repair:
//                                      - removed IsUSSN() from IsSNEvent() definition in BinaryConstituentStar.cpp (USSN flag indicates just US, not USSN. Needs to be tidied-up properly)
// 02.09.05	     IM - Apr 03, 2020 - Defect repair:
//			                            - fixed timescale calculation issue for newly created HeHG stars (from stripped EAGB stars); fixes drop in CO core mass
// 02.09.06      JR - Apr 07, 2020 - Defect repair:
//                                      - corrected calculation in return statement for Rand::Random(const double p_Lower, const double p_Upper) (issue #201)
//                                      - corrected calculation in return statement for Rand::RandomInt(const double p_Lower, const double p_Upper) (issue #201)
// 02.09.07      SS - Apr 07, 2020 - Change eccentricity, semi major axis and orbital velocity pre-2nd supernove to just pre-supernova everywhere in the code
// 02.09.08      SS - Apr 07, 2020 - Update zetaMainSequence=2.0 and zetaHertzsprungGap=6.5 in Options::SetToFiducialValues
// 02.09.09      JR - Apr 11, 2020 - Defect repair:
//                                      - restored property names in COMPASUnorderedMap<STAR_PROPERTY, std::string> STAR_PROPERTY_LABEL in constants.h (issue #218) (was causing logfile definitions files to be parsed incorrectly)
// 02.09.10	     IM - Apr 12, 2020 - Minor enhancement: added Mueller & Mandel 2020 remnant mass and kick prescription, MULLERMANDEL
//				                     Defect repair: corrected spelling of output help string for MULLER2016 and MULLER2016MAXWELLIAN
// 02.10.01	     IM - Apr 14, 2020 - Minor enhancement: 
//					                            - moved code so that SSE will also sample SN kicks, following same code branch as BSE 
// 02.10.02      SS - Apr 16, 2020 - Bug Fix for issue #105 ; core and envelope masses for HeHG and TPAGB stars
// 02.10.03      JR - Apr 17, 2020 - Defect repair:
//                                      - added LBV and WR winds to SSE (issue #223)
// 02.10.04	     IM - Apr 25, 2020 - Minor enhancement: moved Mueller & Mandel prescription constants to constants.h, other cleaning of this option
// 02.10.05      JR - Apr 26, 2020 - Enhancements:
//                                      - Issue #239 - added actual random seed to Run_Details
//                                      - Issue #246 - changed Options.cpp to ignore --single-star-mass-max if --single-star-mass-steps = 1.  Already does in main.cpp.
// 02.10.06      JR - Apr 26, 2020 - Defect repair:
//                                      - Issue #233 - corrected cicularisation formalae used in both BaseBinartStar constructors
// 02.11.00      JR - Apr 27, 2020 - Enhancement:
//                                      - Issue #238 - add supernova kick functionality to SSE grid file (+ updated docs)
//                                   Defect repairs:
//                                      - fixed typo in Options.h: changed '#include "rand.h" to '#include "Rand.h"
//                                      - fixed printing of actual random seed in Run_Details file (moved to Log.cpp from Options.cpp: initial random seed is set after options are set)
// 02.11.01	     IM - May 20, 2020 - Defect repair: 
//                                      - changed max NS mass for MULLERMANDEL prescription to a self-consistent value
// 02.11.02      IM - Jun 15, 2020 - Defect repair:
//                                      - added constants CBUR1 and CBUR2 to avoid hardcoded limits for He core masses leading to partially degenerate CO cores
// 02.11.03     RTW - Jun 20, 2020 - Enhancement:
//                                      - Issue #264 - fixed mass transfer printing bug 
// 02.11.04      JR - Jun 25, 2020 - Defect repairs:
//                                      - Issue #260 - Corrected recalculation of ZAMS values after eqilibration and cicularisation at birth when using grid files
//                                      - Issue #266 - Corrected calculation in BaseBinaryStar::SampleInitialMassDistribution() for KROUPA IMF distribution
//                                      - Issue #275 - Previous stellar type not set when stellar type is switched mid-timestep - now fixed
// 02.11.05      IM - Jun 26, 2020 - Defect repair:
//					                            - Issue #280 - Stars undergoing RLOF at ZAMS after masses are equalised were removed from run even if AllowRLOFatZAMS set
// 02.12.00      IM - Jun 29, 2020 - Defect repair:
//                                      - Issue 277 - move UpdateAttributesAndAgeOneTimestepPreamble() to after ResolveSupernova() to avoid inconsistency
// 02.12.01      IM - Jul 18, 2020 - Enhancement:
//                                      - Starting to clean up mass transfer functionality
// 02.12.02      IM - Jul 23, 2020 - Enhancement:
//                                      - Change to thermal timescale MT for both donor and accretor to determine MT stability
// 02.12.03      IM - Jul 23, 2020 - Enhancement:
//                                      - Introduced a new ENVELOPE_STATE_PRESCRIPTION to deal with different prescriptions for convective vs. radiative envelopes (no actual behaviour changes yet for ENVELOPE_STATE_PRESCRIPTION::LEGACY);
//                                      - Removed unused COMMON_ENVELOPE_PRESCRIPTION
// 02.12.04      IM - Jul 24, 2020 - Enhancement:
//                                      - Changed temperatures to be written in Kelvin (see issue #278)
// 02.12.05      IM - Jul 25, 2020 - Enhancement:
//                                      - Added definition of FIXED_TEMPERATURE prescription to DetermineEnvelopeType()
//                                      - Removed unnecessary (and inaccurate) numerical zeta Roche lobe calculation
// 02.12.06      IM - Jul 26, 2020 - Enhancement:
//                                      - Extended use of zetaRadiativeEnvelopeGiant (formerley zetaHertzsprungGap) for all radiative envelope giant-like stars
// 02.12.07      IM - Jul 26, 2020 - Defect repair:
//                                      - Issue 295: do not engage in mass transfer if the binary is unbound
<<<<<<< HEAD
// 02.12.08   	AVG - Jul 26, 2020 - Bug Fix for issue #269 
//                                      - Legacy bug in eccentric RLOF leading to a CEE 
// 02.12.09		 RW - Jul 31, 2020 - Enhancement:
// 										- Issue #254 - Remove ID from output files (SEED accomplishes this functionality better)
// 										- Issue #255 - Update meaning of SN_STATE to reflect which SN occured and in what order
// 									 Defect repairs:
// 									 	- Issue #236 - 2nd SN not printed in disrupted systems
// 02.13.00      RW - Jul 31, 2020 - Minor code rewrite
//                                      - Added vector3d.h/.cpp and functionality for vector addition of velocities from both SNe (for more accurate system and component velocities)
//                                      - Rewrote ResolveSupernova function for binaries to incorporate new vector3d objects
=======
// 02.12.08   	AVG - Jul 26, 2020 - Defect repair:
//                                      - Issue #269: legacy bug in eccentric RLOF leading to a CEE
// 02.12.09      IM - Jul 30, 2020 - Enhancement:
//                                      - Cleaning of BaseBinaryStar::CalculateMassTransferOrbit(); dispensed with mass-transfer-prescription option
// 02.13.00      IM - Aug 2, 2020  - Enhancements and defect reparis:
//                                      - Simplified timescale calculations in BaseBinaryStar
//                                      - Replaced Fast Phase Case A MT and regular RLOF MT from non-envelope stars with a single function based on a root solver rather than random guesses (significantly improves accuracy)
//                                      - Removed all references to fast phase case A MT
//                                      - Corrected failure to update stars in InitialiseMassTransfer if orbit circularised on mass transfer
//                                      - Corrected incorrect timestep calculation for HeHG stars
>>>>>>> 075046a6

const std::string VERSION_STRING = "02.13.00";

// Todo: still to do for Options code - name class member variables in same style as other classes (i.e. m_*)

typedef unsigned long int                                               OBJECT_ID;                  // OBJECT_ID type

typedef std::vector<double>                                             DBL_VECTOR;
typedef std::tuple <double, double>                                     DBL_DBL;
typedef std::tuple <double, double, double>                             DBL_DBL_DBL;
typedef std::tuple<std::string, std::string, std::string, std::string>  STR_STR_STR_STR;

// Hash for Enum Class
struct EnumClassHash
{
    template <typename T>
    std::size_t operator()(T t) const
    {
        return static_cast<std::size_t>(t);
    }
};

template <typename Key>
using HashType = typename std::conditional<std::is_enum<Key>::value, EnumClassHash, std::hash<Key>>::type;

template <typename Key, typename T>
using COMPASUnorderedMap = std::unordered_map<Key, T, HashType<Key>>;


// Bitwise operators for Enum Class - |, |=, &, &=, ^, ^=, ~ only
// from http://blog.bitwigglers.org/using-enum-classes-as-type-safe-bitmasks/
#define ENABLE_BITMASK_OPERATORS(x)     \
template<>                              \
struct EnableBitMaskOperators<x> {      \
    static const bool enable = true;    \
};

template<typename Enum>  
struct EnableBitMaskOperators {
    static const bool enable = false;
};

template<typename Enum>  
typename std::enable_if<EnableBitMaskOperators<Enum>::enable, Enum>::type  
operator |(Enum lhs, Enum rhs) {
    return static_cast<Enum> (
        static_cast<typename std::underlying_type<Enum>::type>(lhs) |
        static_cast<typename std::underlying_type<Enum>::type>(rhs)
    );
}

template<typename Enum>  
typename std::enable_if<EnableBitMaskOperators<Enum>::enable, Enum>::type  
operator |=(Enum &lhs, Enum rhs) {
    lhs = static_cast<Enum> (
        static_cast<typename std::underlying_type<Enum>::type>(lhs) |
        static_cast<typename std::underlying_type<Enum>::type>(rhs)           
    );

    return lhs;
}

template<typename Enum>  
typename std::enable_if<EnableBitMaskOperators<Enum>::enable, Enum>::type 
operator &(Enum lhs, Enum rhs) {
    return static_cast<Enum> (
        static_cast<typename std::underlying_type<Enum>::type>(lhs) &
        static_cast<typename std::underlying_type<Enum>::type>(rhs)
    );
}

template<typename Enum>  
typename std::enable_if<EnableBitMaskOperators<Enum>::enable, Enum>::type 
operator &=(Enum &lhs, Enum rhs) {
    lhs = static_cast<Enum> (
        static_cast<typename std::underlying_type<Enum>::type>(lhs) &
        static_cast<typename std::underlying_type<Enum>::type>(rhs)           
    );

    return lhs;
}

template<typename Enum>  
typename std::enable_if<EnableBitMaskOperators<Enum>::enable, Enum>::type 
operator ^(Enum lhs, Enum rhs) {
    return static_cast<Enum> (
        static_cast<typename std::underlying_type<Enum>::type>(lhs) ^
        static_cast<typename std::underlying_type<Enum>::type>(rhs)
    );
}

template<typename Enum>  
typename std::enable_if<EnableBitMaskOperators<Enum>::enable, Enum>::type 
operator ^=(Enum &lhs, Enum rhs) {
    lhs = static_cast<Enum> (
        static_cast<typename std::underlying_type<Enum>::type>(lhs) ^
        static_cast<typename std::underlying_type<Enum>::type>(rhs)           
    );

    return lhs;
}

template<typename Enum>  
typename std::enable_if<EnableBitMaskOperators<Enum>::enable, Enum>::type 
operator ~(Enum rhs) {
    return static_cast<Enum> (
        ~static_cast<typename std::underlying_type<Enum>::type>(rhs)
    );
}


/*
 * Trick to allow SWITCH on literal strings
 * constexpr is (or can be) evaluated at compile-time, hence the ability to SWITCH using it.
 *
 * This function returns a hash value for a string - very small chance of collisions, but if a
 * collision happens the compiler will complain (because CASE values will be the same).
 *
 * Adapted from https://rextester.com/discussion/FGBUG88403/Switch-case-with-strings-in-C-11,
 * but variations available in many places with the right Google search terms...
 */

constexpr uint64_t StrHash(char const* p_Str, uint64_t p_Hash = 14695981039346656037ull) {
    return (*p_Str == 0) ? p_Hash : StrHash(p_Str + 1, (p_Hash * 1099511628211ull) ^ static_cast<uint64_t>(*p_Str));
}

constexpr uint64_t _(char const* p_Str) {
    return StrHash(p_Str);
}



extern OBJECT_ID globalObjectId;                                                                    // used to uniquely identify objects - used primarily for error printing

// Constants in SI
// CPLB: Use CODATA values where applicable http://physics.nist.gov/cuu/Constants/index.html

// JR: cmath (included file) provides the following pi-related constants:
//
// pi	        M_PI	    3.14159265358979323846
// pi/2         M_PI_2	    1.57079632679489661923
// pi/4         M_PI_4	    0.785398163397448309616
// 1/pi         M_1_PI	    0.318309886183790671538
// 2/pi         M_2_PI	    0.636619772367581343076
// 2/sqrt(pi)	M_2_SQRTPI	1.12837916709551257390
//
// I've added _2_PI and SQRT_M_2_PI below

#undef COMPARE_WITH_TOLERANCE // define/undef this to compare floats with/without tolerance (see FLOAT_TOLERANCE_ABSOLUTE, FLOAT_TOLERANCE_RELATIVE and Compare() function)

constexpr double FLOAT_TOLERANCE_ABSOLUTE               = 0.0000005;                                                // Absolute tolerance for floating-point comparisons if COMPARE_WITH_TOLERANCE is defined
constexpr double FLOAT_TOLERANCE_RELATIVE               = 0.0000005;                                                // Relative tolerance for floating-point comparisons if COMPARE_WITH_TOLERANCE is defined


// initialisation constants
constexpr double DEFAULT_INITIAL_DOUBLE_VALUE           = 0.0;                                                      // default initial value for double variables
constexpr double DEFAULT_INITIAL_INTEGER_VALUE          = 0;                                                        // default initial value for int variables
constexpr double DEFAULT_INITIAL_ULONGINT_VALUE         = 0l;                                                       // default initial value for unsigned long int variables
constexpr double DEFAULT_INITIAL_BOOLEAN_VALUE          = false;                                                    // default initial value for bool variables


// conversion constants

// mass
constexpr double G_TO_KG                                = 1.0E-3;                                                   // convert grams to kg
constexpr double MSOL_TO_G                              = 1.98892E33;                                               // convert Solar Masses to grams
constexpr double MSOL_TO_KG                             = MSOL_TO_G * G_TO_KG;                                      // convert Solar Masses to kg 
constexpr double KG_TO_MSOL                             = 1.0 / MSOL_TO_KG;                                         // convert kg to Solar Masses

// length
constexpr double KM_TO_CM 					            = 1.0E5;									                // convert km to cm
constexpr double CM_TO_M                                = 1.0E-2;                                                   // convert cm to m
constexpr double KM_TO_M                                = 1000 ;                                                    // convert km to m

constexpr double RSOL_TO_KM                             = 6.957E5;                                                  // convert Solar Radius (RSOL) to km
constexpr double RSOL_TO_CM                             = 6.957E10;                                                 // convert Solar Radius (RSOL) to cm
constexpr double RSOL_TO_AU                             = 0.00465047;                                               // convert Solar Radius (RSOL) to AU
constexpr double AU_TO_CM                               = 14959787070000.0;                                         // convert Astronomical Units (AU) to cm
constexpr double AU_TO_KM                               = AU_TO_CM / 1.0E5;                                         // convert Astronomical Units (AU) to km

constexpr double AU_TO_RSOL				                = 1.0 / RSOL_TO_AU;                                         // convert Astronomical Units (AU) to Solar Radius RSOL
constexpr double KM_TO_RSOL					            = 1.0 / RSOL_TO_KM;						                    // convert km to Solar Radius (RSOL)
constexpr double KM_TO_AU                               = 1.0 / AU_TO_KM;                                           // convert km to Astronomical Units (AU) 

// time
constexpr double SECONDS_IN_YEAR                        = 31556926.0;                                               // number of second in 1 year
constexpr double SECONDS_IN_DAY                         = SECONDS_IN_YEAR * 4.0 / 1461.0;                           // number of second in 1 day
constexpr double SECONDS_IN_MS                          = 1.0E-3;                                                   // number of second in 1 millisecond
constexpr double SECONDS_IN_MYR                         = 31556926.0 * 1.0E6;                                       // number of second in 1 Myr

constexpr double MYR_TO_YEAR                            = 1.0E6;                                                    // convert Myr to year
constexpr double YEAR_TO_MYR                            = 1.0E-6;                                                   // convert year to Myr

// energy
constexpr double JOULES_TO_ERG                          = 1.0E7;                                                    // convert Joules to Ergs

// B-field
constexpr double TESLA_TO_GAUSS                         = 1.0E4;					                                // convert Tesla to Gauss
constexpr double GAUSS_TO_TESLA                         = 1.0E-4;                                                   // convert Gauss to Tesla


// constants

constexpr double _2_PI                                  = M_PI * 2;                                                 // 2PI
constexpr double SQRT_M_2_PI                            = 0.7978845608028653558798921198687637369517;               // sqrt(2/PI)
constexpr double DEGREE                                 = M_PI / 180.0;                                             // 1 degree in radians

constexpr double GAMMA_E                                = 0.57721566490153286060651209008240243104215933593992;     // Euler's Constant (probably don't need so many digits after the decimal point...)

constexpr double H0                                     = 67.8;                                                     // Hubble's Constant in km s^-1 Mpc^-1  (from plank approx 67.80±0.77) CPLB: Use WMAP value
constexpr double H0SI                                   = H0 * 1000.0 / 3.0E22;                                     // Hubble's Constant in SI units, s^-1
constexpr double HUBBLE_TIME                            = 1 / H0SI;                                                 // Hubble time in s

constexpr double G                                      = 6.67E-11;                                                 // Gravitational constant in m^3 kg^-1 s^-2 (more accurately known as G M_sol)
constexpr double G_CGS                                  = 6.6743E-8;                                                // Gravitational constant in cm^3 g^-1 s^-2
constexpr double G1                                     = 4.0 * M_PI * M_PI;                                        // Gravitational constant in AU^3 Msol^-1 yr^-2
constexpr double G_SN                                   = G * 1.0E-9 / KG_TO_MSOL;                                  // Gravitational constant in km^3 Msol^-1 s^-2, for use in the ResolveSupernova() function

constexpr double MSOL                                   = 1.988E30;                                                 // Solar Mass (in kg)
constexpr double RSOL                                   = 6.957E8;                                                  // Solar Radius (in m)
constexpr double ZSOL                                   = 0.02;                                                     // Solar Metallicity
constexpr double TSOL                                   = 5778.0;                                                   // Solar Temperature in kelvin

constexpr double AU                                     = 149597870700.0;                                           // 1 AU (Astronomical Unit) in metres
constexpr double KM                                     = 1000.0;                                                   // 1 km (Kilometre) in metres
constexpr double C                                      = 3.0E8;                                                    // Speed of light in m s^-1

constexpr double MU_0                                   = 4.0 * M_PI * 1.0E-7;                                      // Vacuum permeability in m kg s-2 A-2

constexpr double NEUTRINO_LOSS_FALLBACK_FACTOR          = 1.0;                                                      // Factor which accounts for mass loss in neutrino winds during a supernovae. Should be made a flag and added to pythonSubmit.py

constexpr double MC_L_C1                                = 9.20925E-5;                                               // Core Mass - Luminosity relation constant c1 (Hurley et al. 2000, eq 44)
constexpr double MC_L_C2                                = 5.402216;                                                 // Core Mass - Luminosity relation constant c2 (Hurley et al. 2000, eq 44)

constexpr double HE_RATE_CONSTANT                       = 7.66E-5;                                                  // Helium rate constant (Hurley et al. 2000, eq 68)
constexpr double HHE_RATE_CONSTANT                      = 1.27E-5;                                                  // Combined rate constant for both hydrogen and helium shell burning (Hurley et al. 2000, eq 71)

constexpr double BLACK_HOLE_LUMINOSITY                  = 1.0E-10;                                                  // Black Hole luminosity

constexpr double NEUTRON_STAR_MASS                      = 1.4;                                                      // Canonical NS mass in Msol
constexpr double NEUTRON_STAR_RADIUS                    = (1.0 / 7.0) * 1.0E-4;                                     // 10km in Rsol.  Hurley et al. 2000, just after eq 93

constexpr double MCH                                    = 1.44;                                                     // Chandrasekhar mass
constexpr double MECS                                   = 1.38;                                                     // Mass of Neutron-Star (NS) formed in electron capture supernova (ECS). From Belczysnki+2008, before eq. 3.
constexpr double MECS_REM                               = 1.26;                                                     // Gravitational mass of Neutron-Star (NS) formed in electron capture supernova (ECS). From Belczysnki+2008, eq. 3
constexpr double MASS_LOSS_ETA                          = 0.5;                                                      // Mass loss efficiency -- can be set in the code as an option easily enough
constexpr double MCBUR1					                = 1.6;							                            // Minimum He core mass to avoid fully degenerate CO core formation 
constexpr double MCBUR2					                = 2.25;							                            // He core mass above which the CO core is completely non-degenerate

constexpr double LBV_LUMINOSITY_LIMIT_STARTRACK         = 6.0E5;                                                    // STARTRACK LBV luminosity limit
constexpr double LBV_LUMINOSITY_LIMIT_VANBEVEREN        = 3.0E5;                                                    // VANBEVEREN LBV luminosity limit

constexpr double CONVECTIVE_BOUNDARY_TEMPERATURE        = 5.3703E3;                                                 // Threshold temperature for the star to develop a convective envelope, in Kelvin (10^3.73 K, from Belczynski+, 2008)

constexpr double ABSOLUTE_MINIMUM_TIMESTEP              = 100.0 / SECONDS_IN_MYR;                                   // 100 seconds expressed in Myr (3.1688765E-12 Myr)
constexpr double NUCLEAR_MINIMUM_TIMESTEP               = 1.0E-4;                                                   // Minimum time step for nuclear evolution = 100 years expressed in Myr

constexpr int    MAX_TIMESTEP_RETRIES                   = 30;                                                       // Maximum retries to find a good timestep for stellar evolution

constexpr double MAXIMUM_MASS_LOSS_FRACTION             = 0.01;                                                     // Maximum allowable mass loss - 1.0% (of mass) expressed as a fraction
constexpr double MAXIMUM_RADIAL_CHANGE                  = 0.01;                                                     // Maximum allowable radial change - 1% (of radius) expressed as a fraction
constexpr double MINIMUM_MASS_SECONDARY                 = 4.0;                                                      // Minimum mass of secondary to evolve

constexpr double ZETA_THERMAL_PERCENTAGE_MASS_CHANGE    = 1.0E-3;                                                   // Initial guess for percentage mass change when calculating zeta_thermal (use -ve for loss, +ve for gain)
constexpr double ZETA_THERMAL_TOLERANCE                 = 1.0E-3;                                                   // Tolerance between iterations when calculating zeta thermal
constexpr int    ZETA_THERMAL_ITERATIONS                = 10;                                                       // Maximum number of iterations to use when calculating zeta thermal
constexpr double ZETA_NUCLEAR_TIMESTEP                  = 1.0E-3;                                                   // Initial guess for timestep when calculating zeta nuclear
constexpr double ZETA_NUCLEAR_TOLERANCE                 = 1.0E-3;                                                   // Tolerance between iterations when calculating zeta nuclear
constexpr int    ZETA_NUCLEAR_ITERATIONS                = 10;                                                       // Maximum number of iterations to use when calculating zeta nuclear

constexpr double   MASS_TRANSFER_FRACTION	            = 0.001;                                                    // Maximal fraction of donor mass that can be transferred in one step of stable mass transfer

constexpr double LAMBDA_NANJING_ZLIMIT                  = 0.0105;                                                   // Metallicity cutoff for Nanjing lambda calculations

constexpr int    MAX_KEPLER_ITERATIONS                  = 1000;                                                     // Maximum number of iterations to solve Kepler's equation
constexpr double NEWTON_RAPHSON_EPSILON                 = 1.0E-5;                                                   // Accuracy for Newton-Raphson method

constexpr double EPSILON_PULSAR                         = 1.0;                                                      // JR: todo: description

constexpr double ADAPTIVE_RLOF_FRACTION_DONOR_GUESS     = 0.001;                                                    // Fraction of donor mass to use as guess in MassLossToFitInsideRocheLobe()
constexpr int ADAPTIVE_RLOF_MAX_ITERATIONS              = 50;                                                       // Maximum number of iterations in MassLossToFitInsideRocheLobe()
constexpr double ADAPTIVE_RLOF_SEARCH_FACTOR            = 2.0;                                                      // Search factor in MassLossToFitInsideRocheLobe()



// string constants

const std::string DEFAULT_OUTPUT_CONTAINER_NAME         = "COMPAS_Output";                                          // Default name for output container (directory)
const std::string DETAILED_OUTPUT_DIRECTORY_NAME        = "Detailed_Output";                                        // Name for detailed output directory within output container
const std::string RUN_DETAILS_FILE_NAME                 = "Run_Details";                                            // Name for run details output file within output container


// AIS constants
constexpr double SALPETER_POWER                         = -2.35;                                                    // JR: todo; description (AIS)
constexpr double KROUPA_POWER                           = -2.35;                                                    // JR: todo; description (AIS)
constexpr double KROUPA_MINIMUM                         = 0.5;                                                      // JR: todo; description (AIS)
constexpr double KROUPA_MAXIMUM                         = 100.0;                                                    // JR: todo; description (AIS)

// Kroupa IMF is a broken power law with three slopes
constexpr double KROUPA_POWER_1                         = -0.3;
constexpr double KROUPA_POWER_2                         = -1.3;
constexpr double KROUPA_POWER_3                         = -2.3;

// Often require the power law exponent plus one
constexpr double KROUPA_POWER_PLUS1_1                   = 0.7;
constexpr double KROUPA_POWER_PLUS1_2                   = -0.3;
constexpr double KROUPA_POWER_PLUS1_3                   = -1.3;

constexpr double ONE_OVER_KROUPA_POWER_1_PLUS1          = 1.0 / KROUPA_POWER_PLUS1_1;
constexpr double ONE_OVER_KROUPA_POWER_2_PLUS1          = 1.0 / KROUPA_POWER_PLUS1_2;
constexpr double ONE_OVER_KROUPA_POWER_3_PLUS1          = 1.0 / KROUPA_POWER_PLUS1_3;

// There are two breaks in the Kroupa power law -- they occur here (in solar masses)
constexpr double KROUPA_BREAK_1                         = 0.08;
constexpr double KROUPA_BREAK_2                         = 0.5;

// Some values that are really constants
constexpr double KROUPA_BREAK_1_PLUS1_1                 = 0.1706722802578593435430149987533206236794;               // pow(KROUPA_BREAK_1, KROUPA_POWER_PLUS1_1);
constexpr double KROUPA_BREAK_1_PLUS1_2                 = 2.1334035032232417942876874844165077959929;               // pow(KROUPA_BREAK_1, KROUPA_POWER_PLUS1_2);
constexpr double KROUPA_BREAK_1_POWER_1_2               = 0.08;                                                     // pow(KROUPA_BREAK_1, (KROUPA_POWER_1 - KROUPA_POWER_2));

constexpr double KROUPA_BREAK_2_PLUS1_2                 = 1.2311444133449162844993930691677431098761;               // pow(KROUPA_BREAK_2, KROUPA_POWER_PLUS1_2);
constexpr double KROUPA_BREAK_2_PLUS1_3                 = 2.4622888266898325689987861383354862197522;               // pow(KROUPA_BREAK_2, KROUPA_POWER_PLUS1_3);
constexpr double KROUPA_BREAK_2_POWER_2_3               = 0.5;                                                      // pow(KROUPA_BREAK_2, (KROUPA_POWER_2 - KROUPA_POWER_3));

// Constants for the Muller and Mandel remnant mass and kick prescriptions
constexpr double MULLERMANDEL_M1                        = 2.0;	
constexpr double MULLERMANDEL_M2                        = 3.0; 
constexpr double MULLERMANDEL_M3                        = 7.0; 
constexpr double MULLERMANDEL_M4                        = 8.0; 
constexpr double MULLERMANDEL_MU1                       = 1.2;
constexpr double MULLERMANDEL_SIGMA1                    = 0.02;  
constexpr double MULLERMANDEL_MU2A                      = 1.4; 
constexpr double MULLERMANDEL_MU2B                      = 0.5;
constexpr double MULLERMANDEL_SIGMA2                    = 0.05;
constexpr double MULLERMANDEL_MU3A                      = 1.4;
constexpr double MULLERMANDEL_MU3B                      = 0.4;
constexpr double MULLERMANDEL_SIGMA3                    = 0.05;
constexpr double MULLERMANDEL_MUBH                    	= 0.8;
constexpr double MULLERMANDEL_SIGMABH                   = 0.5;
constexpr double MULLERMANDEL_MINNS                     = 1.13;
constexpr double MULLERMANDEL_MAXNS                     = 2.0;
constexpr double MULLERMANDEL_KICKNS                    = 400.0;
constexpr double MULLERMANDEL_KICKBH                    = 200.0;
constexpr double MULLERMANDEL_SIGMAKICK                 = 0.3; 

// object types
enum class OBJECT_TYPE: int { NONE, MAIN, UTILS, AIS, STAR, BASE_STAR, BINARY_STAR, BASE_BINARY_STAR, BINARY_CONSTITUENT_STAR };    //  if BASE_STAR, check STELLAR_TYPE
const COMPASUnorderedMap<OBJECT_TYPE, std::string> OBJECT_TYPE_LABEL = {
    { OBJECT_TYPE::NONE,                    "Not_an_Object!" },
    { OBJECT_TYPE::MAIN,                    "Main" },
    { OBJECT_TYPE::UTILS,                   "Utils" },
    { OBJECT_TYPE::AIS,                     "AdaptiveImportanceSampling" },
    { OBJECT_TYPE::STAR,                    "Star" },
    { OBJECT_TYPE::BASE_STAR,               "BaseStar" },
    { OBJECT_TYPE::BINARY_STAR,             "BinaryStar" },
    { OBJECT_TYPE::BASE_BINARY_STAR,        "BaseBinaryStar" },
    { OBJECT_TYPE::BINARY_CONSTITUENT_STAR, "BinaryConstituentStar" },
};


// Commandline Status constants
enum class COMMANDLINE_STATUS: int { SUCCESS, CONTINUE, ERROR_IN_COMMAND_LINE, LOGGING_FAILED, ERROR_UNHANDLED_EXCEPTION };         // JR: todo: change name to "PROGRAM_STATUS"


// enum class ERROR
// Symbolic names for errors and warnings (error strings below in ERRORLabel map)
// Listed alphabetically
enum class ERROR: int {
    AGE_NEGATIVE_ONCE,                                              // age is < 0.0 - invalid
    BAD_LOGFILE_RECORD_SPECIFICATIONS,                              // error in logfile record specifications
    BINARY_EVOLUTION_STOPPED,                                       // evolution of current binary stopped
    BINARY_SIMULATION_STOPPED,                                      // binary simulation stopped
    ERROR,                                                          // unspecified error
    EXPECTED_ASSIGNMENT_OPERATOR,                                   // expected assignment operator
    EXPECTED_BINARY_PROPERTY,                                       // expected a binary property (STAR_1_, STAR_2_, SUPERNOVA_, COMPANION_, or BINARY_PROPERTY)
    EXPECTED_COMMA_OR_CLOSE_BRACE,                                  // expected a comma or close brace
    EXPECTED_LOGFILE_RECORD_NAME,                                   // expected logfile record name
    EXPECTED_OPEN_BRACE,                                            // expected an open brace
    EXPECTED_PROPERTY_SPECIFIER,                                    // expected a valid property specifier
    EXPECTED_SN_EVENT,                                              // expected a supernova event
    EXPECTED_STELLAR_PROPERTY,                                      // expected a stellar property (STAR_PROPERTY)
    FILE_DOES_NOT_EXIST,                                            // file does not exist
    FILE_NOT_CLOSED,                                                // error closing file - file not closed
    FILE_OPEN_ERROR,                                                // error opening file
    FILE_WRITE_ERROR,                                               // error writing to file - data not written
    GRID_FILE_DEFAULT_METALLICITY,                                  // grid file metallicity missing for SSE - using default
    GRID_FILE_DUPLICATE_HEADER,                                     // grid file has a duplicated header field
    GRID_FILE_EMPTY_HEADER,                                         // grid file has an empty header field
    GRID_FILE_EXTRA_COLUMN,                                         // grid file record has an extra data column
    GRID_FILE_INVALID_DATA,                                         // grid file record has an invalid data value (not a number)
    GRID_FILE_MISSING_DATA,                                         // grid file record has a missing data value
    GRID_FILE_MISSING_HEADER,                                       // grid file has a missing header field
    GRID_FILE_NEGATIVE_DATA,                                        // grid file record has a negative data value
    GRID_FILE_UNKNOWN_HEADER,                                       // grid file has an unknown header field
    GRID_FILE_USING_PERIOD,                                         // grid file - using Period to calculate separation (Separation is missing)
    HAVE_NEITHER_SEPARATION_NOR_PERIOD,                             // user specified neither separation nor period
    HAVE_SEPARATION_AND_PERIOD,                                     // user specified both separation and period
    HIGH_TEFF_WINDS,                                                // winds being used at high temperature
    INVALID_AIS_DCO_TYPE,                                           // invalid AIS DCO type specified in program options
    INVALID_EDDINGTION_FACTOR,                                      // invalid OPTION value: Eddington Accretion Factor eddingtonAccretionFactor < 0.0
    INVALID_ENVELOPE_TYPE,                                          // invalid envelope type
    INVALID_MASS_TRANSFER_DONOR,                                    // mass transfer from NS, BH or Massless Remnant
    INVALID_RADIUS_INCREASE_ONCE,                                   // radius increased when it should have decreased (or at least remained static)
    INVALID_TYPE_EDDINGTON_RATE,                                    // invalid stellar type for Eddington critical rate calculation
    INVALID_TYPE_MT_MASS_RATIO,                                     // invalid stellar type for mass ratio calculation
    INVALID_TYPE_MT_THERMAL_TIMESCALE,                              // invalid stellar type for thermal timescale calculation
    INVALID_TYPE_ZETA_CALCULATION,                                  // invalid stellar type for Zeta calculation
    LAMBDA_NOT_POSITIVE,                                            // lambda is <= 0.0 - invalid
    LOW_TEFF_WINDS,                                                 // winds being used at low temperature
    MASS_NOT_POSITIVE_ONCE,                                         // mass is <= 0.0 - invalid
    MAXIMUM_MASS_LOST,                                              // (WARNING) maximum mass lost during mass loss calculations
    NO_CONVERGENCE,                                                 // iterative process did not converge
    NO_LAMBDA_DEWI,                                                 // Dewi lambda calculation not supported for stellar type
    NO_LAMBDA_NANJING,                                              // Nanjing lambda calculation not supported for stellar type
    NONE,                                                           // no error
    NOT_INITIALISED,                                                // object not initialised
    OUT_OF_BOUNDS,                                                  // value out of bounds
    RADIUS_NOT_POSITIVE,                                            // radius is <= 0.0 - invalid
    RADIUS_NOT_POSITIVE_ONCE,                                       // radius is <= 0.0 - invalid
    RESOLVE_SUPERNOVA_IMPROPERLY_CALLED,                            // ResolveSupernova() called, but m_Supernova->IsSNevent() is false
    STELLAR_EVOLUTION_STOPPED,                                      // evolution of current star stopped
    STELLAR_SIMULATION_STOPPED,                                     // stellar simulation stopped
    TOO_MANY_RLOF_ITERATIONS,                                       // too many iterations in RLOF root finder
    UNEXPECTED_END_OF_FILE,                                         // unexpected end of file
    UNEXPECTED_SN_EVENT,                                            // unexpected supernova event in this context
    UNKNOWN_A_DISTRIBUTION,                                         // unknown a-distribution
    UNKNOWN_BH_KICK_OPTION,                                         // unknown black hole kick option (in program options)
    UNKNOWN_BINARY_PROPERTY,                                        // unknown binary property
    UNKNOWN_CE_ACCRETION_PRESCRIPTION,                              // unknown common envelope Accretion Prescription
    UNKNOWN_ENVELOPE_STATE_PRESCRIPTION,                            // unknown envelope state prescription
    UNKNOWN_CE_LAMBDA_PRESCRIPTION,                                 // unknown common envelope Lambda Prescription
    UNKNOWN_ZETA_PRESCRIPTION,                                      // unknown stellar Zeta prescription
    UNKNOWN_ECCENTRICITY_DISTRIBUTION,                              // unknown eccentricity distribution
    UNKNOWN_INITIAL_MASS_FUNCTION,                                  // unknown initial mass function
    UNKNOWN_KICK_DIRECTION_DISTRIBUTION,                            // unknown kick direction distribution
    UNKNOWN_KICK_VELOCITY_DISTRIBUTION,                             // unknown kick velocity distribution
    UNKNOWN_LOGFILE,                                                // unknown log file
    UNKNOWN_MT_ACCRETION_EFFICIENCY_PRESCRIPTION,                   // unknown mass transfer accretion efficiency prescription
    UNKNOWN_MT_ANGULAR_MOMENTUM_LOSS_PRESCRIPTION,                  // unknown mass transfer angular momentum loss prescription
    UNKNOWN_MASS_LOSS_PRESCRIPTION,                                 // unknown mass loss prescription
    UNKNOWN_MT_CASE,                                                // unknown mass transfer case
    UNKNOWN_MT_PRESCRIPTION,                                        // unknown mass transfer prescription
    UNKNOWN_MT_REJUVENATION_PRESCRIPTION,                           // unknown mass transfer rejuvenation prescription
    UNKNOWN_MT_THERMALLY_LIMITED_VARIATION,                         // unknown mass transfer thermally limited variation
    UNKNOWN_NEUTRINO_MASS_LOSS_PRESCRIPTION,                        // unknown neutrino mass loss prescription
    UNKNOWN_NS_EOS,                                                 // unknown NS equation-of-state
    UNKNOWN_PPI_PRESCRIPTION,                                       // unknown pulsational pair instability prescription
    UNKNOWN_PROGRAM_OPTION,                                         // unknown program option
    UNKNOWN_PROPERTY_TYPE,                                          // unknown property type
    UNKNOWN_PULSAR_BIRTH_MAGNETIC_FIELD_DISTRIBUTION,               // unknown pulsar birth magnetic field distribution
    UNKNOWN_PULSAR_BIRTH_SPIN_PERIOD_DISTRIBUTION,                  // unknown pulsar birth spin period distribution
    UNKNOWN_Q_DISTRIBUTION,                                         // unknown q-distribution
    UNKNOWN_REMNANT_MASS_PRESCRIPTION,                              // unknown remnant mass prescription
    UNKNOWN_SN_ENGINE,                                              // unknown supernova engine
    UNKNOWN_SN_EVENT,                                               // unknown supernova event encountered
    UNKNOWN_STELLAR_PROPERTY,                                       // unknown stellar property
    UNKNOWN_STELLAR_TYPE,                                           // unknown stellar type
    UNKNOWN_VROT_PRESCRIPTION,                                      // unknown rorational velocity prescription
    UNSUPPORTED_ZETA_PRESCRIPTION,                               // unsupported common envelope Zeta prescription
    UNSUPPORTED_ECCENTRICITY_DISTRIBUTION,                          // unsupported eccentricity distribution
    UNSUPPORTED_PULSAR_BIRTH_MAGNETIC_FIELD_DISTRIBUTION,           // unsupported pulsar birth magnetic field distribution
    UNSUPPORTED_PULSAR_BIRTH_SPIN_PERIOD_DISTRIBUTION,              // unsupported pulsar birth spin period distribution
    UNSUPPORTED_MT_PRESCRIPTION,                                    // unsupported mass transfer prescription
    WARNING                                                         // unspecified warning
};


// JR: todo: DOCUMENT these
enum class ERROR_SCOPE: int { NEVER, ALWAYS, FIRST, FIRST_IN_OBJECT_TYPE, FIRST_IN_STELLAR_TYPE, FIRST_IN_OBJECT_ID, FIRST_IN_FUNCTION };


// message catalog
// for now we'll just define it here - one day we might want to have it in a
// file and read it in at program start - that way we can be more flexible
// (i.e. change messages without recompiling, internationalise etc.)
//
// unordered_map - key is integer message number (from enum class ERROR above)
// listed alphabetically

#define ERR_MSG(x) std::get<1>(ERROR_CATALOG.at(x))      // for convenience

const COMPASUnorderedMap<ERROR, std::tuple<ERROR_SCOPE, std::string>> ERROR_CATALOG = {
    { ERROR::AGE_NEGATIVE_ONCE,                                     { ERROR_SCOPE::FIRST_IN_FUNCTION,   "Age < 0.0" }},
    { ERROR::BAD_LOGFILE_RECORD_SPECIFICATIONS,                     { ERROR_SCOPE::ALWAYS,              "Logfile record specifications error" }},
    { ERROR::BINARY_EVOLUTION_STOPPED,                              { ERROR_SCOPE::ALWAYS,              "Evolution of current binary stopped" }},
    { ERROR::BINARY_SIMULATION_STOPPED,                             { ERROR_SCOPE::ALWAYS,              "Binaries simulation stopped" }},
    { ERROR::ERROR,                                                 { ERROR_SCOPE::ALWAYS,              "Error!" }},
    { ERROR::EXPECTED_ASSIGNMENT_OPERATOR,                          { ERROR_SCOPE::ALWAYS,              "Expected assignment operator: one of { '=', '-=', '+=' }" }},
    { ERROR::EXPECTED_BINARY_PROPERTY,                              { ERROR_SCOPE::ALWAYS,              "Expected binary logfile property: one of { (STAR_1|STAR_2|SUPERNOVA|COMPANION|BINARY)_PROPERTY, PROGRAM_OPTION }" }},
    { ERROR::EXPECTED_COMMA_OR_CLOSE_BRACE,                         { ERROR_SCOPE::ALWAYS,              "Expected a comma ',' or close brace '}'" }},
    { ERROR::EXPECTED_LOGFILE_RECORD_NAME,                          { ERROR_SCOPE::ALWAYS,              "Expected logfile record specifier" }},
    { ERROR::EXPECTED_OPEN_BRACE,                                   { ERROR_SCOPE::ALWAYS,              "Expected open brace '{'" }},
    { ERROR::EXPECTED_PROPERTY_SPECIFIER,                           { ERROR_SCOPE::ALWAYS,              "Expected a property specifier or close brace '}'" }},
    { ERROR::EXPECTED_SN_EVENT,                                     { ERROR_SCOPE::ALWAYS,              "Expected a supernova event" }},
    { ERROR::EXPECTED_STELLAR_PROPERTY,                             { ERROR_SCOPE::ALWAYS,              "Expected stellar logfile property: one of { STAR_PROPERTY, PROGRAM_OPTION }" }},
    { ERROR::FILE_DOES_NOT_EXIST,                                   { ERROR_SCOPE::ALWAYS,              "File does not exist" }},
    { ERROR::FILE_NOT_CLOSED,                                       { ERROR_SCOPE::ALWAYS,              "Error closing file - file not closed" }},
    { ERROR::FILE_OPEN_ERROR,                                       { ERROR_SCOPE::ALWAYS,              "Error opening file" }},
    { ERROR::FILE_WRITE_ERROR,                                      { ERROR_SCOPE::ALWAYS,              "Error writing to file - data not written" }},
    { ERROR::GRID_FILE_DEFAULT_METALLICITY,                         { ERROR_SCOPE::ALWAYS,              "GRID file missing metallicity - using program options value" }},
    { ERROR::GRID_FILE_DUPLICATE_HEADER,                            { ERROR_SCOPE::ALWAYS,              "Duplicated column heading in GRID file" }},
    { ERROR::GRID_FILE_EMPTY_HEADER,                                { ERROR_SCOPE::ALWAYS,              "Empty column heading in GRID file" }},
    { ERROR::GRID_FILE_EXTRA_COLUMN,                                { ERROR_SCOPE::ALWAYS,              "Extra data column in GRID file" }},
    { ERROR::GRID_FILE_INVALID_DATA,                                { ERROR_SCOPE::ALWAYS,              "Invalid data value in GRID file" }},
    { ERROR::GRID_FILE_MISSING_DATA,                                { ERROR_SCOPE::ALWAYS,              "Missing data value in GRID file" }},
    { ERROR::GRID_FILE_MISSING_HEADER,                              { ERROR_SCOPE::ALWAYS,              "Missing column heading in GRID file" }},
    { ERROR::GRID_FILE_NEGATIVE_DATA,                               { ERROR_SCOPE::ALWAYS,              "Negative data value in GRID file" }},
    { ERROR::GRID_FILE_UNKNOWN_HEADER,                              { ERROR_SCOPE::ALWAYS,              "Unknown column heading in GRID file" }},
    { ERROR::GRID_FILE_USING_PERIOD,                                { ERROR_SCOPE::ALWAYS,              "Using Period to calculate missing Separation" }},
    { ERROR::HAVE_NEITHER_SEPARATION_NOR_PERIOD,                    { ERROR_SCOPE::ALWAYS,              "Neither separation nor period specified - need one" }},
    { ERROR::HAVE_SEPARATION_AND_PERIOD,                            { ERROR_SCOPE::ALWAYS,              "Both separation and period specified - need just one" }},
    { ERROR::HIGH_TEFF_WINDS,                                       { ERROR_SCOPE::ALWAYS,              "Winds being used at high temperature" }},
    { ERROR::INVALID_AIS_DCO_TYPE,                                  { ERROR_SCOPE::ALWAYS,              "Invalid AIS DCO type" }},
    { ERROR::INVALID_EDDINGTION_FACTOR,                             { ERROR_SCOPE::ALWAYS,              "Invalid OPTION value: Eddington Accretion Factor eddingtonAccretionFactor < 0.0" }},
    { ERROR::INVALID_ENVELOPE_TYPE,                                 { ERROR_SCOPE::ALWAYS,              "Invalid envelope type" }},
    { ERROR::INVALID_MASS_TRANSFER_DONOR,                           { ERROR_SCOPE::ALWAYS,              "Mass transfer from NS, BH, or Massless Remnant" }},
    { ERROR::INVALID_RADIUS_INCREASE_ONCE,                          { ERROR_SCOPE::FIRST_IN_FUNCTION,   "Unexpected Radius increase" }},
    { ERROR::INVALID_TYPE_EDDINGTON_RATE,                           { ERROR_SCOPE::ALWAYS,              "Invalid stellar type for Eddington critical rate calculation" }},
    { ERROR::INVALID_TYPE_MT_MASS_RATIO,                            { ERROR_SCOPE::ALWAYS,              "Invalid stellar type for mass ratio calculation" }},
    { ERROR::INVALID_TYPE_MT_THERMAL_TIMESCALE,                     { ERROR_SCOPE::ALWAYS,              "Invalid stellar type for thermal timescale calculation" }},
    { ERROR::INVALID_TYPE_ZETA_CALCULATION,                         { ERROR_SCOPE::ALWAYS,              "Invalid stellar tyoe for Zeta calculation" }},
    { ERROR::LAMBDA_NOT_POSITIVE,                                   { ERROR_SCOPE::ALWAYS,              "Lambda <= 0.0" }},
    { ERROR::LOW_TEFF_WINDS,                                        { ERROR_SCOPE::ALWAYS,              "Winds being used at low temperature" }},
    { ERROR::MASS_NOT_POSITIVE_ONCE,                                { ERROR_SCOPE::FIRST_IN_FUNCTION,   "Mass <= 0.0" }},
    { ERROR::MAXIMUM_MASS_LOST,                                     { ERROR_SCOPE::ALWAYS,              "Maximum mass lost during mass loss calculations" }},
    { ERROR::NO_CONVERGENCE,                                        { ERROR_SCOPE::ALWAYS,              "No convergence" }},
    { ERROR::NO_LAMBDA_DEWI,                                        { ERROR_SCOPE::ALWAYS,              "Dewi lambda calculation not supported for stellar type" }},
    { ERROR::NO_LAMBDA_NANJING,                                     { ERROR_SCOPE::ALWAYS,              "Nanjing lambda calculation not supported for stellar type" }},
    { ERROR::NONE,                                                  { ERROR_SCOPE::NEVER,               "No error" }},
    { ERROR::NOT_INITIALISED,                                       { ERROR_SCOPE::ALWAYS,              "Object not initialised" }},
    { ERROR::OUT_OF_BOUNDS,                                         { ERROR_SCOPE::ALWAYS,              "Value out of bounds" }},
    { ERROR::RADIUS_NOT_POSITIVE,                                   { ERROR_SCOPE::ALWAYS,              "Radius <= 0.0" }},
    { ERROR::RADIUS_NOT_POSITIVE_ONCE,                              { ERROR_SCOPE::FIRST_IN_FUNCTION,   "Radius <= 0.0" }},
    { ERROR::RESOLVE_SUPERNOVA_IMPROPERLY_CALLED,                   { ERROR_SCOPE::ALWAYS,              "ResolveSupernova() called, but m_Supernova->IsSNevent() is false" }},
    { ERROR::STELLAR_EVOLUTION_STOPPED,                             { ERROR_SCOPE::ALWAYS,              "Evolution of current star stopped" }},
    { ERROR::STELLAR_SIMULATION_STOPPED,                            { ERROR_SCOPE::ALWAYS,              "Stellar simulation stopped" }},
    { ERROR::TOO_MANY_RLOF_ITERATIONS,                              { ERROR_SCOPE::ALWAYS,              "Reached maxmimum number of iterations when fitting star inside Roche Lobe in RLOF" }},
    { ERROR::UNEXPECTED_END_OF_FILE,                                { ERROR_SCOPE::ALWAYS,              "Unexpected end of file" }},
    { ERROR::UNEXPECTED_SN_EVENT,                                   { ERROR_SCOPE::ALWAYS,              "Unexpected supernova event in this context" }},
    { ERROR::UNKNOWN_A_DISTRIBUTION,                                { ERROR_SCOPE::ALWAYS,              "Unknown semi-major-axis (a) distribution" }},
    { ERROR::UNKNOWN_BH_KICK_OPTION,                                { ERROR_SCOPE::ALWAYS,              "Unknown black hole kick option" }},
    { ERROR::UNKNOWN_BINARY_PROPERTY,                               { ERROR_SCOPE::ALWAYS,              "Unknown binary property - property details not found" }},
    { ERROR::UNKNOWN_CE_ACCRETION_PRESCRIPTION,                     { ERROR_SCOPE::ALWAYS,              "Unknown common envelope accretion prescription" }},
    { ERROR::UNKNOWN_ENVELOPE_STATE_PRESCRIPTION,                   { ERROR_SCOPE::ALWAYS,              "Unknown envelope state prescription" }},
    { ERROR::UNKNOWN_CE_LAMBDA_PRESCRIPTION,                        { ERROR_SCOPE::ALWAYS,              "Unknown common envelope lambda prescription" }},
    { ERROR::UNKNOWN_ZETA_PRESCRIPTION,                             { ERROR_SCOPE::ALWAYS,              "Unknown stellar Zeta prescription" }},
    { ERROR::UNKNOWN_ECCENTRICITY_DISTRIBUTION,                     { ERROR_SCOPE::ALWAYS,              "Unknown eccentricity distribution" }},
    { ERROR::UNKNOWN_INITIAL_MASS_FUNCTION,                         { ERROR_SCOPE::ALWAYS,              "Unknown initial mass function (IMF)" }},
    { ERROR::UNKNOWN_KICK_DIRECTION_DISTRIBUTION,                   { ERROR_SCOPE::ALWAYS,              "Unknown kick direction distribution" }},
    { ERROR::UNKNOWN_KICK_VELOCITY_DISTRIBUTION,                    { ERROR_SCOPE::ALWAYS,              "Unknown kick velocity distribution" }},
    { ERROR::UNKNOWN_LOGFILE,                                       { ERROR_SCOPE::ALWAYS,              "Unknown log file" }},
    { ERROR::UNKNOWN_MT_CASE,                                       { ERROR_SCOPE::ALWAYS,              "Unknown mass transfer case" }},
    { ERROR::UNKNOWN_MT_PRESCRIPTION,                               { ERROR_SCOPE::ALWAYS,              "Unknown mass transfer prescription" }},
    { ERROR::UNKNOWN_MT_ACCRETION_EFFICIENCY_PRESCRIPTION,          { ERROR_SCOPE::ALWAYS,              "Unknown mass transfer accretion efficiency prescription" }},
    { ERROR::UNKNOWN_MT_ANGULAR_MOMENTUM_LOSS_PRESCRIPTION,         { ERROR_SCOPE::ALWAYS,              "Unknown mass transfer angular momentum loss prescription" }},
    { ERROR::UNKNOWN_MT_REJUVENATION_PRESCRIPTION,                  { ERROR_SCOPE::ALWAYS,              "Unknown mass transfer rejuvenation prescription" }},
    { ERROR::UNKNOWN_MT_THERMALLY_LIMITED_VARIATION,                { ERROR_SCOPE::ALWAYS,              "Unknown mass transfer thermally limited variation" }},
    { ERROR::UNKNOWN_MASS_LOSS_PRESCRIPTION,                        { ERROR_SCOPE::ALWAYS,              "Unknown mass loss prescription" }},
    { ERROR::UNKNOWN_NEUTRINO_MASS_LOSS_PRESCRIPTION,               { ERROR_SCOPE::ALWAYS,              "Unknown neutrino mass loss prescription" }},
    { ERROR::UNKNOWN_NS_EOS,                                        { ERROR_SCOPE::ALWAYS,              "Unknown NS equation-of-state" }},
    { ERROR::UNKNOWN_PPI_PRESCRIPTION,                              { ERROR_SCOPE::ALWAYS,              "Unknown pulsational pair instability prescription" }},
    { ERROR::UNKNOWN_PROGRAM_OPTION,                                { ERROR_SCOPE::ALWAYS,              "Unknown program option - property details not found" }},
    { ERROR::UNKNOWN_PROPERTY_TYPE,                                 { ERROR_SCOPE::ALWAYS,              "Unknown property type - property details not found" }},
    { ERROR::UNKNOWN_PULSAR_BIRTH_MAGNETIC_FIELD_DISTRIBUTION,      { ERROR_SCOPE::ALWAYS,              "Unknown pulsar birth magnetic field distribution" }},
    { ERROR::UNKNOWN_PULSAR_BIRTH_SPIN_PERIOD_DISTRIBUTION,         { ERROR_SCOPE::ALWAYS,              "Unknown pulsar birth spin period distribution" }},
    { ERROR::UNKNOWN_Q_DISTRIBUTION,                                { ERROR_SCOPE::ALWAYS,              "Unknown q-distribution" }},
    { ERROR::UNKNOWN_REMNANT_MASS_PRESCRIPTION,                     { ERROR_SCOPE::ALWAYS,              "Unknown remnant mass prescription" }},
    { ERROR::UNKNOWN_SN_ENGINE,                                     { ERROR_SCOPE::ALWAYS,              "Unknown supernova engine" }},
    { ERROR::UNKNOWN_SN_EVENT,                                      { ERROR_SCOPE::ALWAYS,              "Unknown supernova event" }},
    { ERROR::UNKNOWN_STELLAR_PROPERTY,                              { ERROR_SCOPE::ALWAYS,              "Unknown stellar property - property details not found" }},
    { ERROR::UNKNOWN_STELLAR_TYPE,                                  { ERROR_SCOPE::ALWAYS,              "Unknown stellar type" }},
    { ERROR::UNKNOWN_VROT_PRESCRIPTION,                             { ERROR_SCOPE::ALWAYS,              "Unknown rotational velocity prescription" }},
    { ERROR::UNSUPPORTED_ECCENTRICITY_DISTRIBUTION,                 { ERROR_SCOPE::ALWAYS,              "Unsupported eccentricity distribution" }},
    { ERROR::UNSUPPORTED_ZETA_PRESCRIPTION,                         { ERROR_SCOPE::ALWAYS,              "Unsupported stellar Zeta prescription" }},
    { ERROR::UNSUPPORTED_MT_PRESCRIPTION,                           { ERROR_SCOPE::ALWAYS,              "Unsupported mass transfer prescription" }},
    { ERROR::UNSUPPORTED_PULSAR_BIRTH_MAGNETIC_FIELD_DISTRIBUTION,  { ERROR_SCOPE::ALWAYS,              "Unsupported pulsar birth magnetic field distribution" }},
    { ERROR::UNSUPPORTED_PULSAR_BIRTH_SPIN_PERIOD_DISTRIBUTION,     { ERROR_SCOPE::ALWAYS,              "Unsupported pulsar birth spin period distribution" }},
    { ERROR::WARNING,                                               { ERROR_SCOPE::ALWAYS,              "Warning!" }}
};


// Binary evolution status constants
enum class EVOLUTION_STATUS: int {
    DONE,
    CONTINUE,
    ERROR,
    SSE_ERROR,
    BINARY_ERROR,
    SECONDARY_TOO_SMALL_FOR_DCO,
    MASSLESS_REMNANT,
    STARS_TOUCHING,
    STELLAR_MERGER,
    STELLAR_MERGER_AT_BIRTH,
    UNBOUND,
    WD_WD,
    TIMES_UP,
    STEPS_UP,
    STOPPED,
    AIS_EXPLORATORY
};

// JR: deliberately kept these message succinct (where I could) so running status doesn't scroll off the page...
const COMPASUnorderedMap<EVOLUTION_STATUS, std::string> EVOLUTION_STATUS_LABEL = {
    { EVOLUTION_STATUS::DONE,                        "Simulation completed" },
    { EVOLUTION_STATUS::CONTINUE,                    "Continue evolution" },
    { EVOLUTION_STATUS::ERROR,                       "An error occurred" },
    { EVOLUTION_STATUS::SSE_ERROR,                   "SSE error for one of the constituent stars" },
    { EVOLUTION_STATUS::BINARY_ERROR,                "Error evolving binary" },
    { EVOLUTION_STATUS::SECONDARY_TOO_SMALL_FOR_DCO, "Secondary too small for DCO" },
    { EVOLUTION_STATUS::MASSLESS_REMNANT,            "Massless Remnant formed" },
    { EVOLUTION_STATUS::STARS_TOUCHING,              "Stars touching" },
    { EVOLUTION_STATUS::STELLAR_MERGER,              "Stars merged" },
    { EVOLUTION_STATUS::STELLAR_MERGER_AT_BIRTH,     "Stars merged at birth" },
    { EVOLUTION_STATUS::UNBOUND,                     "Unbound binary" },
    { EVOLUTION_STATUS::WD_WD,                       "Double White Dwarf" },
    { EVOLUTION_STATUS::TIMES_UP,                    "Evolution stopped after 15 Gyr" },
    { EVOLUTION_STATUS::STEPS_UP,                    "Timesteps exceeded" },
    { EVOLUTION_STATUS::STOPPED,                     "Evolution stopped" },
    { EVOLUTION_STATUS::AIS_EXPLORATORY,             "AIS fraction exceeded" }
};




// user specified distributions, assumptions etc.

// Adaptive Importance Sampling DCO types
// Floor 25/04/2018
// DCOtype names for exploratory phase Adaptive Importance Sampling  - AIS
enum class AIS_DCO: int { ALL, BBH, BNS, BHNS, NSBH };
const COMPASUnorderedMap<AIS_DCO, std::string> AIS_DCO_LABEL = {
    { AIS_DCO::ALL,  "ALL" },    // don't select binaries
    { AIS_DCO::BBH,  "BBH" },    // select BBH
    { AIS_DCO::BNS,  "BNS" },    // select BNS
    { AIS_DCO::BHNS, "BHNS" },   // select BHNS
    { AIS_DCO::NSBH, "NSBH" }    // select NSBH -- same as BHNS
};


// Black Hole Kick Options
enum class BLACK_HOLE_KICK_OPTION: int { FULL, REDUCED, ZERO, FALLBACK };
const COMPASUnorderedMap<BLACK_HOLE_KICK_OPTION, std::string> BLACK_HOLE_KICK_OPTION_LABEL = {
    { BLACK_HOLE_KICK_OPTION::FULL,     "FULL" },     // FULL kicks option
    { BLACK_HOLE_KICK_OPTION::REDUCED,  "REDUCED" },  // REDUCED kicks option
    { BLACK_HOLE_KICK_OPTION::ZERO,     "ZERO" },     // ZERO kicks option
    { BLACK_HOLE_KICK_OPTION::FALLBACK, "FALLBACK" }  // FALLBACK kicks option
};


// Kick velocity distribution from Bray & Eldridge 2016,2018
enum class BRAY_ELDRIDGE_CONSTANT: int { ALPHA, BETA };
const COMPASUnorderedMap<BRAY_ELDRIDGE_CONSTANT, double> BRAY_ELDRIDGE_CONSTANT_VALUES = {
    { BRAY_ELDRIDGE_CONSTANT::ALPHA, 100.0 },
    { BRAY_ELDRIDGE_CONSTANT::BETA, -170.0 }
};


// Common Envelope Accretion Prescriptions
enum class CE_ACCRETION_PRESCRIPTION: int { ZERO, CONSTANT, UNIFORM, MACLEOD };
const COMPASUnorderedMap<CE_ACCRETION_PRESCRIPTION, std::string> CE_ACCRETION_PRESCRIPTION_LABEL = {
    { CE_ACCRETION_PRESCRIPTION::ZERO,     "ZERO" },
    { CE_ACCRETION_PRESCRIPTION::CONSTANT, "CONSTANT" },
    { CE_ACCRETION_PRESCRIPTION::UNIFORM,  "UNIFORM" },
    { CE_ACCRETION_PRESCRIPTION::MACLEOD,  "MACLEOD" }
};

// Envelope State Prescriptions
enum class ENVELOPE_STATE_PRESCRIPTION: int { LEGACY, HURLEY, FIXED_TEMPERATURE };
const COMPASUnorderedMap<ENVELOPE_STATE_PRESCRIPTION, std::string> ENVELOPE_STATE_PRESCRIPTION_LABEL = {
    { ENVELOPE_STATE_PRESCRIPTION::LEGACY,   "LEGACY" },
    { ENVELOPE_STATE_PRESCRIPTION::HURLEY,   "HURLEY" },
    { ENVELOPE_STATE_PRESCRIPTION::FIXED_TEMPERATURE,  "FIXED_TEMPERATURE" }
};


// Common Envelope Lambda Prescriptions
enum class CE_LAMBDA_PRESCRIPTION: int { FIXED, LOVERIDGE, NANJING, KRUCKOW, DEWI };
const COMPASUnorderedMap<CE_LAMBDA_PRESCRIPTION, std::string> CE_LAMBDA_PRESCRIPTION_LABEL = {
    { CE_LAMBDA_PRESCRIPTION::FIXED,     "LAMBDA_FIXED" },
    { CE_LAMBDA_PRESCRIPTION::LOVERIDGE, "LAMBDA_LOVERIDGE" },
    { CE_LAMBDA_PRESCRIPTION::NANJING,   "LAMBDA_NANJING" },
    { CE_LAMBDA_PRESCRIPTION::KRUCKOW,   "LAMBDA_KRUCKOW" },
    { CE_LAMBDA_PRESCRIPTION::DEWI,      "LAMBDA_DEWI" }
};


// Common envelope zeta prescription
enum class ZETA_PRESCRIPTION: int { STARTRACK, SOBERMAN, HURLEY, ARBITRARY };
const COMPASUnorderedMap<ZETA_PRESCRIPTION, std::string> ZETA_PRESCRIPTION_LABEL = {
    { ZETA_PRESCRIPTION::STARTRACK, "STARTRACK" },
    { ZETA_PRESCRIPTION::SOBERMAN,  "SOBERMAN" },
    { ZETA_PRESCRIPTION::HURLEY,    "HURLEY" },
    { ZETA_PRESCRIPTION::ARBITRARY, "ARBITRARY" }
};


// CHE (Chemically Homogeneous Evolution) Options
enum class CHE_OPTION: int { NONE, OPTIMISTIC, PESSIMISTIC };
const COMPASUnorderedMap<CHE_OPTION, std::string> CHE_OPTION_LABEL = {
    { CHE_OPTION::NONE,        "NONE" },
    { CHE_OPTION::OPTIMISTIC,  "OPTIMISTIC" },
    { CHE_OPTION::PESSIMISTIC, "PESSIMISTIC" }
};



// Logfile delimiters
enum class DELIMITER: int { TAB, SPACE, COMMA };
const COMPASUnorderedMap<DELIMITER, std::string> DELIMITERLabel = {         // labels
    { DELIMITER::TAB,   "TAB" },
    { DELIMITER::SPACE, "SPACE" },
    { DELIMITER::COMMA, "COMMA" }
};
const COMPASUnorderedMap<DELIMITER, std::string> DELIMITERValue = {         // values
    { DELIMITER::TAB,   "\t" },
    { DELIMITER::SPACE, " " },
    { DELIMITER::COMMA, "," }
};


// Eccentricity distribution
enum class ECCENTRICITY_DISTRIBUTION: int { ZERO, FIXED, FLAT, THERMALISED, THERMAL, GELLER_2013, DUQUENNOYMAYOR1991, SANA2012, IMPORTANCE };
const COMPASUnorderedMap<ECCENTRICITY_DISTRIBUTION, std::string> ECCENTRICITY_DISTRIBUTION_LABEL = {
    { ECCENTRICITY_DISTRIBUTION::ZERO,               "ZERO" },
    { ECCENTRICITY_DISTRIBUTION::FIXED,              "FIXED" },
    { ECCENTRICITY_DISTRIBUTION::FLAT,               "FLAT" },
    { ECCENTRICITY_DISTRIBUTION::THERMALISED,        "THERMALISED" },
    { ECCENTRICITY_DISTRIBUTION::THERMAL,            "THERMAL" },
    { ECCENTRICITY_DISTRIBUTION::GELLER_2013,        "GELLER+2013" },
    { ECCENTRICITY_DISTRIBUTION::DUQUENNOYMAYOR1991, "DUQUENNOYMAYOR1991" },
    { ECCENTRICITY_DISTRIBUTION::SANA2012,           "SANA2012"},
    { ECCENTRICITY_DISTRIBUTION::IMPORTANCE,         "IMPORTANCE" }
};


// Envelope types
enum class ENVELOPE: int { RADIATIVE, CONVECTIVE, REMNANT };
const COMPASUnorderedMap<ENVELOPE, std::string> ENVELOPE_LABEL = {
    { ENVELOPE::RADIATIVE,  "RADIATIVE" },
    { ENVELOPE::CONVECTIVE, "CONVECTIVE" },
    { ENVELOPE::REMNANT,    "REMNANT" }
};


// Supernova Hydrogen content constants
enum class HYDROGEN_CONTENT: int { RICH, POOR };
const COMPASUnorderedMap<HYDROGEN_CONTENT, std::string> HYDROGEN_CONTENT_LABEL = {
    { HYDROGEN_CONTENT::RICH, "RICH" },
    { HYDROGEN_CONTENT::POOR, "POOR" }
};


// Kick velocity distribution
enum class KICK_VELOCITY_DISTRIBUTION: int { ZERO, FIXED, FLAT, MAXWELLIAN, MAXWELL, BRAYELDRIDGE, MULLER2016, MULLER2016MAXWELLIAN, MULLERMANDEL };
const COMPASUnorderedMap<KICK_VELOCITY_DISTRIBUTION, std::string> KICK_VELOCITY_DISTRIBUTION_LABEL = {
    { KICK_VELOCITY_DISTRIBUTION::ZERO,                 "ZERO" },
    { KICK_VELOCITY_DISTRIBUTION::FIXED,                "FIXED" },
    { KICK_VELOCITY_DISTRIBUTION::FLAT,                 "FLAT" },
    { KICK_VELOCITY_DISTRIBUTION::MAXWELLIAN,           "MAXWELLIAN" },
    { KICK_VELOCITY_DISTRIBUTION::MAXWELL,              "MAXWELL" },
    { KICK_VELOCITY_DISTRIBUTION::BRAYELDRIDGE,         "BRAYELDRIDGE" },
    { KICK_VELOCITY_DISTRIBUTION::MULLER2016,           "MULLER2016" },
    { KICK_VELOCITY_DISTRIBUTION::MULLER2016MAXWELLIAN, "MULLER2016MAXWELLIAN" },
    { KICK_VELOCITY_DISTRIBUTION::MULLERMANDEL, "MULLERMANDEL" }
};


// Kick direction distribution
enum class KICK_DIRECTION_DISTRIBUTION: int { ISOTROPIC, INPLANE, PERPENDICULAR, POWERLAW, WEDGE, POLES };
const COMPASUnorderedMap<KICK_DIRECTION_DISTRIBUTION, std::string> KICK_DIRECTION_DISTRIBUTION_LABEL = {
    { KICK_DIRECTION_DISTRIBUTION::ISOTROPIC,     "ISOTROPIC" },
    { KICK_DIRECTION_DISTRIBUTION::INPLANE,       "INPLANE" },
    { KICK_DIRECTION_DISTRIBUTION::PERPENDICULAR, "PERPENDICULAR" },
    { KICK_DIRECTION_DISTRIBUTION::POWERLAW,      "POWERLAW" },
    { KICK_DIRECTION_DISTRIBUTION::WEDGE,         "WEDGE" },
    { KICK_DIRECTION_DISTRIBUTION::POLES,         "POLES" }
};


// Initial mass function
enum class INITIAL_MASS_FUNCTION: int { SALPETER, POWERLAW, UNIFORM, KROUPA };
const COMPASUnorderedMap<INITIAL_MASS_FUNCTION, std::string> INITIAL_MASS_FUNCTION_LABEL = {
    { INITIAL_MASS_FUNCTION::SALPETER, "SALPETER" },
    { INITIAL_MASS_FUNCTION::POWERLAW, "POWERLAW" },
    { INITIAL_MASS_FUNCTION::UNIFORM,  "UNIFORM" },
    { INITIAL_MASS_FUNCTION::KROUPA,   "KROUPA" }
};


// Mass loss prescriptions
enum class MASS_LOSS_PRESCRIPTION: int { NONE, HURLEY, VINK };
const COMPASUnorderedMap<MASS_LOSS_PRESCRIPTION, std::string> MASS_LOSS_PRESCRIPTION_LABEL = {
    { MASS_LOSS_PRESCRIPTION::NONE,   "NONE" },
    { MASS_LOSS_PRESCRIPTION::HURLEY, "HURLEY" },
    { MASS_LOSS_PRESCRIPTION::VINK,   "VINK" }
};


// Mass ratio distribution
enum class MASS_RATIO_DISTRIBUTION: int { FLAT, DUQUENNOYMAYOR1991, SANA2012 };
const COMPASUnorderedMap<MASS_RATIO_DISTRIBUTION, std::string> MASS_RATIO_DISTRIBUTION_LABEL = {
    { MASS_RATIO_DISTRIBUTION::FLAT,               "FLAT" },
    { MASS_RATIO_DISTRIBUTION::DUQUENNOYMAYOR1991, "DUQUENNOYMAYOR1991" },
    { MASS_RATIO_DISTRIBUTION::SANA2012,           "SANA2012" }
};


// Mass Transfer types
enum class MASS_TRANSFER: int { NONE, STABLE_TIMESCALE_NUCLEAR, STABLE_TIMESCALE_THERMAL, UNSTABLE_TIMESCALE_THERMAL, UNSTABLE_TIMESCALE_DYNAMICAL};
const COMPASUnorderedMap<MASS_TRANSFER, std::string> MASS_TRANSFER_LABEL = {
    { MASS_TRANSFER::NONE,                         "No mass transfer" },
    { MASS_TRANSFER::STABLE_TIMESCALE_NUCLEAR,     "Nuclear timescale stable mass transfer" },
    { MASS_TRANSFER::STABLE_TIMESCALE_THERMAL,     "Thermal timescale stable mass transfer" },
    { MASS_TRANSFER::UNSTABLE_TIMESCALE_THERMAL,   "Thermal timescale unstable mass transfer" },
    { MASS_TRANSFER::UNSTABLE_TIMESCALE_DYNAMICAL, "Dynamical timescale unstable mass transfer" }
};


// Mass transfer accretion efficiency prescriptions
enum class MT_ACCRETION_EFFICIENCY_PRESCRIPTION: int { THERMALLY_LIMITED, FIXED_FRACTION, CENTRIFUGALLY_LIMITED };
const COMPASUnorderedMap<MT_ACCRETION_EFFICIENCY_PRESCRIPTION, std::string> MT_ACCRETION_EFFICIENCY_PRESCRIPTION_LABEL = {
    { MT_ACCRETION_EFFICIENCY_PRESCRIPTION::THERMALLY_LIMITED,     "THERMAL" },
    { MT_ACCRETION_EFFICIENCY_PRESCRIPTION::FIXED_FRACTION,        "FIXED" },
    { MT_ACCRETION_EFFICIENCY_PRESCRIPTION::CENTRIFUGALLY_LIMITED, "CENTRIFUGAL" }
};


// Mass transfer angular momentum loss prescriptions
enum class MT_ANGULAR_MOMENTUM_LOSS_PRESCRIPTION: int { JEANS, ISOTROPIC_RE_EMISSION, CIRCUMBINARY_RING, ARBITRARY };
const COMPASUnorderedMap<MT_ANGULAR_MOMENTUM_LOSS_PRESCRIPTION, std::string> MT_ANGULAR_MOMENTUM_LOSS_PRESCRIPTION_LABEL = {
    { MT_ANGULAR_MOMENTUM_LOSS_PRESCRIPTION::JEANS,                 "JEANS" },
    { MT_ANGULAR_MOMENTUM_LOSS_PRESCRIPTION::ISOTROPIC_RE_EMISSION, "ISOTROPIC" },
    { MT_ANGULAR_MOMENTUM_LOSS_PRESCRIPTION::CIRCUMBINARY_RING,     "CIRCUMBINARY" },
    { MT_ANGULAR_MOMENTUM_LOSS_PRESCRIPTION::ARBITRARY,             "ARBITRARY" }
};


// Mass transfer cases
enum class MT_CASE: int { NONE, A, B, C };
const COMPASUnorderedMap<MT_CASE, std::string> MT_CASE_LABEL = {
    { MT_CASE::NONE, "Mass Transfer CASE NONE: No Mass Transfer" },
    { MT_CASE::A,    "Mass Transfer CASE A" },                          // mass transfer while donor is on main sequence
    { MT_CASE::B,    "Mass Transfer CASE B" },                          // donor star is in (or evolving to) Red Giant phase
    { MT_CASE::C,    "Mass Transfer CASE C" }                           // SuperGiant phase
};


// Mass transfer prescriptions
enum class MT_PRESCRIPTION: int { HURLEY, BELCZYNSKI, NONE };
const COMPASUnorderedMap<MT_PRESCRIPTION, std::string> MT_PRESCRIPTION_LABEL = {
    { MT_PRESCRIPTION::NONE,       "NONE" },
    { MT_PRESCRIPTION::HURLEY,     "HURLEY" },
    { MT_PRESCRIPTION::BELCZYNSKI, "BELCZYNSKI" }
};


// Mass Transfer Thermally limited Variation options
enum class MT_THERMALLY_LIMITED_VARIATION: int { C_FACTOR, RADIUS_TO_ROCHELOBE };
const COMPASUnorderedMap<MT_THERMALLY_LIMITED_VARIATION, std::string> MT_THERMALLY_LIMITED_VARIATION_LABEL = {
    { MT_THERMALLY_LIMITED_VARIATION::C_FACTOR,            "CFACTOR" },
    { MT_THERMALLY_LIMITED_VARIATION::RADIUS_TO_ROCHELOBE, "ROCHELOBE" }
};


// Mass transfer rejuvenation prescription
enum class MT_REJUVENATION_PRESCRIPTION: int { NONE, STARTRACK };
const COMPASUnorderedMap<MT_REJUVENATION_PRESCRIPTION, std::string> MT_REJUVENATION_PRESCRIPTION_LABEL = {
    { MT_REJUVENATION_PRESCRIPTION::NONE,      "NONE" },
    { MT_REJUVENATION_PRESCRIPTION::STARTRACK, "STARTRACK" }
};


// Mass transfer tracking constants
enum class MT_TRACKING: int { NO_MASS_TRANSFER, STABLE_FROM_1_TO_2, STABLE_FROM_2_TO_1, CE_FROM_1_TO_2, CE_FROM_2_TO_1, CE_DOUBLE_CORE, CE_BOTH_MS, CE_MS_WITH_CO };
const COMPASUnorderedMap<MT_TRACKING, std::string> MT_TRACKING_LABEL = {
    { MT_TRACKING::NO_MASS_TRANSFER,   "NO MASS TRANSFER" },
    { MT_TRACKING::STABLE_FROM_1_TO_2, "MASS TRANSFER STABLE STAR1 -> STAR2" },
    { MT_TRACKING::STABLE_FROM_2_TO_1, "MASS TRANSFER STABLE STAR2 -> STAR1" },
    { MT_TRACKING::CE_FROM_1_TO_2,     "MASS TRANSFER COMMON ENVELOPE STAR1 -> STAR2" },
    { MT_TRACKING::CE_FROM_2_TO_1,     "MASS TRANSFER COMMON ENVELOPE STAR2 -> STAR1" },
    { MT_TRACKING::CE_DOUBLE_CORE,     "MASS TRANSFER COMMON ENVELOPE DOUBLE CORE" },
    { MT_TRACKING::CE_BOTH_MS,         "MASS TRANSFER WET MERGER: MS -> MS" },
    { MT_TRACKING::CE_MS_WITH_CO,      "MASS TRANSFER MS -> CO" }
};


// Neutrino mass loss BH formation prescriptions
enum class NEUTRINO_MASS_LOSS_PRESCRIPTION: int { FIXED_FRACTION, FIXED_MASS };
const COMPASUnorderedMap<NEUTRINO_MASS_LOSS_PRESCRIPTION, std::string> NEUTRINO_MASS_LOSS_PRESCRIPTION_LABEL = {
    { NEUTRINO_MASS_LOSS_PRESCRIPTION::FIXED_FRACTION, "FIXED_FRACTION" },
    { NEUTRINO_MASS_LOSS_PRESCRIPTION::FIXED_MASS,     "FIXED_MASS" }
};


// Neutron Star Equations of State
enum class NS_EOS: int { SSE, ARP3 };
const COMPASUnorderedMap<NS_EOS, std::string> NS_EOSLabel = {
    { NS_EOS::SSE,  "SSE" },
    { NS_EOS::ARP3, "ARP3" }
};


// Pulsational Pair Instability Prescriptions
enum class PPI_PRESCRIPTION: int { COMPAS, STARTRACK, MARCHANT };
const COMPASUnorderedMap<PPI_PRESCRIPTION, std::string> PPI_PRESCRIPTION_LABEL = {
    { PPI_PRESCRIPTION::COMPAS,    "COMPAS" },
    { PPI_PRESCRIPTION::STARTRACK, "STARTRACK" },
    { PPI_PRESCRIPTION::MARCHANT,  "MARCHANT" }
};


// Pulsar Birth Magnetic Field Distribution
enum class PULSAR_BIRTH_MAGNETIC_FIELD_DISTRIBUTION: int { ZERO, FIXED, FLATINLOG, UNIFORM, LOGNORMAL };
const COMPASUnorderedMap<PULSAR_BIRTH_MAGNETIC_FIELD_DISTRIBUTION, std::string> PULSAR_BIRTH_MAGNETIC_FIELD_DISTRIBUTION_LABEL = {
    { PULSAR_BIRTH_MAGNETIC_FIELD_DISTRIBUTION::ZERO,      "ZERO" },
    { PULSAR_BIRTH_MAGNETIC_FIELD_DISTRIBUTION::FIXED,     "FIXED" },
    { PULSAR_BIRTH_MAGNETIC_FIELD_DISTRIBUTION::FLATINLOG, "FLATINLOG" },
    { PULSAR_BIRTH_MAGNETIC_FIELD_DISTRIBUTION::UNIFORM,   "UNIFORM" },
    { PULSAR_BIRTH_MAGNETIC_FIELD_DISTRIBUTION::LOGNORMAL, "LOGNORMAL" }
};


// Pulsar Birth Spin Period Distribution
enum class PULSAR_BIRTH_SPIN_PERIOD_DISTRIBUTION: int { ZERO, FIXED, UNIFORM, NORMAL };
const COMPASUnorderedMap<PULSAR_BIRTH_SPIN_PERIOD_DISTRIBUTION, std::string> PULSAR_BIRTH_SPIN_PERIOD_DISTRIBUTION_LABEL = {
    { PULSAR_BIRTH_SPIN_PERIOD_DISTRIBUTION::ZERO,    "ZERO" },
    { PULSAR_BIRTH_SPIN_PERIOD_DISTRIBUTION::FIXED,   "FIXED" },
    { PULSAR_BIRTH_SPIN_PERIOD_DISTRIBUTION::UNIFORM, "UNIFORM" },
    { PULSAR_BIRTH_SPIN_PERIOD_DISTRIBUTION::NORMAL,  "NORMAL" }
};


// Remnant Mass Prescriptions
enum class REMNANT_MASS_PRESCRIPTION: int { POSTITNOTE, HURLEY2000, BELCZYNSKI2002, FRYER2012, MULLER2016, MULLER2016MAXWELLIAN, MULLERMANDEL };
const COMPASUnorderedMap<REMNANT_MASS_PRESCRIPTION, std::string> REMNANT_MASS_PRESCRIPTION_LABEL = {
    { REMNANT_MASS_PRESCRIPTION::POSTITNOTE,           "POSTITNOTE" },
    { REMNANT_MASS_PRESCRIPTION::HURLEY2000,           "HURLEY2000" },
    { REMNANT_MASS_PRESCRIPTION::BELCZYNSKI2002,       "BELCZYNSKI2002" },
    { REMNANT_MASS_PRESCRIPTION::FRYER2012,            "FRYER2012" },
    { REMNANT_MASS_PRESCRIPTION::MULLER2016,           "MULLER2016" },
    { REMNANT_MASS_PRESCRIPTION::MULLER2016MAXWELLIAN, "MULLER2016MAXWELLIAN" },
    { REMNANT_MASS_PRESCRIPTION::MULLERMANDEL, "MULLERMANDEL" }
};


// Rotational Velocity Distribution options
enum class ROTATIONAL_VELOCITY_DISTRIBUTION: int { ZERO, HURLEY, VLTFLAMES };
const COMPASUnorderedMap<ROTATIONAL_VELOCITY_DISTRIBUTION, std::string> ROTATIONAL_VELOCITY_DISTRIBUTION_LABEL = {
    { ROTATIONAL_VELOCITY_DISTRIBUTION::ZERO,      "ZERO" },
    { ROTATIONAL_VELOCITY_DISTRIBUTION::HURLEY,    "HURLEY" },
    { ROTATIONAL_VELOCITY_DISTRIBUTION::VLTFLAMES, "VLTFLAMES" }
};


// Remnant Mass Prescriptions
enum class SEMI_MAJOR_AXIS_DISTRIBUTION: int { FLATINLOG, DUQUENNOYMAYOR1991, CUSTOM, SANA2012 };
const COMPASUnorderedMap<SEMI_MAJOR_AXIS_DISTRIBUTION, std::string> SEMI_MAJOR_AXIS_DISTRIBUTION_LABEL = {
    { SEMI_MAJOR_AXIS_DISTRIBUTION::FLATINLOG,          "FLATINLOG" },
    { SEMI_MAJOR_AXIS_DISTRIBUTION::DUQUENNOYMAYOR1991, "DUQUENNOYMAYOR1991" },
    { SEMI_MAJOR_AXIS_DISTRIBUTION::CUSTOM,             "CUSTOM" },
    { SEMI_MAJOR_AXIS_DISTRIBUTION::SANA2012,           "SANA2012" }
};

// Supernova Engines (Fryer 2012)
enum class SN_ENGINE: int { RAPID, DELAYED };
const COMPASUnorderedMap<SN_ENGINE, std::string> SN_ENGINE_LABEL = {
    { SN_ENGINE::RAPID,   "RAPID" },
    { SN_ENGINE::DELAYED, "DELAYED" }
};


// Supernova events/states
//
// The values here for SN_EVENT are powers of 2 so that they can be used in a bit map
// and manipulated with bit-wise logical operators
//
// Ordinarily we might expect that an SN event could be only one of CCSN, ECSN, PISN, PPISN, USSN
// Note that the CCSN value here replaces the SN value in the legacy code
// The legacy code implemented these values as boolean flags, and the SN flag was always set when
// the uSSN flag was set (but not the converse).  In the legacy code when the ECSN flag was set 
// the SN flag was not set.  In the legacy code the PISN and PPISN flags were used to track history
// and we only set for the "experienced" condition (I think).
//
// To match the legacy code usage of these flags, here the "is" and "experienced" conditions 
// ("current" and "past" SN events) are implemented as bit maps - different values can be
// ORed or ANDed into the bit map (that way the USSN and CCSN flags can be set at the same
// time - necessary for the code flow (from the legacy code) - which we should probably one
// day look at and rewrite).
//
// The RUNAWAY, RECYCLED_NS, and RLOF_ONTO_NS valuies are used to track history and are set
// independent of the other flags (so their value (1 or 0) can be queried independently).
//
// A convenience function has been provided in utils.cpp to interpret the bit map.  Given an
// SN_EVENT bitmap (current or past), it returns (in priority order):
//     
//    SN_EVENT::CCSN  iff CCSN  bit is set and USSN bit is not set
//    SN_EVENT::ECSN  iff ECSN  bit is set
//    SN_EVENT::PISN  iff PISN  bit is set
//    SN_EVENT::PPISN iff PPISN bit is set
//    SN_EVENT::USSN  iff USSN  bit is set
//    SN_EVENT::NONE  otherwise
//
enum class SN_EVENT: int { 
    NONE         = 0, 
    CCSN         = 1, 
    ECSN         = 2, 
    PISN         = 4, 
    PPISN        = 8, 
    USSN         = 16, 
    RUNAWAY      = 32, 
    RECYCLED_NS  = 64, 
    RLOF_ONTO_NS = 128 
};
ENABLE_BITMASK_OPERATORS(SN_EVENT);

const COMPASUnorderedMap<SN_EVENT, std::string> SN_EVENT_LABEL = {
    { SN_EVENT::NONE,         "No Supernova" },
    { SN_EVENT::CCSN,         "Core Collapse Supernova" },
    { SN_EVENT::ECSN,         "Electron Capture Supernova" },
    { SN_EVENT::PISN,         "Pair Instability Supernova" },
    { SN_EVENT::PPISN,        "Pulsational Pair Instability Supernova" },
    { SN_EVENT::USSN,         "Ultra Stripped Supernova" },
    { SN_EVENT::RUNAWAY,      "Runaway Companion" },
    { SN_EVENT::RECYCLED_NS,  "Recycled Neutron Star" },
    { SN_EVENT::RLOF_ONTO_NS, "Donated Mass to Neutron Star through RLOF" }
};


// Supernova State types
enum class SN_STATE: int { NONE=0, 
						   STAR10=10, 
						   STAR20=20, 
						   STAR12=12, 
						   STAR21=21, 
						   SIMUL =3 };

const COMPASUnorderedMap<SN_STATE, std::string> SN_STATE_LABEL = {
    { SN_STATE::NONE,   "No Supernova" },
    { SN_STATE::STAR10, "Star1 only" },
    { SN_STATE::STAR20, "Star2 only" },
    { SN_STATE::STAR12, "Star1, then Star2" },
    { SN_STATE::STAR21, "Star2, then Star1" },
    { SN_STATE::SIMUL,  "Both stars simultaneously" }
};

// enum class L_CONSTANTS
// symbolic names for the Luminosity Constants
// these must be left as default values - their order can be changed with the caveat that the sentinel "COUNT" must stay at the end
// it's a bit of a hack, but it lets me calculate the number of L_CONSTANTS
enum class L_CONSTANTS: int { B_ALPHA_L, B_BETA_L, B_DELTA_L, COUNT };

// enum class R_CONSTANTS
// symbolic names for the Radius Constants
// these must be left as default values - their order can be changed with the caveat that the sentinel "COUNT" must stay at the end
// it's a bit of a hack, but it lets me calculate the number of R_CONSTANTS
enum class R_CONSTANTS: int { B_ALPHA_R, C_ALPHA_R, B_BETA_R, C_BETA_R, B_DELTA_R, COUNT };


// enum class GAMMA_CONSTANTS
// symbolic names for the Gamma Constants
// these must be left as default values - their order can be changed with the caveat that the sentinel "COUNT" must stay at the end
// it's a bit of a hack, but it lets me calculate the number of GAMMA_CONSTANTS
enum class GAMMA_CONSTANTS: int { B_GAMMA, C_GAMMA, COUNT };

// For the enum classes that follow:
//
// Order or entries is not significant - the code should not rely on these being in any order
// Entry value is significant for some (as noted), but must be unique (default value is ordinal position - should leave as defaults)


// enum class STELLAR_TYPE (StellarTypes from Hurley et al. 2000)
// Symbolic names for stellar types
enum class STELLAR_TYPE: int {                      // Hurley
    MS_LTE_07,                                      //   0
    MS_GT_07,                                       //   1
    HERTZSPRUNG_GAP,                                //   2
    FIRST_GIANT_BRANCH,                             //   3
    CORE_HELIUM_BURNING,                            //   4
    EARLY_ASYMPTOTIC_GIANT_BRANCH,                  //   5
    THERMALLY_PULSING_ASYMPTOTIC_GIANT_BRANCH,      //   6
    NAKED_HELIUM_STAR_MS,                           //   7
    NAKED_HELIUM_STAR_HERTZSPRUNG_GAP,              //   8
    NAKED_HELIUM_STAR_GIANT_BRANCH,                 //   9
    HELIUM_WHITE_DWARF,                             //  10
    CARBON_OXYGEN_WHITE_DWARF,                      //  11
    OXYGEN_NEON_WHITE_DWARF,                        //  12
    NEUTRON_STAR,                                   //  13
    BLACK_HOLE,                                     //  14
    MASSLESS_REMNANT,                               //  15
    CHEMICALLY_HOMOGENEOUS,                         //  16  JR: this is here to preserve the Hurley type numbers, but note that Hurley type number progression doesn't necessarily indicate class inheritance
    STAR,                                           //      JR: added this - star is created this way, then switches as required (down here so stellar types consistent with Hurley et al. 2000)
    BINARY_STAR,                                    //      JR: added this - mainly for diagnostics
    NONE                                            //      JR: added this - mainly for diagnostics
};


// labels for stellar types
// unordered_map - key is integer stellar type (from enum class STELLAR_TYPE above)
const COMPASUnorderedMap<STELLAR_TYPE, std::string> STELLAR_TYPE_LABEL = {
    { STELLAR_TYPE::MS_LTE_07,                                 "Main_Sequence_<=_0.7" },
    { STELLAR_TYPE::MS_GT_07,                                  "Main_Sequence_>_0.7" },
    { STELLAR_TYPE::HERTZSPRUNG_GAP,                           "Hertzsprung_Gap" },
    { STELLAR_TYPE::FIRST_GIANT_BRANCH,                        "First_Giant_Branch" },
    { STELLAR_TYPE::CORE_HELIUM_BURNING,                       "Core_Helium_Burning" },
    { STELLAR_TYPE::EARLY_ASYMPTOTIC_GIANT_BRANCH,             "Early_Asymptotic_Giant_Branch" },
    { STELLAR_TYPE::THERMALLY_PULSING_ASYMPTOTIC_GIANT_BRANCH, "Thermally_Pulsing_Asymptotic_Giant_Branch" },
    { STELLAR_TYPE::NAKED_HELIUM_STAR_MS,                      "Naked_Helium_Star_MS" },
    { STELLAR_TYPE::NAKED_HELIUM_STAR_HERTZSPRUNG_GAP,         "Naked_Helium_Star_Hertzsprung_Gap" },
    { STELLAR_TYPE::NAKED_HELIUM_STAR_GIANT_BRANCH,            "Naked_Helium_Star_Giant_Branch" },
    { STELLAR_TYPE::HELIUM_WHITE_DWARF,                        "Helium_White_Dwarf" },
    { STELLAR_TYPE::CARBON_OXYGEN_WHITE_DWARF,                 "Carbon-Oxygen_White_Dwarf" },
    { STELLAR_TYPE::OXYGEN_NEON_WHITE_DWARF,                   "Oxygen-Neon_White_Dwarf" },
    { STELLAR_TYPE::NEUTRON_STAR,                              "Neutron_Star" },
    { STELLAR_TYPE::BLACK_HOLE,                                "Black_Hole" },
    { STELLAR_TYPE::MASSLESS_REMNANT,                          "Massless_Remnant" },
    { STELLAR_TYPE::CHEMICALLY_HOMOGENEOUS,                    "Chemically_Homogeneous" },
    { STELLAR_TYPE::STAR,                                      "Star" },
    { STELLAR_TYPE::BINARY_STAR,                               "Binary_Star" },
    { STELLAR_TYPE::NONE,                                      "Not_a_Star!" }
};


// (convenience) initializer list for MAIN SEQUENCE stars (does not include NAKED_HELIUM_STAR_MS)
const std::initializer_list<STELLAR_TYPE> MAIN_SEQUENCE = {
    STELLAR_TYPE::MS_LTE_07,
    STELLAR_TYPE::MS_GT_07,
    STELLAR_TYPE::CHEMICALLY_HOMOGENEOUS
};


// (convenience) initializer list for ALL MAIN SEQUENCE stars (includes NAKED_HELIUM_STAR_MS)
const std::initializer_list<STELLAR_TYPE> ALL_MAIN_SEQUENCE = {
    STELLAR_TYPE::MS_LTE_07,
    STELLAR_TYPE::MS_GT_07,
    STELLAR_TYPE::CHEMICALLY_HOMOGENEOUS,
    STELLAR_TYPE::NAKED_HELIUM_STAR_MS
};


// (convenience) initializer list for ALL HERTZSPRUNG GAP (includes NAKED_HELIUM_STAR_HERTZSPRUNG_GAP)
const std::initializer_list<STELLAR_TYPE> ALL_HERTZSPRUNG_GAP = {
    STELLAR_TYPE::HERTZSPRUNG_GAP,
    STELLAR_TYPE::NAKED_HELIUM_STAR_HERTZSPRUNG_GAP
};


// (convenience) initializer list for COMPACT OBJECTS
const std::initializer_list<STELLAR_TYPE> COMPACT_OBJECTS = {
    STELLAR_TYPE::HELIUM_WHITE_DWARF,
    STELLAR_TYPE::CARBON_OXYGEN_WHITE_DWARF,
    STELLAR_TYPE::OXYGEN_NEON_WHITE_DWARF,
    STELLAR_TYPE::NEUTRON_STAR,
    STELLAR_TYPE::BLACK_HOLE,
    STELLAR_TYPE::MASSLESS_REMNANT
};


// White Dwarf Effective Baryon Number
// unordered_map - key is integer stellar type (from enum class ST above)
// Hurley et al. 2000, just after eq 90
const COMPASUnorderedMap<STELLAR_TYPE, double> WD_Baryon_Number = {
    {STELLAR_TYPE::HELIUM_WHITE_DWARF,         0.4},
    {STELLAR_TYPE::CARBON_OXYGEN_WHITE_DWARF, 15.0},
    {STELLAR_TYPE::OXYGEN_NEON_WHITE_DWARF,   17.0}
};


// enum class MASS_CUTOFF
// Symbolic names for mass cutoffs
// these must be left as default values - their order can be changed with the caveat that the sentinel "COUNT" must stay at the end
// it's a bit of a hack, but it lets me calculate the number of Timescales
enum class MASS_CUTOFF: int {
    MHook,                  // Mass above which hook appears on MS (in Msol)
    MHeF,                   // Maximum initial mass for which helium ignites degenerately in a Helium Flash (HeF)
    MFGB,                   // Maximum initial mass for which helium ignites on the First Giant Branch (FGB)
    MCHE,                   // Mass cutoff for calculation of initial angular frequency to determine if CHE occurs

    COUNT                   // Sentinel for entry count
};


// enum class TIMESCALE
// Symbolic names for timescales
// these must be left as default values - their order can be changed with the caveat that the sentinel "COUNT" must stay at the end
// it's a bit of a hack, but it lets me calculate the number of Timescales
enum class TIMESCALE: int {
    tMS,                    // Main sequence
    tBGB,                   // Base of Giant Branch
    tHeI,                   // Helium ignition
    tHe,                    // Helium burning

                            // First Giant Branch (FGB)
    tinf1_FGB,              // First Giant Branch tinf1
    tinf2_FGB,              // First Giant Branch tinf2
    tMx_FGB,                // First Giant Branch t(Mx)

                            // Early Asymptotic Giant Branch (EAGB)
                            // Why, then, are the following described as "FAGB"?  First AGB?
    tinf1_FAGB,             // Early Asymptotic Giant Branch tinf1
    tinf2_FAGB,             // Early Asymptotic Giant Branch tinf2
    tMx_FAGB,               // Early Asymptotic Giant Branch t(Mx)

                            // Thermally Pulsating Asymptotic Giant Branch (TPAGB)
                            // Why, then, are the following described as "SAGB"?    Second AGB?
    tinf1_SAGB,             // Thermally Pulsating Asymptotic Giant Branch tinf1
    tinf2_SAGB,             // Thermally Pulsating Asymptotic Giant Branch tinf2
    tMx_SAGB,               // Thermally Pulsating Asymptotic Giant Branch t(Mx)
    tP,                     // (tDU?)
    tMcMax,                 // Never used? not sure what TP, t(McMax) are
                            // Helium Giant Branch
    tHeMS,                  // Naked Helium Star central helium burning lifetime (HeMs)
    tinf1_HeGB,             // Helium Giant Branch tinf1
    tinf2_HeGB,             // Helium Giant Branch tinf2
    tx_HeGB,                // Helium Giant Branch tx (is this t(Mx)?)
    tau_BL,                 // Relative duration of blue loop taubl
    tauX_BL,                // Relative start of blue loop taux
    tauY_BL,                // Relative end of blue loop tauy

    COUNT                   // Sentinel for entry count
 };


// enum class GBP (Giant Branch Parameters - from Hurley et al. 2000)
// Symbolic names for Giant Branch Parameters
// these must be left as default values - their order can be changed with the caveat that the sentinel "COUNT" must stay at the end
// it's a bit of a hack, but it lets me calculate the number of Timescales
enum class GBP: int {
    AH,                     // Hydrogen rate constant.  Hurley et al. 2000, p553
    AHHe,                   // Effective combined rate constant for both hydrogen and helium shell burning.  Hurley et al. 2000, eq 71
    AHe,                    // Helium rate constant.  Hurley et al. 2000, eq 68
    B,                      // Hurley et al. 2000, p552, eq38 (does this represent something physical?  If so, what?  How should this be described?)
    D,                      // Hurley et al. 2000, p552, eq38 (does this represent something physical?  If so, what?  How should this be described?)
    p,                      // Hurley et al. 2000, p552, eq38 (does this represent something physical?  If so, what?  How should this be described?)
    q,                      // Hurley et al. 2000, p552, eq38 (does this represent something physical?  If so, what?  How should this be described?)
    Lx,                     // Luminosity parameter on the first giant branch (FGB) Lx as a function of the core mass (really a function of Mx).        JR: ADDED THIS
    Mx,                     // Crosover point of high-luminosity and low-luminosity in core mass - luminosity relation. Hurley et al. 2000, p552, eq38
    McBGB,                  // Core mass at BGB (Base of Giant Branch)
    McBAGB,                 // Core mass at BAGB (Base of Asymptotic Giant Branch).  Hurley et al. 2000, eq 66 (also see eq 75 and discussion)
    McDU,                   // Core mass at second dredge up.  Hurley et al. 2000, eq 69
    McSN,                   // Core mass at which the Asymptotic Giant Branch phase is terminated in a SN/loss of envelope                              JR: ADDED THIS

    COUNT                   // Sentinel for entry count
};


// enum class TYPENAME
// Symbolic names for variable typenames (for printing)
enum class TYPENAME: int {
    NONE,
    BOOL,
    SHORTINT,
    INT,
    LONGINT,
    USHORTINT,
    UINT,
    ULONGINT,
    FLOAT,
    DOUBLE,
    LONGDOUBLE,
    STRING,
    OBJECT_ID,
    ERROR,
    STELLAR_TYPE,
    MT_CASE,
    MT_TRACKING,
    SN_EVENT,
    SN_STATE
};


// labels (long and short) for typenames
// unordered_map - key is integer typename (from enum class TYPENAME above)
const COMPASUnorderedMap<TYPENAME, std::tuple<std::string, std::string>> TYPENAME_LABEL = {
    { TYPENAME::NONE,         { "NONE",               "NONE"   }},
    { TYPENAME::BOOL,         { "BOOL",               "BOOL"   }},
    { TYPENAME::SHORTINT,     { "SHORT INT",          "INT"    }},
    { TYPENAME::INT,          { "INT",                "INT"    }},
    { TYPENAME::LONGINT,      { "LONG_INT",           "INT"    }},
    { TYPENAME::USHORTINT,    { "UNSIGNED_SHORT_INT", "INT"    }},
    { TYPENAME::UINT,         { "UNSIGNED_INT",       "INT"    }},
    { TYPENAME::ULONGINT,     { "UNSIGNED_LONG_INT",  "INT"    }},
    { TYPENAME::FLOAT,        { "FLOAT",              "FLOAT"  }},
    { TYPENAME::DOUBLE,       { "DOUBLE",             "FLOAT"  }},
    { TYPENAME::LONGDOUBLE,   { "LONG_DOUBLE",        "FLOAT"  }},
    { TYPENAME::STRING,       { "STRING",             "STRING" }},
    { TYPENAME::OBJECT_ID,    { "OBJECT_ID",          "INT"    }},
    { TYPENAME::ERROR,        { "ERROR",              "INT"    }},
    { TYPENAME::STELLAR_TYPE, { "STELLAR_TYPE",       "INT"    }},
    { TYPENAME::MT_CASE,      { "MT_CASE",            "INT"    }},
    { TYPENAME::MT_TRACKING,  { "MT_TRACKING",        "INT"    }},
    { TYPENAME::SN_EVENT,     { "SN_EVENT",           "INT"    }},
    { TYPENAME::SN_STATE,     { "SN_STATE",           "INT"    }}
};


// boost variant definition for allowed data types
// used for variable specification to define logfile records
typedef boost::variant<
    bool,
    short int,
    int,
    long int,
    unsigned short int,
    unsigned int,
    unsigned long int,
    float,
    double,
    long double,
    std::string,
    ERROR,
    STELLAR_TYPE,
    MT_CASE,
    MT_TRACKING,
    SN_EVENT,
    SN_STATE
> COMPAS_VARIABLE_TYPE;


// Property types
enum class PROPERTY_TYPE: int { NONE, STAR_PROPERTY, STAR_1_PROPERTY, STAR_2_PROPERTY, SUPERNOVA_PROPERTY, COMPANION_PROPERTY, ANY_STAR_PROPERTY, BINARY_PROPERTY, PROGRAM_OPTION };
const COMPASUnorderedMap<PROPERTY_TYPE, std::string> PROPERTY_TYPE_LABEL = {
    { PROPERTY_TYPE::NONE,               "" },
    { PROPERTY_TYPE::STAR_PROPERTY,      "STAR_PROPERTY" },
    { PROPERTY_TYPE::STAR_1_PROPERTY,    "STAR_1_PROPERTY" },
    { PROPERTY_TYPE::STAR_2_PROPERTY,    "STAR_2_PROPERTY" },
    { PROPERTY_TYPE::SUPERNOVA_PROPERTY, "SUPERNOVA_PROPERTY" },
    { PROPERTY_TYPE::COMPANION_PROPERTY, "COMPANION_PROPERTY" },
    { PROPERTY_TYPE::ANY_STAR_PROPERTY,  "ANY_STAR_PROPERTY" },
    { PROPERTY_TYPE::BINARY_PROPERTY,    "BINARY_PROPERTY" },
    { PROPERTY_TYPE::PROGRAM_OPTION,     "PROGRAM_OPTION" }
};


// The #define below defines the STELLAR variables allowed for logfile record definition
// #define is used so that the same list of variables can be used for the various stellar property enum classes (see below)
#define STAR_PROPERTIES                              \
    AGE,                                             \
    ANGULAR_MOMENTUM,                                \
    BINDING_ENERGY_AT_COMMON_ENVELOPE,               \
    BINDING_ENERGY_FIXED,                            \
    BINDING_ENERGY_NANJING,                          \
    BINDING_ENERGY_POST_COMMON_ENVELOPE,             \
    BINDING_ENERGY_PRE_COMMON_ENVELOPE,              \
    BINDING_ENERGY_LOVERIDGE,                        \
    BINDING_ENERGY_LOVERIDGE_WINDS,                  \
    BINDING_ENERGY_KRUCKOW,                          \
    CHEMICALLY_HOMOGENEOUS_MAIN_SEQUENCE,            \
    CO_CORE_MASS,                                    \
    CO_CORE_MASS_AT_COMMON_ENVELOPE,                 \
    CO_CORE_MASS_AT_COMPACT_OBJECT_FORMATION,        \
    CORE_MASS,                                       \
    CORE_MASS_AT_COMMON_ENVELOPE,                    \
    CORE_MASS_AT_COMPACT_OBJECT_FORMATION,           \
    DRAWN_KICK_VELOCITY,                             \
    DT,                                              \
    DYNAMICAL_TIMESCALE,                             \
    DYNAMICAL_TIMESCALE_POST_COMMON_ENVELOPE,        \
    DYNAMICAL_TIMESCALE_PRE_COMMON_ENVELOPE,         \
    ECCENTRIC_ANOMALY,                               \
    ENV_MASS,                                        \
    ERROR,                                           \
    EXPERIENCED_CCSN,                                \
    EXPERIENCED_ECSN,                                \
    EXPERIENCED_PISN,                                \
    EXPERIENCED_PPISN,                               \
    EXPERIENCED_RLOF,                                \
    EXPERIENCED_SN_TYPE,                             \
    EXPERIENCED_USSN,                                \
    FALLBACK_FRACTION,                               \
    HE_CORE_MASS,                                    \
    HE_CORE_MASS_AT_COMMON_ENVELOPE,                 \
    HE_CORE_MASS_AT_COMPACT_OBJECT_FORMATION,        \
    HYDROGEN_POOR,                                   \
    HYDROGEN_RICH,                                   \
    ID,                                              \
    INITIAL_STELLAR_TYPE,                            \
    INITIAL_STELLAR_TYPE_NAME,                       \
    IS_CCSN,                                         \
    IS_ECSN,                                         \
    IS_PISN,                                         \
    IS_PPISN,                                        \
    IS_RLOF,                                         \
    IS_USSN,                                         \
    KICK_VELOCITY,                                   \
    LAMBDA_AT_COMMON_ENVELOPE,                       \
    LAMBDA_DEWI,                                     \
    LAMBDA_FIXED,                                    \
    LAMBDA_KRUCKOW,                                  \
    LAMBDA_KRUCKOW_BOTTOM,                           \
    LAMBDA_KRUCKOW_MIDDLE,                           \
    LAMBDA_KRUCKOW_TOP,                              \
    LAMBDA_LOVERIDGE,                                \
    LAMBDA_LOVERIDGE_WINDS,                          \
    LAMBDA_NANJING,                                  \
    LBV_PHASE_FLAG,                                  \
    LUMINOSITY,                                      \
    LUMINOSITY_POST_COMMON_ENVELOPE,                 \
    LUMINOSITY_PRE_COMMON_ENVELOPE,                  \
    MASS,                                            \
    MASS_0,                                          \
    MASS_LOSS_DIFF,                                  \
    MASS_TRANSFER_CASE_INITIAL,                      \
    MASS_TRANSFER_DIFF,                              \
    MDOT,                                            \
    MEAN_ANOMALY,                                    \
    METALLICITY,                                     \
    MZAMS,                                           \
    NUCLEAR_TIMESCALE,                               \
    NUCLEAR_TIMESCALE_POST_COMMON_ENVELOPE,          \
    NUCLEAR_TIMESCALE_PRE_COMMON_ENVELOPE,           \
    OMEGA,                                           \
    OMEGA_BREAK,                                     \
    OMEGA_ZAMS,                                      \
    ORBITAL_ENERGY_POST_SUPERNOVA,                   \
    ORBITAL_ENERGY_PRE_SUPERNOVA,                    \
    PULSAR_MAGNETIC_FIELD,                           \
    PULSAR_SPIN_DOWN_RATE,                           \
    PULSAR_SPIN_FREQUENCY,                           \
    PULSAR_SPIN_PERIOD,                              \
    RADIAL_EXPANSION_TIMESCALE,                      \
    RADIAL_EXPANSION_TIMESCALE_POST_COMMON_ENVELOPE, \
    RADIAL_EXPANSION_TIMESCALE_PRE_COMMON_ENVELOPE,  \
    RADIUS,                                          \
    RANDOM_SEED,                                     \
    RECYCLED_NEUTRON_STAR,                           \
    RLOF_ONTO_NS,                                    \
    RUNAWAY,                                         \
    RZAMS,                                           \
    SPEED,                                           \
    SN_TYPE,                                         \
    STELLAR_TYPE,                                    \
    STELLAR_TYPE_NAME,                               \
    STELLAR_TYPE_PREV,                               \
    STELLAR_TYPE_PREV_NAME,                          \
    SUPERNOVA_KICK_VELOCITY_MAGNITUDE_RANDOM_NUMBER, \
    SUPERNOVA_PHI,                                   \
    SUPERNOVA_THETA,                                 \
    TEMPERATURE,                                     \
    TEMPERATURE_POST_COMMON_ENVELOPE,                \
    TEMPERATURE_PRE_COMMON_ENVELOPE,                 \
    THERMAL_TIMESCALE,                               \
    THERMAL_TIMESCALE_POST_COMMON_ENVELOPE,          \
    THERMAL_TIMESCALE_PRE_COMMON_ENVELOPE,           \
    TIME,                                            \
    TIMESCALE_MS,                                    \
    TOTAL_MASS_AT_COMPACT_OBJECT_FORMATION,          \
    TRUE_ANOMALY,                                    \
    ZETA_HURLEY,                                     \
    ZETA_HURLEY_HE,                                  \
    ZETA_NUCLEAR,                                    \
    ZETA_SOBERMAN,                                   \
    ZETA_SOBERMAN_HE,                                \
    ZETA_THERMAL


// enum class STAR_PROPERTY
// Symbolic names for variables of an individual star that can be selected for printing
// STAR_PROPERTY refers to an individual star of type BaseStar for SSE (differences are where the data comes from, and the column header)
enum class STAR_PROPERTY: int { STAR_PROPERTIES };


//  !!!!!!!!!!!!!!!!!!!!!!!!!!!!!!!!!!!!!!!!!!!!!!!!!!!!!!!!!!!!!!!!!!!!!!!!!!!!!!!!!!!
//  !!!                                                                             !!!
//  !!!   Do not change the following map unless you are adding or deleting a new   !!!
//  !!!   property (or changing the name of an existing property for some reason)   !!!
//  !!!                                                                             !!!
//  !!!             This is not where header strings should be changed!             !!!
/// !!!       This is a lookup table for the logfile definitions file parser.       !!!
//  !!!                                                                             !!!
//  !!!   Header strings are in the following maps, and should be changed there:    !!!
//  !!!                                                                             !!!
//  !!!   std::map<ANY_STAR_PROPERTY, PROPERTY_DETAILS> ANY_STAR_PROPERTY_DETAIL    !!!
//  !!!   std::map<ANY_STAR_PROPERTY, PROPERTY_DETAILS> BINARY_PROPERTY_DETAIL      !!!
//  !!!                                                                             !!!
//  !!!!!!!!!!!!!!!!!!!!!!!!!!!!!!!!!!!!!!!!!!!!!!!!!!!!!!!!!!!!!!!!!!!!!!!!!!!!!!!!!!!

// map STAR PROPERTY to string identifying the property
// for lookup by the printing functions
// this map serves as the lookup for: STAR_PROPERTY, STAR_1_PROPERTY, STAR_2_PROPERTY, SUPERNOVA_PROPERTY, COMPANION_PROPERTY and ANY_STAR_PROPERTY
const COMPASUnorderedMap<STAR_PROPERTY, std::string> STAR_PROPERTY_LABEL = {
    { STAR_PROPERTY::AGE,                                             "AGE" },
    { STAR_PROPERTY::ANGULAR_MOMENTUM,                                "ANGULAR_MOMENTUM" },
    { STAR_PROPERTY::BINDING_ENERGY_AT_COMMON_ENVELOPE,               "BINDING_ENERGY_AT_COMMON_ENVELOPE" },
    { STAR_PROPERTY::BINDING_ENERGY_FIXED,                            "BINDING_ENERGY_FIXED" },
    { STAR_PROPERTY::BINDING_ENERGY_NANJING,                          "BINDING_ENERGY_NANJING" },
    { STAR_PROPERTY::BINDING_ENERGY_POST_COMMON_ENVELOPE,             "BINDING_ENERGY_POST_COMMON_ENVELOPE" },
    { STAR_PROPERTY::BINDING_ENERGY_PRE_COMMON_ENVELOPE,              "BINDING_ENERGY_PRE_COMMON_ENVELOPE" },
    { STAR_PROPERTY::BINDING_ENERGY_LOVERIDGE,                        "BINDING_ENERGY_LOVERIDGE" },
    { STAR_PROPERTY::BINDING_ENERGY_LOVERIDGE_WINDS,                  "BINDING_ENERGY_LOVERIDGE_WINDS" },
    { STAR_PROPERTY::BINDING_ENERGY_KRUCKOW,                          "BINDING_ENERGY_KRUCKOW" },
    { STAR_PROPERTY::CHEMICALLY_HOMOGENEOUS_MAIN_SEQUENCE,            "CHEMICALLY_HOMOGENEOUS_MAIN_SEQUENCE" },
    { STAR_PROPERTY::CO_CORE_MASS,                                    "CO_CORE_MASS" },
    { STAR_PROPERTY::CO_CORE_MASS_AT_COMMON_ENVELOPE,                 "CO_CORE_MASS_AT_COMMON_ENVELOPE" },
    { STAR_PROPERTY::CO_CORE_MASS_AT_COMPACT_OBJECT_FORMATION,        "CO_CORE_MASS_AT_COMPACT_OBJECT_FORMATION" },
    { STAR_PROPERTY::CORE_MASS,                                       "CORE_MASS" },
    { STAR_PROPERTY::CORE_MASS_AT_COMMON_ENVELOPE,                    "CORE_MASS_AT_COMMON_ENVELOPE" },
    { STAR_PROPERTY::CORE_MASS_AT_COMPACT_OBJECT_FORMATION,           "CORE_MASS_AT_COMPACT_OBJECT_FORMATION" },
    { STAR_PROPERTY::DRAWN_KICK_VELOCITY,                             "DRAWN_KICK_VELOCITY" },
    { STAR_PROPERTY::DT,                                              "DT" },
    { STAR_PROPERTY::DYNAMICAL_TIMESCALE,                             "DYNAMICAL_TIMESCALE" },
    { STAR_PROPERTY::DYNAMICAL_TIMESCALE_POST_COMMON_ENVELOPE,        "DYNAMICAL_TIMESCALE_POST_COMMON_ENVELOPE" },
    { STAR_PROPERTY::DYNAMICAL_TIMESCALE_PRE_COMMON_ENVELOPE,         "DYNAMICAL_TIMESCALE_PRE_COMMON_ENVELOPE" },
    { STAR_PROPERTY::ECCENTRIC_ANOMALY,                               "ECCENTRIC_ANOMALY" },
    { STAR_PROPERTY::ENV_MASS,                                        "ENV_MASS" },
    { STAR_PROPERTY::ERROR,                                           "ERROR" },
    { STAR_PROPERTY::EXPERIENCED_CCSN,                                "EXPERIENCED_CCSN" },
    { STAR_PROPERTY::EXPERIENCED_ECSN,                                "EXPERIENCED_ECSN" },
    { STAR_PROPERTY::EXPERIENCED_PISN,                                "EXPERIENCED_PISN" },
    { STAR_PROPERTY::EXPERIENCED_PPISN,                               "EXPERIENCED_PPISN" },
    { STAR_PROPERTY::EXPERIENCED_RLOF,                                "EXPERIENCED_RLOF" },
    { STAR_PROPERTY::EXPERIENCED_SN_TYPE,                             "EXPERIENCED_SN_TYPE" },
    { STAR_PROPERTY::EXPERIENCED_USSN,                                "EXPERIENCED_USSN" },
    { STAR_PROPERTY::FALLBACK_FRACTION,                               "FALLBACK_FRACTION" },
    { STAR_PROPERTY::HE_CORE_MASS,                                    "HE_CORE_MASS" },
    { STAR_PROPERTY::HE_CORE_MASS_AT_COMMON_ENVELOPE,                 "HE_CORE_MASS_AT_COMMON_ENVELOPE" },
    { STAR_PROPERTY::HE_CORE_MASS_AT_COMPACT_OBJECT_FORMATION,        "HE_CORE_MASS_AT_COMPACT_OBJECT_FORMATION" },
    { STAR_PROPERTY::HYDROGEN_POOR,                                   "HYDROGEN_POOR" },
    { STAR_PROPERTY::HYDROGEN_RICH,                                   "HYDROGEN_RICH" },
    { STAR_PROPERTY::ID,                                              "ID" },
    { STAR_PROPERTY::INITIAL_STELLAR_TYPE,                            "STELLAR_TYPE" },
    { STAR_PROPERTY::INITIAL_STELLAR_TYPE_NAME,                       "STELLAR_TYPE_NAME" },
    { STAR_PROPERTY::IS_CCSN,                                         "IS_CCSN" },
    { STAR_PROPERTY::IS_ECSN,                                         "IS_ECSN" },
    { STAR_PROPERTY::IS_PISN,                                         "IS_PISN" },
    { STAR_PROPERTY::IS_PPISN,                                        "IS_PPISN" },
    { STAR_PROPERTY::IS_RLOF,                                         "IS_RLOF" },
    { STAR_PROPERTY::IS_USSN,                                         "IS_USSN" },
    { STAR_PROPERTY::KICK_VELOCITY,                                   "KICK_VELOCITY" },
    { STAR_PROPERTY::LAMBDA_AT_COMMON_ENVELOPE,                       "LAMBDA_AT_COMMON_ENVELOPE" },
    { STAR_PROPERTY::LAMBDA_DEWI,                                     "LAMBDA_DEWI" },
    { STAR_PROPERTY::LAMBDA_FIXED,                                    "LAMBDA_FIXED" },
    { STAR_PROPERTY::LAMBDA_KRUCKOW,                                  "LAMBDA_KRUCKOW" },
    { STAR_PROPERTY::LAMBDA_KRUCKOW_BOTTOM,                           "LAMBDA_KRUCKOW_BOTTOM" },
    { STAR_PROPERTY::LAMBDA_KRUCKOW_MIDDLE,                           "LAMBDA_KRUCKOW_MIDDLE" },
    { STAR_PROPERTY::LAMBDA_KRUCKOW_TOP,                              "LAMBDA_KRUCKOW_TOP" },
    { STAR_PROPERTY::LAMBDA_LOVERIDGE,                                "LAMBDA_LOVERIDGE" },
    { STAR_PROPERTY::LAMBDA_LOVERIDGE_WINDS,                          "LAMBDA_LOVERIDGE_WINDS" },
    { STAR_PROPERTY::LAMBDA_NANJING,                                  "LAMBDA_NANJING" },
    { STAR_PROPERTY::LBV_PHASE_FLAG,                                  "LBV_PHASE_FLAG" },
    { STAR_PROPERTY::LUMINOSITY,                                      "LUMINOSITY" },
    { STAR_PROPERTY::LUMINOSITY_POST_COMMON_ENVELOPE,                 "LUMINOSITY_POST_COMMON_ENVELOPE" },
    { STAR_PROPERTY::LUMINOSITY_PRE_COMMON_ENVELOPE,                  "LUMINOSITY_PRE_COMMON_ENVELOPE" },
    { STAR_PROPERTY::MASS,                                            "MASS" },
    { STAR_PROPERTY::MASS_0,                                          "MASS_0" },
    { STAR_PROPERTY::MASS_LOSS_DIFF,                                  "MASS_LOSS_DIFF" },
    { STAR_PROPERTY::MASS_TRANSFER_CASE_INITIAL,                      "MASS_TRANSFER_CASE_INITIAL" },
    { STAR_PROPERTY::MASS_TRANSFER_DIFF,                              "MASS_TRANSFER_DIFF" },
    { STAR_PROPERTY::MDOT,                                            "MDOT" },
    { STAR_PROPERTY::MEAN_ANOMALY,                                    "MEAN_ANOMALY" },
    { STAR_PROPERTY::METALLICITY,                                     "METALLICITY" },
    { STAR_PROPERTY::MZAMS,                                           "MZAMS" },
    { STAR_PROPERTY::NUCLEAR_TIMESCALE,                               "NUCLEAR_TIMESCALE" },
    { STAR_PROPERTY::NUCLEAR_TIMESCALE_POST_COMMON_ENVELOPE,          "NUCLEAR_TIMESCALE_POST_COMMON_ENVELOPE" },
    { STAR_PROPERTY::NUCLEAR_TIMESCALE_PRE_COMMON_ENVELOPE,           "NUCLEAR_TIMESCALE_PRE_COMMON_ENVELOPE" },
    { STAR_PROPERTY::OMEGA,                                           "OMEGA" },
    { STAR_PROPERTY::OMEGA_BREAK,                                     "OMEGA_BREAK" },
    { STAR_PROPERTY::OMEGA_ZAMS,                                      "OMEGA_ZAMS" },
    { STAR_PROPERTY::ORBITAL_ENERGY_POST_SUPERNOVA,                   "ORBITAL_ENERGY_POST_SUPERNOVA" },
    { STAR_PROPERTY::ORBITAL_ENERGY_PRE_SUPERNOVA,                    "ORBITAL_ENERGY_PRE_SUPERNOVA" },
    { STAR_PROPERTY::PULSAR_MAGNETIC_FIELD,                           "PULSAR_MAGNETIC_FIELD" },
    { STAR_PROPERTY::PULSAR_SPIN_DOWN_RATE,                           "PULSAR_SPIN_DOWN_RATE" },
    { STAR_PROPERTY::PULSAR_SPIN_FREQUENCY,                           "PULSAR_SPIN_FREQUENCY" },
    { STAR_PROPERTY::PULSAR_SPIN_PERIOD,                              "PULSAR_SPIN_PERIOD" },
    { STAR_PROPERTY::RADIAL_EXPANSION_TIMESCALE,                      "RADIAL_EXPANSION_TIMESCALE" },
    { STAR_PROPERTY::RADIAL_EXPANSION_TIMESCALE_POST_COMMON_ENVELOPE, "RADIAL_EXPANSION_TIMESCALE_POST_COMMON_ENVELOPE" },
    { STAR_PROPERTY::RADIAL_EXPANSION_TIMESCALE_PRE_COMMON_ENVELOPE,  "RADIAL_EXPANSION_TIMESCALE_PRE_COMMON_ENVELOPE" },
    { STAR_PROPERTY::RADIUS,                                          "RADIUS" },
    { STAR_PROPERTY::RANDOM_SEED,                                     "RANDOM_SEED" },
    { STAR_PROPERTY::RECYCLED_NEUTRON_STAR,                           "RECYCLED_NEUTRON_STAR" },
    { STAR_PROPERTY::RLOF_ONTO_NS,                                    "RLOF_ONTO_NS" },
    { STAR_PROPERTY::RUNAWAY,                                         "RUNAWAY" },
    { STAR_PROPERTY::RZAMS,                                           "RZAMS" },
    { STAR_PROPERTY::SN_TYPE,                                         "SN_TYPE" },
    { STAR_PROPERTY::SPEED,                                           "SPEED" },
    { STAR_PROPERTY::STELLAR_TYPE,                                    "STELLAR_TYPE" },
    { STAR_PROPERTY::STELLAR_TYPE_NAME,                               "STELLAR_TYPE_NAME" },
    { STAR_PROPERTY::STELLAR_TYPE_PREV,                               "STELLAR_TYPE_PREV" },
    { STAR_PROPERTY::STELLAR_TYPE_PREV_NAME,                          "STELLAR_TYPE_PREV_NAME" },
    { STAR_PROPERTY::SUPERNOVA_KICK_VELOCITY_MAGNITUDE_RANDOM_NUMBER, "SUPERNOVA_KICK_VELOCITY_MAGNITUDE_RANDOM_NUMBER" },
    { STAR_PROPERTY::SUPERNOVA_PHI,                                   "SUPERNOVA_PHI" },
    { STAR_PROPERTY::SUPERNOVA_THETA,                                 "SUPERNOVA_THETA" },
    { STAR_PROPERTY::SPEED,                                           "SPEED" },
    { STAR_PROPERTY::TEMPERATURE,                                     "TEMPERATURE" },
    { STAR_PROPERTY::TEMPERATURE_POST_COMMON_ENVELOPE,                "TEMPERATURE_POST_COMMON_ENVELOPE" },
    { STAR_PROPERTY::TEMPERATURE_PRE_COMMON_ENVELOPE,                 "TEMPERATURE_PRE_COMMON_ENVELOPE" },
    { STAR_PROPERTY::THERMAL_TIMESCALE,                               "THERMAL_TIMESCALE" },
    { STAR_PROPERTY::THERMAL_TIMESCALE_POST_COMMON_ENVELOPE,          "THERMAL_TIMESCALE_POST_COMMON_ENVELOPE" },
    { STAR_PROPERTY::THERMAL_TIMESCALE_PRE_COMMON_ENVELOPE,           "THERMAL_TIMESCALE_PRE_COMMON_ENVELOPE" },
    { STAR_PROPERTY::TIME,                                            "TIME" },
    { STAR_PROPERTY::TIMESCALE_MS,                                    "TIMESCALE_MS" },
    { STAR_PROPERTY::TOTAL_MASS_AT_COMPACT_OBJECT_FORMATION,          "TOTAL_MASS_AT_COMPACT_OBJECT_FORMATION" },
    { STAR_PROPERTY::TRUE_ANOMALY,                                    "TRUE_ANOMALY" },
    { STAR_PROPERTY::ZETA_HURLEY,                                     "ZETA_HURLEY" },
    { STAR_PROPERTY::ZETA_HURLEY_HE,                                  "ZETA_HURLEY_HE" },
    { STAR_PROPERTY::ZETA_NUCLEAR,                                    "ZETA_NUCLEAR" },
    { STAR_PROPERTY::ZETA_SOBERMAN,                                   "ZETA_SOBERMAN" },
    { STAR_PROPERTY::ZETA_SOBERMAN_HE,                                "ZETA_SOBERMAN_HE" },
    { STAR_PROPERTY::ZETA_THERMAL,                                    "ZETA_THERMAL" }
};


// enum class STAR_1_PROPERTY
// Symbolic names for variables of an individual star that can be selected for printing
// STAR_1_PROPERTY refers to star 1 (of type BinaryConstituentStar) of a binary for BSE (differences are where the data comes from, and the column header)
enum class STAR_1_PROPERTY: int { STAR_PROPERTIES };


// enum class STAR_2_PROPERTY
// Symbolic names for variables of an individual star that can be selected for printing
// STAR_2_PROPERTY refers to star 2 (of type BinaryConstituentStar) of a binary for BSE (differences are where the data comes from, and the column header)
enum class STAR_2_PROPERTY: int { STAR_PROPERTIES };


// enum class SUPERNOVA_PROPERTY
// Symbolic names for variables of an individual star that can be selected for printing
// SUPERNOVA_PROPERTY refers to the supernova star (of type BinaryConstituentStar) of a binary where one star has experienced a SN event for BSE (differences are where the data comes from, and the column header)
enum class SUPERNOVA_PROPERTY: int { STAR_PROPERTIES };


// enum class COMPANION_PROPERTY
// Symbolic names for variables of an individual star that can be selected for printing
// COMPANION_PROPERTY refers to the companion star (of type BinaryConstituentStar) of a binary where one star has experienced a SN event for BSE (differences are where the data comes from, and the column header)
enum class COMPANION_PROPERTY: int { STAR_PROPERTIES };


// enum class ANY_STAR_PROPERTY
// Symbolic names for variables of an individual star that can be selected for printing
// ANY_STAR_PROPERTY refers to the any individual star
enum class ANY_STAR_PROPERTY: int { STAR_PROPERTIES };


// enum class BINARY_PROPERTY
// Symbolic names for variables of binary stars that can be selected for printing
// BINARY_PROPERTY refers to a binary star of type BaseBinaryStar) for BSE
enum class BINARY_PROPERTY: int {
    BE_BINARY_CURRENT_COMPANION_LUMINOSITY,
    BE_BINARY_CURRENT_COMPANION_MASS,
    BE_BINARY_CURRENT_COMPANION_RADIUS,
    BE_BINARY_CURRENT_COMPANION_TEFF,
    BE_BINARY_CURRENT_DT,
    BE_BINARY_CURRENT_ECCENTRICITY,
    BE_BINARY_CURRENT_ID,
    BE_BINARY_CURRENT_NS_MASS,
    BE_BINARY_CURRENT_RANDOM_SEED,
    BE_BINARY_CURRENT_SEPARATION,
    BE_BINARY_CURRENT_TOTAL_TIME,
    CIRCULARIZATION_TIMESCALE,
    COMMON_ENVELOPE_ALPHA,
    COMMON_ENVELOPE_AT_LEAST_ONCE,
    COMMON_ENVELOPE_EVENT_COUNT,
    DIMENSIONLESS_KICK_VELOCITY,
    UNBOUND,
    DOUBLE_CORE_COMMON_ENVELOPE,
    DT,
    ECCENTRICITY,
    ECCENTRICITY_AT_DCO_FORMATION,
    ECCENTRICITY_INITIAL,
    ECCENTRICITY_POST_COMMON_ENVELOPE,
    ECCENTRICITY_PRE_SUPERNOVA,
    ECCENTRICITY_POST_SUPERNOVA,
    ECCENTRICITY_PRE_COMMON_ENVELOPE,
    ECCENTRICITY_PRIME,
    ERROR,
    ID,
    IMMEDIATE_RLOF_POST_COMMON_ENVELOPE,
    LUMINOUS_BLUE_VARIABLE_FACTOR,
    MASS_1_FINAL,
    MASS_1_POST_COMMON_ENVELOPE,
    MASS_1_PRE_COMMON_ENVELOPE,
    MASS_2_FINAL,
    MASS_2_POST_COMMON_ENVELOPE,
    MASS_2_PRE_COMMON_ENVELOPE,
    MASS_ENV_1,
    MASS_ENV_2,
    MASSES_EQUILIBRATED,
    MASSES_EQUILIBRATED_AT_BIRTH,
    MASS_TRANSFER_TRACKER_HISTORY,
    MERGES_IN_HUBBLE_TIME,
    OPTIMISTIC_COMMON_ENVELOPE,
    ORBITAL_ANGULAR_VELOCITY,
    ORBITAL_VELOCITY_PRE_SUPERNOVA,
    ORBITAL_VELOCITY_POST_SUPERNOVA,
    RADIUS_1_POST_COMMON_ENVELOPE,
    RADIUS_1_PRE_COMMON_ENVELOPE,
    RADIUS_2_POST_COMMON_ENVELOPE,
    RADIUS_2_PRE_COMMON_ENVELOPE,
    RANDOM_SEED,
    ROCHE_LOBE_RADIUS_1,
    ROCHE_LOBE_RADIUS_2,
    ROCHE_LOBE_RADIUS_1_POST_COMMON_ENVELOPE,
    ROCHE_LOBE_RADIUS_2_POST_COMMON_ENVELOPE,
    ROCHE_LOBE_RADIUS_1_PRE_COMMON_ENVELOPE,
    ROCHE_LOBE_RADIUS_2_PRE_COMMON_ENVELOPE,
    ROCHE_LOBE_TRACKER_1,
    ROCHE_LOBE_TRACKER_2,
    SECONDARY_TOO_SMALL_FOR_DCO,
    SEMI_MAJOR_AXIS_AT_DCO_FORMATION,
    SEMI_MAJOR_AXIS_INITIAL,
    SEMI_MAJOR_AXIS_POST_COMMON_ENVELOPE,
    SEMI_MAJOR_AXIS_PRE_SUPERNOVA,
    SEMI_MAJOR_AXIS_POST_SUPERNOVA,
    SEMI_MAJOR_AXIS_PRE_SUPERNOVA_RSOL,
    SEMI_MAJOR_AXIS_POST_SUPERNOVA_RSOL,
    SEMI_MAJOR_AXIS_PRE_COMMON_ENVELOPE,
    SEMI_MAJOR_AXIS_PRIME,
    SEMI_MAJOR_AXIS_PRIME_RSOL,
    SIMULTANEOUS_RLOF,
    STABLE_RLOF_POST_COMMON_ENVELOPE,
    STELLAR_MERGER,
    STELLAR_MERGER_AT_BIRTH,
    STELLAR_TYPE_1_POST_COMMON_ENVELOPE,
    STELLAR_TYPE_1_PRE_COMMON_ENVELOPE,
    STELLAR_TYPE_2_POST_COMMON_ENVELOPE,
    STELLAR_TYPE_2_PRE_COMMON_ENVELOPE,
    STELLAR_TYPE_NAME_1_POST_COMMON_ENVELOPE,
    STELLAR_TYPE_NAME_1_PRE_COMMON_ENVELOPE,
    STELLAR_TYPE_NAME_2_POST_COMMON_ENVELOPE,
    STELLAR_TYPE_NAME_2_PRE_COMMON_ENVELOPE,
    SUPERNOVA_STATE,
    SYNCHRONIZATION_TIMESCALE,
    SYSTEMIC_SPEED,
    TIME,
    TIME_TO_COALESCENCE,
    TOTAL_ANGULAR_MOMENTUM_PRIME,
    TOTAL_ENERGY_PRIME,
    WOLF_RAYET_FACTOR,
    ZETA_LOBE,
    ZETA_STAR
};


// map BINARY_PROPERTY to string identifying the property
// for lookup by the printing functions
const COMPASUnorderedMap<BINARY_PROPERTY, std::string> BINARY_PROPERTY_LABEL = {
    { BINARY_PROPERTY::BE_BINARY_CURRENT_COMPANION_LUMINOSITY,             "BE_BINARY_CURRENT_COMPANION_LUMINOSITY" },
    { BINARY_PROPERTY::BE_BINARY_CURRENT_COMPANION_MASS,                   "BE_BINARY_CURRENT_COMPANION_MASS" },
    { BINARY_PROPERTY::BE_BINARY_CURRENT_COMPANION_RADIUS,                 "BE_BINARY_CURRENT_COMPANION_RADIUS" },
    { BINARY_PROPERTY::BE_BINARY_CURRENT_COMPANION_TEFF,                   "BE_BINARY_CURRENT_COMPANION_TEFF" },
    { BINARY_PROPERTY::BE_BINARY_CURRENT_DT,                               "BE_BINARY_CURRENT_DT" },
    { BINARY_PROPERTY::BE_BINARY_CURRENT_ECCENTRICITY,                     "BE_BINARY_CURRENT_ECCENTRICITY" },
    { BINARY_PROPERTY::BE_BINARY_CURRENT_ID,                               "BE_BINARY_CURRENT_ID" },
    { BINARY_PROPERTY::BE_BINARY_CURRENT_NS_MASS,                          "BE_BINARY_CURRENT_NS_MASS" },
    { BINARY_PROPERTY::BE_BINARY_CURRENT_RANDOM_SEED,                      "BE_BINARY_CURRENT_RANDOM_SEED" },
    { BINARY_PROPERTY::BE_BINARY_CURRENT_SEPARATION,                       "BE_BINARY_CURRENT_SEPARATION" },
    { BINARY_PROPERTY::BE_BINARY_CURRENT_TOTAL_TIME,                       "BE_BINARY_CURRENT_TOTAL_TIME" },
    { BINARY_PROPERTY::CIRCULARIZATION_TIMESCALE,                          "CIRCULARIZATION_TIMESCALE" },
    { BINARY_PROPERTY::COMMON_ENVELOPE_ALPHA,                              "COMMON_ENVELOPE_ALPHA" },
    { BINARY_PROPERTY::COMMON_ENVELOPE_AT_LEAST_ONCE,                      "COMMON_ENVELOPE_AT_LEAST_ONCE" },
    { BINARY_PROPERTY::COMMON_ENVELOPE_EVENT_COUNT,                        "COMMON_ENVELOPE_EVENT_COUNT" },
    { BINARY_PROPERTY::DIMENSIONLESS_KICK_VELOCITY,                        "DIMENSIONLESS_KICK_VELOCITY" },
    { BINARY_PROPERTY::UNBOUND,                                            "UNBOUND" },
    { BINARY_PROPERTY::DOUBLE_CORE_COMMON_ENVELOPE,                        "DOUBLE_CORE_COMMON_ENVELOPE" },
    { BINARY_PROPERTY::DT,                                                 "DT" },
    { BINARY_PROPERTY::ECCENTRICITY,                                       "ECCENTRICITY" },
    { BINARY_PROPERTY::ECCENTRICITY_AT_DCO_FORMATION,                      "ECCENTRICITY_AT_DCO_FORMATION" },
    { BINARY_PROPERTY::ECCENTRICITY_INITIAL,                               "ECCENTRICITY_INITIAL" },
    { BINARY_PROPERTY::ECCENTRICITY_POST_COMMON_ENVELOPE,                  "ECCENTRICITY_POST_COMMON_ENVELOPE" },
    { BINARY_PROPERTY::ECCENTRICITY_PRE_SUPERNOVA,                         "ECCENTRICITY_PRE_SUPERNOVA" },
    { BINARY_PROPERTY::ECCENTRICITY_POST_SUPERNOVA,                         "ECCENTRICITY_POST_SUPERNOVA" },
    { BINARY_PROPERTY::ECCENTRICITY_PRE_COMMON_ENVELOPE,                   "ECCENTRICITY_PRE_COMMON_ENVELOPE" },
    { BINARY_PROPERTY::ECCENTRICITY_PRIME,                                 "ECCENTRICITY_PRIME" },
    { BINARY_PROPERTY::ERROR,                                              "ERROR" },
    { BINARY_PROPERTY::ID,                                                 "ID" },
    { BINARY_PROPERTY::IMMEDIATE_RLOF_POST_COMMON_ENVELOPE,                "IMMEDIATE_RLOF_POST_COMMON_ENVELOPE" },
    { BINARY_PROPERTY::LUMINOUS_BLUE_VARIABLE_FACTOR,                      "LUMINOUS_BLUE_VARIABLE_FACTOR" },
    { BINARY_PROPERTY::MASS_1_FINAL,                                       "MASS_1_FINAL" },
    { BINARY_PROPERTY::MASS_1_POST_COMMON_ENVELOPE,                        "MASS_1_POST_COMMON_ENVELOPE" },
    { BINARY_PROPERTY::MASS_1_PRE_COMMON_ENVELOPE,                         "MASS_1_PRE_COMMON_ENVELOPE" },
    { BINARY_PROPERTY::MASS_2_FINAL,                                       "MASS_2_FINAL" },
    { BINARY_PROPERTY::MASS_2_POST_COMMON_ENVELOPE,                        "MASS_2_POST_COMMON_ENVELOPE" },
    { BINARY_PROPERTY::MASS_2_PRE_COMMON_ENVELOPE,                         "MASS_2_PRE_COMMON_ENVELOPE" },
    { BINARY_PROPERTY::MASS_ENV_1,                                         "MASS_ENV_1" },
    { BINARY_PROPERTY::MASS_ENV_2,                                         "MASS_ENV_2" },
    { BINARY_PROPERTY::MASSES_EQUILIBRATED,                                "MASSES_EQUILIBRATED" },
    { BINARY_PROPERTY::MASSES_EQUILIBRATED_AT_BIRTH,                       "MASSES_EQUILIBRATED_AT_BIRTH" },
    { BINARY_PROPERTY::MASS_TRANSFER_TRACKER_HISTORY,                      "MASS_TRANSFER_TRACKER_HISTORY" },
    { BINARY_PROPERTY::MERGES_IN_HUBBLE_TIME,                              "MERGES_IN_HUBBLE_TIME" },
    { BINARY_PROPERTY::OPTIMISTIC_COMMON_ENVELOPE,                         "OPTIMISTIC_COMMON_ENVELOPE" },
    { BINARY_PROPERTY::ORBITAL_ANGULAR_VELOCITY,                           "ORBITAL_ANGULAR_VELOCITY" },
    { BINARY_PROPERTY::ORBITAL_VELOCITY_PRE_SUPERNOVA,                     "ORBITAL_VELOCITY_PRE_SUPERNOVA" },
    { BINARY_PROPERTY::ORBITAL_VELOCITY_POST_SUPERNOVA,                    "ORBITAL_VELOCITY_POST_SUPERNOVA" },
    { BINARY_PROPERTY::RADIUS_1_POST_COMMON_ENVELOPE,                      "RADIUS_1_POST_COMMON_ENVELOPE" },
    { BINARY_PROPERTY::RADIUS_1_PRE_COMMON_ENVELOPE,                       "RADIUS_1_PRE_COMMON_ENVELOPE" },
    { BINARY_PROPERTY::RADIUS_2_POST_COMMON_ENVELOPE,                      "RADIUS_2_POST_COMMON_ENVELOPE" },
    { BINARY_PROPERTY::RADIUS_2_PRE_COMMON_ENVELOPE,                       "RADIUS_2_PRE_COMMON_ENVELOPE" },
    { BINARY_PROPERTY::RANDOM_SEED,                                        "RANDOM_SEED" },
    { BINARY_PROPERTY::ROCHE_LOBE_RADIUS_1,                                "ROCHE_LOBE_RADIUS_1" },
    { BINARY_PROPERTY::ROCHE_LOBE_RADIUS_1_POST_COMMON_ENVELOPE,           "ROCHE_LOBE_RADIUS_1_POST_COMMON_ENVELOPE" },
    { BINARY_PROPERTY::ROCHE_LOBE_RADIUS_1_PRE_COMMON_ENVELOPE,            "ROCHE_LOBE_RADIUS_1_PRE_COMMON_ENVELOPE" },
    { BINARY_PROPERTY::ROCHE_LOBE_RADIUS_2,                                "ROCHE_LOBE_RADIUS_2" },
    { BINARY_PROPERTY::ROCHE_LOBE_RADIUS_2_POST_COMMON_ENVELOPE,           "ROCHE_LOBE_RADIUS_2_POST_COMMON_ENVELOPE" },
    { BINARY_PROPERTY::ROCHE_LOBE_RADIUS_2_PRE_COMMON_ENVELOPE,            "ROCHE_LOBE_RADIUS_2_PRE_COMMON_ENVELOPE" },
    { BINARY_PROPERTY::ROCHE_LOBE_TRACKER_1,                               "ROCHE_LOBE_TRACKER_1" },
    { BINARY_PROPERTY::ROCHE_LOBE_TRACKER_2,                               "ROCHE_LOBE_TRACKER_2" },
    { BINARY_PROPERTY::SECONDARY_TOO_SMALL_FOR_DCO,                        "SECONDARY_TOO_SMALL_FOR_DCO"},
    { BINARY_PROPERTY::SEMI_MAJOR_AXIS_AT_DCO_FORMATION,                   "SEMI_MAJOR_AXIS_AT_DCO_FORMATION" },
    { BINARY_PROPERTY::SEMI_MAJOR_AXIS_INITIAL,                            "SEMI_MAJOR_AXIS_INITIAL" },
    { BINARY_PROPERTY::SEMI_MAJOR_AXIS_POST_COMMON_ENVELOPE,               "SEMI_MAJOR_AXIS_POST_COMMON_ENVELOPE" },
    { BINARY_PROPERTY::SEMI_MAJOR_AXIS_PRE_SUPERNOVA,                      "SEMI_MAJOR_AXIS_PRE_SUPERNOVA" },
    { BINARY_PROPERTY::SEMI_MAJOR_AXIS_POST_SUPERNOVA,                      "SEMI_MAJOR_AXIS_POST_SUPERNOVA" },
    { BINARY_PROPERTY::SEMI_MAJOR_AXIS_PRE_SUPERNOVA_RSOL,                 "SEMI_MAJOR_AXIS_PRE_SUPERNOVA_RSOL" },
    { BINARY_PROPERTY::SEMI_MAJOR_AXIS_POST_SUPERNOVA_RSOL,                 "SEMI_MAJOR_AXIS_POST_SUPERNOVA_RSOL" },
    { BINARY_PROPERTY::SEMI_MAJOR_AXIS_PRE_COMMON_ENVELOPE,                "SEMI_MAJOR_AXIS_PRE_COMMON_ENVELOPE" },
    { BINARY_PROPERTY::SEMI_MAJOR_AXIS_PRIME,                              "SEMI_MAJOR_AXIS_PRIME" },
    { BINARY_PROPERTY::SEMI_MAJOR_AXIS_PRIME_RSOL,                         "SEMI_MAJOR_AXIS_PRIME_RSOL" },
    { BINARY_PROPERTY::SIMULTANEOUS_RLOF,                                  "SIMULTANEOUS_RLOF" },
    { BINARY_PROPERTY::STABLE_RLOF_POST_COMMON_ENVELOPE,                   "STABLE_RLOF_POST_COMMON_ENVELOPE" },
    { BINARY_PROPERTY::STELLAR_MERGER,                                     "STELLAR_MERGER" },
    { BINARY_PROPERTY::STELLAR_MERGER_AT_BIRTH,                            "STELLAR_MERGER_AT_BIRTH" },
    { BINARY_PROPERTY::STELLAR_TYPE_1_POST_COMMON_ENVELOPE,                "STELLAR_TYPE_1_POST_COMMON_ENVELOPE" },
    { BINARY_PROPERTY::STELLAR_TYPE_1_PRE_COMMON_ENVELOPE,                 "STELLAR_TYPE_1_PRE_COMMON_ENVELOPE" },
    { BINARY_PROPERTY::STELLAR_TYPE_2_POST_COMMON_ENVELOPE,                "STELLAR_TYPE_2_POST_COMMON_ENVELOPE" },
    { BINARY_PROPERTY::STELLAR_TYPE_2_PRE_COMMON_ENVELOPE,                 "STELLAR_TYPE_2_PRE_COMMON_ENVELOPE" },
    { BINARY_PROPERTY::STELLAR_TYPE_NAME_1_POST_COMMON_ENVELOPE,           "STELLAR_TYPE_NAME_1_POST_COMMON_ENVELOPE" },
    { BINARY_PROPERTY::STELLAR_TYPE_NAME_1_PRE_COMMON_ENVELOPE,            "STELLAR_TYPE_NAME_1_PRE_COMMON_ENVELOPE" },
    { BINARY_PROPERTY::STELLAR_TYPE_NAME_2_POST_COMMON_ENVELOPE,           "STELLAR_TYPE_NAME_2_POST_COMMON_ENVELOPE" },
    { BINARY_PROPERTY::STELLAR_TYPE_NAME_2_PRE_COMMON_ENVELOPE,            "STELLAR_TYPE_NAME_2_PRE_COMMON_ENVELOPE" },
    { BINARY_PROPERTY::SUPERNOVA_STATE,                                    "SUPERNOVA_STATE" },
    { BINARY_PROPERTY::SYNCHRONIZATION_TIMESCALE,                          "SYNCHRONIZATION_TIMESCALE" },
    { BINARY_PROPERTY::SYSTEMIC_SPEED,                                     "SYSTEMIC_SPEED" },
    { BINARY_PROPERTY::TIME,                                               "TIME" },
    { BINARY_PROPERTY::TIME_TO_COALESCENCE,                                "TIME_TO_COALESCENCE" },
    { BINARY_PROPERTY::TOTAL_ANGULAR_MOMENTUM_PRIME,                       "TOTAL_ANGULAR_MOMENTUM_PRIME" },
    { BINARY_PROPERTY::TOTAL_ENERGY_PRIME,                                 "TOTAL_ENERGY_PRIME" },
    { BINARY_PROPERTY::WOLF_RAYET_FACTOR,                                  "WOLF_RAYET_FACTOR" },
    { BINARY_PROPERTY::ZETA_LOBE,                                          "ZETA_LOBE" },
    { BINARY_PROPERTY::ZETA_STAR,                                          "ZETA_STAR" }
};


// enum class PROGRAM_OPTION
// Symbolic names for program option values
enum class PROGRAM_OPTION: int {
    KICK_VELOCITY_DISTRIBUTION_SIGMA_CCSN_BH,
    KICK_VELOCITY_DISTRIBUTION_SIGMA_CCSN_NS,
    KICK_VELOCITY_DISTRIBUTION_SIGMA_FOR_ECSN,
    KICK_VELOCITY_DISTRIBUTION_SIGMA_FOR_USSN,
    RANDOM_SEED
};


// map PROGRAM_OPTION to string identifying the property
// for lookup by the printing functions
const COMPASUnorderedMap<PROGRAM_OPTION, std::string> PROGRAM_OPTION_LABEL = {
    { PROGRAM_OPTION::KICK_VELOCITY_DISTRIBUTION_SIGMA_CCSN_BH,  "KICK_VELOCITY_DISTRIBUTION_SIGMA_CCSN_BH" },
    { PROGRAM_OPTION::KICK_VELOCITY_DISTRIBUTION_SIGMA_CCSN_NS,  "KICK_VELOCITY_DISTRIBUTION_SIGMA_CCSN_NS" },
    { PROGRAM_OPTION::KICK_VELOCITY_DISTRIBUTION_SIGMA_FOR_ECSN, "KICK_VELOCITY_DISTRIBUTION_SIGMA_FOR_ECSN" },
    { PROGRAM_OPTION::KICK_VELOCITY_DISTRIBUTION_SIGMA_FOR_USSN, "KICK_VELOCITY_DISTRIBUTION_SIGMA_FOR_USSN" },
    { PROGRAM_OPTION::RANDOM_SEED,                               "RANDOM_SEED" }
};


enum class ANY_PROPERTY_TYPE: int { T_STAR_1_PROPERTY, T_STAR_2_PROPERTY, T_SUPERNOVA_PROPERTY, T_COMPANION_PROPERTY, T_STAR_PROPERTY, T_BINARY_PROPERTY, T_PROGRAM_OPTION };

typedef boost::variant<STAR_1_PROPERTY, STAR_2_PROPERTY, SUPERNOVA_PROPERTY, COMPANION_PROPERTY, STAR_PROPERTY, BINARY_PROPERTY, PROGRAM_OPTION> T_ANY_PROPERTY;
typedef boost::variant<STAR_1_PROPERTY, STAR_2_PROPERTY, SUPERNOVA_PROPERTY, COMPANION_PROPERTY, STAR_PROPERTY                                 > T_ANY_STAR_PROPERTY;
typedef boost::variant<STAR_1_PROPERTY, STAR_2_PROPERTY, SUPERNOVA_PROPERTY, COMPANION_PROPERTY                                                > T_ANY_BINARY_CONSTITUENT_PROPERTY;
typedef boost::variant<STAR_1_PROPERTY, STAR_2_PROPERTY, SUPERNOVA_PROPERTY, COMPANION_PROPERTY,                BINARY_PROPERTY                > T_ANY_BINARY_PROPERTY;


typedef std::vector<T_ANY_PROPERTY> ANY_PROPERTY_VECTOR;


class VariantPropertyType: public boost::static_visitor<ANY_PROPERTY_TYPE> {
public:
  ANY_PROPERTY_TYPE operator()(STAR_PROPERTY   prop)    const { return ANY_PROPERTY_TYPE::T_STAR_PROPERTY;   }
  ANY_PROPERTY_TYPE operator()(STAR_1_PROPERTY prop)    const { return ANY_PROPERTY_TYPE::T_STAR_1_PROPERTY; }
  ANY_PROPERTY_TYPE operator()(STAR_2_PROPERTY prop)    const { return ANY_PROPERTY_TYPE::T_STAR_2_PROPERTY; }
  ANY_PROPERTY_TYPE operator()(SUPERNOVA_PROPERTY prop) const { return ANY_PROPERTY_TYPE::T_SUPERNOVA_PROPERTY; }
  ANY_PROPERTY_TYPE operator()(COMPANION_PROPERTY prop) const { return ANY_PROPERTY_TYPE::T_COMPANION_PROPERTY; }
  ANY_PROPERTY_TYPE operator()(BINARY_PROPERTY prop)    const { return ANY_PROPERTY_TYPE::T_BINARY_PROPERTY; }
  ANY_PROPERTY_TYPE operator()(PROGRAM_OPTION prop)     const { return ANY_PROPERTY_TYPE::T_PROGRAM_OPTION; }
};


// typedef for property details
// the property details provide information about the property to assist in printing the property value
// the property_details tuple contains:
//
//   <data type, header string, units string, output field width, output field precision>
//
// where:
//
//    data type       is, as the name suggest, the data type of the property, from the TYPENAME enum class (above)
//    header string   is the string to be printed as the column header for the property
//    units string    is the string to be printed as the units header for the property
//    field width     is the printf() field width of the property (meaning varies per the data type, refer to printf() documentation)
//    field precision is the printf() field precision of the property (meaning varies per the data type, refer to printf() documentation)
typedef std::tuple<TYPENAME, std::string, std::string, int, int> PROPERTY_DETAILS;


// enum class ANY_STAR_PROPERTY_DETAIL
// Records the details of STELLAR properties.  The STELLAR properties are those that pertain
// to individual stars, whether they be a single star being evolved for SSE, or one of the
// constituent stars being evolved as part of a binary for BSE
const std::map<ANY_STAR_PROPERTY, PROPERTY_DETAILS> ANY_STAR_PROPERTY_DETAIL = {
    { ANY_STAR_PROPERTY::AGE,                                               { TYPENAME::DOUBLE,         "Age",                  "Myr",              16, 8 }},
    { ANY_STAR_PROPERTY::ANGULAR_MOMENTUM,                                  { TYPENAME::DOUBLE,         "Ang_Momentum",         "Msol*AU^2*yr^-1",  14, 6 }},
    { ANY_STAR_PROPERTY::BINDING_ENERGY_AT_COMMON_ENVELOPE,                 { TYPENAME::DOUBLE,         "Binding_Energy@CE",    "erg",              14, 6 }},
    { ANY_STAR_PROPERTY::BINDING_ENERGY_FIXED,                              { TYPENAME::DOUBLE,         "BE_Fixed",             "erg",              14, 6 }},
    { ANY_STAR_PROPERTY::BINDING_ENERGY_NANJING,                            { TYPENAME::DOUBLE,         "BE_Nanjing",           "erg",              14, 6 }},
    { ANY_STAR_PROPERTY::BINDING_ENERGY_POST_COMMON_ENVELOPE,               { TYPENAME::DOUBLE,         "Binding_Energy>CE",    "erg",              14, 6 }},
    { ANY_STAR_PROPERTY::BINDING_ENERGY_PRE_COMMON_ENVELOPE,                { TYPENAME::DOUBLE,         "Binding_Energy<CE",    "erg",              14, 6 }},
    { ANY_STAR_PROPERTY::BINDING_ENERGY_LOVERIDGE,                          { TYPENAME::DOUBLE,         "BE_Loveridge",         "erg",              14, 6 }},
    { ANY_STAR_PROPERTY::BINDING_ENERGY_LOVERIDGE_WINDS,                    { TYPENAME::DOUBLE,         "BE_Loveridge_Winds",   "erg",              14, 6 }},
    { ANY_STAR_PROPERTY::BINDING_ENERGY_KRUCKOW,                            { TYPENAME::DOUBLE,         "BE_Kruckow",           "erg",              14, 6 }},
    { ANY_STAR_PROPERTY::CHEMICALLY_HOMOGENEOUS_MAIN_SEQUENCE,              { TYPENAME::BOOL,           "CH_on_MS",             "State",             0, 0 }},
    { ANY_STAR_PROPERTY::CO_CORE_MASS,                                      { TYPENAME::DOUBLE,         "Mass_CO_Core",         "Msol",             14, 6 }},
    { ANY_STAR_PROPERTY::CO_CORE_MASS_AT_COMMON_ENVELOPE,                   { TYPENAME::DOUBLE,         "Mass_CO_Core@CE",      "Msol",             14, 6 }},
    { ANY_STAR_PROPERTY::CO_CORE_MASS_AT_COMPACT_OBJECT_FORMATION,          { TYPENAME::DOUBLE,         "Mass_CO_Core@CO",      "Msol",             14, 6 }},
    { ANY_STAR_PROPERTY::CORE_MASS,                                         { TYPENAME::DOUBLE,         "Mass_Core",            "Msol",             14, 6 }},
    { ANY_STAR_PROPERTY::CORE_MASS_AT_COMMON_ENVELOPE,                      { TYPENAME::DOUBLE,         "Mass_Core@CE",         "Msol",             14, 6 }},
    { ANY_STAR_PROPERTY::CORE_MASS_AT_COMPACT_OBJECT_FORMATION,             { TYPENAME::DOUBLE,         "Mass_Core@CO",         "Msol",             14, 6 }},
    { ANY_STAR_PROPERTY::DRAWN_KICK_VELOCITY,                               { TYPENAME::DOUBLE,         "Drawn_Kick_Velocity",  "kms^-1",           14, 6 }},
    { ANY_STAR_PROPERTY::DT,                                                { TYPENAME::DOUBLE,         "dT",                   "Myr",              16, 8 }},
    { ANY_STAR_PROPERTY::DYNAMICAL_TIMESCALE,                               { TYPENAME::DOUBLE,         "Tau_Dynamical",        "Myr",              16, 8 }},
    { ANY_STAR_PROPERTY::DYNAMICAL_TIMESCALE_POST_COMMON_ENVELOPE,          { TYPENAME::DOUBLE,         "Tau_Dynamical>CE",     "Myr",              16, 8 }},
    { ANY_STAR_PROPERTY::DYNAMICAL_TIMESCALE_PRE_COMMON_ENVELOPE,           { TYPENAME::DOUBLE,         "Tau_Dynamical<CE",     "Myr",              16, 8 }},
    { ANY_STAR_PROPERTY::ECCENTRIC_ANOMALY,                                 { TYPENAME::DOUBLE,         "Eccentric_Anomaly",    "-",                14, 6 }},
    { ANY_STAR_PROPERTY::ENV_MASS,                                          { TYPENAME::DOUBLE,         "Mass_Env",             "Msol",             14, 6 }},
    { ANY_STAR_PROPERTY::ERROR,                                             { TYPENAME::ERROR,          "Error",                "-",                 4, 1 }},
    { ANY_STAR_PROPERTY::EXPERIENCED_CCSN,                                  { TYPENAME::BOOL,           "Experienced_CCSN",     "Event",             0, 0 }},
    { ANY_STAR_PROPERTY::EXPERIENCED_ECSN,                                  { TYPENAME::BOOL,           "Experienced_ECSN",     "Event",             0, 0 }},
    { ANY_STAR_PROPERTY::EXPERIENCED_PISN,                                  { TYPENAME::BOOL,           "Experienced_PISN",     "Event",             0, 0 }},
    { ANY_STAR_PROPERTY::EXPERIENCED_PPISN,                                 { TYPENAME::BOOL,           "Experienced_PPISN",    "Event",             0, 0 }},
    { ANY_STAR_PROPERTY::EXPERIENCED_RLOF,                                  { TYPENAME::BOOL,           "Experienced_RLOF",     "Event",             0, 0 }},
    { ANY_STAR_PROPERTY::EXPERIENCED_SN_TYPE,                               { TYPENAME::SN_EVENT,       "Experienced_SN_Type",  "-",                 4, 1 }},
    { ANY_STAR_PROPERTY::EXPERIENCED_USSN,                                  { TYPENAME::BOOL,           "Experienced_USSN",     "Event",             0, 0 }},
    { ANY_STAR_PROPERTY::FALLBACK_FRACTION,                                 { TYPENAME::DOUBLE,         "Fallback_Fraction",    "-",                14, 6 }},
    { ANY_STAR_PROPERTY::HE_CORE_MASS,                                      { TYPENAME::DOUBLE,         "Mass_He_Core",         "Msol",             14, 6 }},
    { ANY_STAR_PROPERTY::HE_CORE_MASS_AT_COMMON_ENVELOPE,                   { TYPENAME::DOUBLE,         "Mass_He_Core@CE",      "Msol",             14, 6 }},
    { ANY_STAR_PROPERTY::HE_CORE_MASS_AT_COMPACT_OBJECT_FORMATION,          { TYPENAME::DOUBLE,         "Mass_He_Core@CO",      "Msol",             14, 6 }},
    { ANY_STAR_PROPERTY::HYDROGEN_POOR,                                     { TYPENAME::BOOL,           "Hydrogen_Poor",        "State",             0, 0 }},   // JR: todo: have left these as HRICH and HPOOR for backward compatibility
    { ANY_STAR_PROPERTY::HYDROGEN_RICH,                                     { TYPENAME::BOOL,           "Hydrogen_Rich",        "State",             0, 0 }},   // JR: todo: have left these as HRICH and HPOOR for backward compatibility
    { ANY_STAR_PROPERTY::ID,                                                { TYPENAME::OBJECT_ID,      "ID",                   "-",                12, 1 }},
    { ANY_STAR_PROPERTY::INITIAL_STELLAR_TYPE,                              { TYPENAME::STELLAR_TYPE,   "Stellar_Type@ZAMS",    "-",                 4, 1 }},
    { ANY_STAR_PROPERTY::INITIAL_STELLAR_TYPE_NAME,                         { TYPENAME::STRING,         "Stellar_Type@ZAMS",    "-",                42, 1 }},
    { ANY_STAR_PROPERTY::IS_CCSN,                                           { TYPENAME::BOOL,           "CCSN",                 "State",             0, 0 }},
    { ANY_STAR_PROPERTY::IS_ECSN,                                           { TYPENAME::BOOL,           "ECSN",                 "State",             0, 0 }},
    { ANY_STAR_PROPERTY::IS_PISN,                                           { TYPENAME::BOOL,           "PISN",                 "State",             0, 0 }},
    { ANY_STAR_PROPERTY::IS_PPISN,                                          { TYPENAME::BOOL,           "PPISN",                "State",             0, 0 }},
    { ANY_STAR_PROPERTY::IS_RLOF,                                           { TYPENAME::BOOL,           "RLOF",                 "State",             0, 0 }},
    { ANY_STAR_PROPERTY::IS_USSN,                                           { TYPENAME::BOOL,           "USSN",                 "State",             0, 0 }},
    { ANY_STAR_PROPERTY::KICK_VELOCITY,                                     { TYPENAME::DOUBLE,         "Applied_Kick_Velocity","kms^-1",           14, 6 }},
    { ANY_STAR_PROPERTY::LAMBDA_AT_COMMON_ENVELOPE,                         { TYPENAME::DOUBLE,         "Lambda@CE",            "-",                14, 6 }},
    { ANY_STAR_PROPERTY::LAMBDA_DEWI,                                       { TYPENAME::DOUBLE,         "Dewi",                 "-",                14, 6 }},
    { ANY_STAR_PROPERTY::LAMBDA_FIXED,                                      { TYPENAME::DOUBLE,         "Lambda_Fixed",         "-",                14, 6 }},
    { ANY_STAR_PROPERTY::LAMBDA_KRUCKOW,                                    { TYPENAME::DOUBLE,         "Kruckow",              "-",                14, 6 }},
    { ANY_STAR_PROPERTY::LAMBDA_KRUCKOW_BOTTOM,                             { TYPENAME::DOUBLE,         "Kruckow_Bottom",       "-",                14, 6 }},
    { ANY_STAR_PROPERTY::LAMBDA_KRUCKOW_MIDDLE,                             { TYPENAME::DOUBLE,         "Kruckow_Middle",       "-",                14, 6 }},
    { ANY_STAR_PROPERTY::LAMBDA_KRUCKOW_TOP,                                { TYPENAME::DOUBLE,         "Kruckow_Top",          "-",                14, 6 }},
    { ANY_STAR_PROPERTY::LAMBDA_LOVERIDGE,                                  { TYPENAME::DOUBLE,         "Loveridge",            "-",                14, 6 }},
    { ANY_STAR_PROPERTY::LAMBDA_LOVERIDGE_WINDS,                            { TYPENAME::DOUBLE,         "Loveridge_Winds",      "-",                14, 6 }},
    { ANY_STAR_PROPERTY::LAMBDA_NANJING,                                    { TYPENAME::DOUBLE,         "Lambda_Nanjing",       "-",                14, 6 }},
    { ANY_STAR_PROPERTY::LBV_PHASE_FLAG,                                    { TYPENAME::BOOL,           "LBV_Phase_Flag",       "Event",             0, 0 }},
    { ANY_STAR_PROPERTY::LUMINOSITY,                                        { TYPENAME::DOUBLE,         "Luminosity",           "Lsol",             14, 6 }},
    { ANY_STAR_PROPERTY::LUMINOSITY_POST_COMMON_ENVELOPE,                   { TYPENAME::DOUBLE,         "Luminosity>CE",        "Lsol",             14, 6 }},
    { ANY_STAR_PROPERTY::LUMINOSITY_PRE_COMMON_ENVELOPE,                    { TYPENAME::DOUBLE,         "Luminosity<CE",        "Lsol",             14, 6 }},
    { ANY_STAR_PROPERTY::MASS,                                              { TYPENAME::DOUBLE,         "Mass",                 "Msol",             14, 6 }},
    { ANY_STAR_PROPERTY::MASS_0,                                            { TYPENAME::DOUBLE,         "Mass_0",               "Msol",             14, 6 }},
    { ANY_STAR_PROPERTY::MASS_LOSS_DIFF,                                    { TYPENAME::DOUBLE,         "dmWinds",              "Msol",             14, 6 }},
    { ANY_STAR_PROPERTY::MASS_TRANSFER_CASE_INITIAL,                        { TYPENAME::MT_CASE,        "MT_Case",              "-",                 4, 1 }},
    { ANY_STAR_PROPERTY::MASS_TRANSFER_DIFF,                                { TYPENAME::DOUBLE,         "dmMT",                 "Msol",             14, 6 }},
    { ANY_STAR_PROPERTY::MDOT,                                              { TYPENAME::DOUBLE,         "Mdot",                 "Msol yr^-1",       14, 6 }},
    { ANY_STAR_PROPERTY::METALLICITY,                                       { TYPENAME::DOUBLE,         "Metallicity@ZAMS",     "-",                14, 6 }},
    { ANY_STAR_PROPERTY::MZAMS,                                             { TYPENAME::DOUBLE,         "Mass@ZAMS",            "Msol",             14, 6 }},
    { ANY_STAR_PROPERTY::NUCLEAR_TIMESCALE,                                 { TYPENAME::DOUBLE,         "Tau_Nuclear",          "Myr",              16, 8 }},
    { ANY_STAR_PROPERTY::NUCLEAR_TIMESCALE_POST_COMMON_ENVELOPE,            { TYPENAME::DOUBLE,         "Tau_Nuclear>CE",       "Myr",              16, 8 }},
    { ANY_STAR_PROPERTY::NUCLEAR_TIMESCALE_PRE_COMMON_ENVELOPE,             { TYPENAME::DOUBLE,         "Tau_Nuclear<CE",       "Myr",              16, 8 }},
    { ANY_STAR_PROPERTY::OMEGA,                                             { TYPENAME::DOUBLE,         "Omega",                "yr^-1",            14, 6 }},
    { ANY_STAR_PROPERTY::OMEGA_BREAK,                                       { TYPENAME::DOUBLE,         "Omega_Break",          "yr^-1",            14, 6 }},
    { ANY_STAR_PROPERTY::OMEGA_ZAMS,                                        { TYPENAME::DOUBLE,         "Omega@ZAMS",           "yr^-1",            14, 6 }},
    { ANY_STAR_PROPERTY::ORBITAL_ENERGY_POST_SUPERNOVA,                     { TYPENAME::DOUBLE,         "Orbital_Energy>SN",    "Msol^2AU^-1",      14, 6 }},
    { ANY_STAR_PROPERTY::ORBITAL_ENERGY_PRE_SUPERNOVA,                      { TYPENAME::DOUBLE,         "Orbital_Energy<SN",    "Msol^2AU^-1",      14, 6 }},
    { ANY_STAR_PROPERTY::PULSAR_MAGNETIC_FIELD,                             { TYPENAME::DOUBLE,         "Pulsar_Mag_Field",     "Tesla",            14, 6 }},
    { ANY_STAR_PROPERTY::PULSAR_SPIN_DOWN_RATE,                             { TYPENAME::DOUBLE,         "Pulsar_Spin_Down",     "rad/s^2",          14, 6 }},
    { ANY_STAR_PROPERTY::PULSAR_SPIN_FREQUENCY,                             { TYPENAME::DOUBLE,         "Pulsar_Spin_Freq",     "rad/s",            14, 6 }},
    { ANY_STAR_PROPERTY::PULSAR_SPIN_PERIOD,                                { TYPENAME::DOUBLE,         "Pulsar_Spin_Period",   "ms",               14, 6 }},
    { ANY_STAR_PROPERTY::RADIAL_EXPANSION_TIMESCALE,                        { TYPENAME::DOUBLE,         "Tau_Radial",           "Myr",              16, 8 }},
    { ANY_STAR_PROPERTY::RADIAL_EXPANSION_TIMESCALE_POST_COMMON_ENVELOPE,   { TYPENAME::DOUBLE,         "Tau_Radial>CE",        "Myr",              16, 8 }},
    { ANY_STAR_PROPERTY::RADIAL_EXPANSION_TIMESCALE_PRE_COMMON_ENVELOPE,    { TYPENAME::DOUBLE,         "Tau_Radial<CE",        "Myr",              16, 8 }},
    { ANY_STAR_PROPERTY::RADIUS,                                            { TYPENAME::DOUBLE,         "Radius",               "Rsol",             14, 6 }},
    { ANY_STAR_PROPERTY::RANDOM_SEED,                                       { TYPENAME::ULONGINT,       "SEED",                 "-",                12, 1 }},
    { ANY_STAR_PROPERTY::RECYCLED_NEUTRON_STAR,                             { TYPENAME::BOOL,           "Recycled_NS",          "Event",             0, 0 }},
    { ANY_STAR_PROPERTY::RLOF_ONTO_NS,                                      { TYPENAME::BOOL,           "RLOF->NS",             "Event",             0, 0 }},
    { ANY_STAR_PROPERTY::RUNAWAY,                                           { TYPENAME::BOOL,           "Runaway",              "Event",             0, 0 }},
    { ANY_STAR_PROPERTY::RZAMS,                                             { TYPENAME::DOUBLE,         "R@ZAMS",                "Rsol",            14, 6 }},
    { ANY_STAR_PROPERTY::SN_TYPE,                                           { TYPENAME::SN_EVENT,       "SN_Type",              "-",                 4, 1 }},
    { ANY_STAR_PROPERTY::SPEED,                                             { TYPENAME::DOUBLE,         "ComponentSpeed",       "kms^-1",           14, 6 }},
    { ANY_STAR_PROPERTY::STELLAR_TYPE,                                      { TYPENAME::STELLAR_TYPE,   "Stellar_Type",         "-",                 4, 1 }},
    { ANY_STAR_PROPERTY::STELLAR_TYPE_NAME,                                 { TYPENAME::STRING,         "Stellar_Type",         "-",                42, 1 }},
    { ANY_STAR_PROPERTY::STELLAR_TYPE_PREV,                                 { TYPENAME::STELLAR_TYPE,   "Stellar_Type_Prev",    "-",                 4, 1 }},
    { ANY_STAR_PROPERTY::STELLAR_TYPE_PREV_NAME,                            { TYPENAME::STRING,         "Stellar_Type_Prev",    "-",                42, 1 }},
    { ANY_STAR_PROPERTY::SUPERNOVA_KICK_VELOCITY_MAGNITUDE_RANDOM_NUMBER,   { TYPENAME::DOUBLE,         "SN_Kick_Magnitude_Random_Number", "-",     14, 6 }},
    { ANY_STAR_PROPERTY::MEAN_ANOMALY,                                      { TYPENAME::DOUBLE,         "SN_Kick_Mean_Anomaly", "-",                14, 6 }},
    { ANY_STAR_PROPERTY::SUPERNOVA_PHI,                                     { TYPENAME::DOUBLE,         "SN_Kick_Phi",          "-",                14, 6 }},
    { ANY_STAR_PROPERTY::SUPERNOVA_THETA,                                   { TYPENAME::DOUBLE,         "SN_Kick_Theta",        "-",                14, 6 }},
    { ANY_STAR_PROPERTY::TEMPERATURE,                                       { TYPENAME::DOUBLE,         "Teff",                 "K",             14, 6 }},
    { ANY_STAR_PROPERTY::TEMPERATURE_POST_COMMON_ENVELOPE,                  { TYPENAME::DOUBLE,         "Teff>CE",              "K",             14, 6 }},
    { ANY_STAR_PROPERTY::TEMPERATURE_PRE_COMMON_ENVELOPE,                   { TYPENAME::DOUBLE,         "Teff<CE",              "K",             14, 6 }},
    { ANY_STAR_PROPERTY::THERMAL_TIMESCALE,                                 { TYPENAME::DOUBLE,         "Tau_Thermal",          "Myr",              16, 8 }},
    { ANY_STAR_PROPERTY::THERMAL_TIMESCALE_POST_COMMON_ENVELOPE,            { TYPENAME::DOUBLE,         "Tau_Thermal>CE",       "Myr",              16, 8 }},
    { ANY_STAR_PROPERTY::THERMAL_TIMESCALE_PRE_COMMON_ENVELOPE,             { TYPENAME::DOUBLE,         "Tau_Thermal<CE",       "Myr",              16, 8 }},
    { ANY_STAR_PROPERTY::TIME,                                              { TYPENAME::DOUBLE,         "Time",                 "Myr",              16, 8 }},
    { ANY_STAR_PROPERTY::TIMESCALE_MS,                                      { TYPENAME::DOUBLE,         "tMS",                  "Myr",              16, 8 }},
    { ANY_STAR_PROPERTY::TOTAL_MASS_AT_COMPACT_OBJECT_FORMATION,            { TYPENAME::DOUBLE,         "Mass_Total@CO",        "Msol",             14, 6 }},
    { ANY_STAR_PROPERTY::TRUE_ANOMALY,                                      { TYPENAME::DOUBLE,         "True_Anomaly(psi)",    "-",                14, 6 }},
    { ANY_STAR_PROPERTY::ZETA_HURLEY,                                       { TYPENAME::DOUBLE,         "Zeta_Hurley",          "-",                14, 6 }},
    { ANY_STAR_PROPERTY::ZETA_HURLEY_HE,                                    { TYPENAME::DOUBLE,         "Zeta_Hurley_He",       "-",                14, 6 }},
    { ANY_STAR_PROPERTY::ZETA_NUCLEAR,                                      { TYPENAME::DOUBLE,         "Zeta_Nuclear",         "-",                14, 6 }},
    { ANY_STAR_PROPERTY::ZETA_SOBERMAN,                                     { TYPENAME::DOUBLE,         "Zeta_Soberman",        "-",                14, 6 }},
    { ANY_STAR_PROPERTY::ZETA_SOBERMAN_HE,                                  { TYPENAME::DOUBLE,         "Zeta_SoberMan_He",     "-",                14, 6 }},
    { ANY_STAR_PROPERTY::ZETA_THERMAL,                                      { TYPENAME::DOUBLE,         "Zeta_Thermal",         "-",                14, 6 }}
};

// enum class BINARY_PROPERTY_DETAIL
// Records the details of BINARY properties.  The BINARY properties are those that pertain
// to exclusively to a binary star - not the constituent stars that make up the binary
const std::map<BINARY_PROPERTY, PROPERTY_DETAILS> BINARY_PROPERTY_DETAIL = {
    { BINARY_PROPERTY::BE_BINARY_CURRENT_COMPANION_LUMINOSITY,              { TYPENAME::DOUBLE,         "Companion_Lum",        "Lsol",             14, 6 }},
    { BINARY_PROPERTY::BE_BINARY_CURRENT_COMPANION_MASS,                    { TYPENAME::DOUBLE,         "Companion_Mass",       "Msol",             14, 6 }},
    { BINARY_PROPERTY::BE_BINARY_CURRENT_COMPANION_RADIUS,                  { TYPENAME::DOUBLE,         "Companion_Radius",     "Rsol",             14, 6 }},
    { BINARY_PROPERTY::BE_BINARY_CURRENT_COMPANION_TEFF,                    { TYPENAME::DOUBLE,         "Companion_Teff",       "K",             14, 6 }},
    { BINARY_PROPERTY::BE_BINARY_CURRENT_DT,                                { TYPENAME::DOUBLE,         "dT",                   "Myr",              16, 8 }},
    { BINARY_PROPERTY::BE_BINARY_CURRENT_ECCENTRICITY,                      { TYPENAME::DOUBLE,         "Eccentricity",         "-",                14, 6 }},
    { BINARY_PROPERTY::BE_BINARY_CURRENT_ID,                                { TYPENAME::OBJECT_ID,      "ID",                   "-",                12, 1 }},
    { BINARY_PROPERTY::BE_BINARY_CURRENT_NS_MASS,                           { TYPENAME::DOUBLE,         "NS_Mass",              "Msol",             14, 6 }},
    { BINARY_PROPERTY::BE_BINARY_CURRENT_RANDOM_SEED,                       { TYPENAME::ULONGINT,       "SEED",                 "-",                12, 1 }},
    { BINARY_PROPERTY::BE_BINARY_CURRENT_SEPARATION,                        { TYPENAME::DOUBLE,         "Separation",           "Rsol",             14, 6 }},
    { BINARY_PROPERTY::BE_BINARY_CURRENT_TOTAL_TIME,                        { TYPENAME::DOUBLE,         "Total_Time",           "Myr",              16, 8 }},
    { BINARY_PROPERTY::CIRCULARIZATION_TIMESCALE,                           { TYPENAME::DOUBLE,         "Tau_Circ",             "Myr",              16, 8 }},
    { BINARY_PROPERTY::COMMON_ENVELOPE_ALPHA,                               { TYPENAME::DOUBLE,         "CE_Alpha",             "-",                14, 6 }},
    { BINARY_PROPERTY::COMMON_ENVELOPE_AT_LEAST_ONCE,                       { TYPENAME::BOOL,           "CEE",                  "Event",             0, 0 }},
    { BINARY_PROPERTY::COMMON_ENVELOPE_EVENT_COUNT,                         { TYPENAME::UINT,           "CE_Event_Count",       "Count",             6, 1 }},
    { BINARY_PROPERTY::DIMENSIONLESS_KICK_VELOCITY,                         { TYPENAME::DOUBLE,         "Kick_Velocity(uK)",    "-",                14, 6 }},
    { BINARY_PROPERTY::UNBOUND,                                             { TYPENAME::BOOL,           "Unbound>SN",           "State",             0, 0 }},
    { BINARY_PROPERTY::DOUBLE_CORE_COMMON_ENVELOPE,                         { TYPENAME::BOOL,           "Double_Core_CE",       "Event",             0, 0 }},
    { BINARY_PROPERTY::DT,                                                  { TYPENAME::DOUBLE,         "dT",                   "Myr",              16, 8 }},
    { BINARY_PROPERTY::ECCENTRICITY,                                        { TYPENAME::DOUBLE,         "Eccentricity",         "-",                14, 6 }},
    { BINARY_PROPERTY::ECCENTRICITY_AT_DCO_FORMATION,                       { TYPENAME::DOUBLE,         "Eccentricity@DCO",     "-",                14, 6 }},
    { BINARY_PROPERTY::ECCENTRICITY_INITIAL,                                { TYPENAME::DOUBLE,         "Eccentricity@ZAMS",    "-",                14, 6 }},
    { BINARY_PROPERTY::ECCENTRICITY_POST_COMMON_ENVELOPE,                   { TYPENAME::DOUBLE,         "Eccentricity>CE",      "-",                14, 6 }},
    { BINARY_PROPERTY::ECCENTRICITY_PRE_SUPERNOVA,                          { TYPENAME::DOUBLE,         "Eccentricity<SN",      "-",                14, 6 }},
    { BINARY_PROPERTY::ECCENTRICITY_POST_SUPERNOVA,                         { TYPENAME::DOUBLE,         "Eccentricity>SN",      "-",                14, 6 }},
    { BINARY_PROPERTY::ECCENTRICITY_PRE_COMMON_ENVELOPE,                    { TYPENAME::DOUBLE,         "Eccentricity<CE",      "-",                14, 6 }},
    { BINARY_PROPERTY::ECCENTRICITY_PRIME,                                  { TYPENAME::DOUBLE,         "Eccentricity",         "-",                14, 6 }},
    { BINARY_PROPERTY::ERROR,                                               { TYPENAME::ERROR,          "Error",                "-",                 4, 1 }},
    { BINARY_PROPERTY::ID,                                                  { TYPENAME::OBJECT_ID,      "ID",                   "-",                12, 1 }},
    { BINARY_PROPERTY::IMMEDIATE_RLOF_POST_COMMON_ENVELOPE,                 { TYPENAME::BOOL,           "Immediate_RLOF>CE",    "Event",             0, 0 }},
    { BINARY_PROPERTY::LUMINOUS_BLUE_VARIABLE_FACTOR,                       { TYPENAME::DOUBLE,         "LBV_Multiplier",       "-",                14, 6 }},
    { BINARY_PROPERTY::MASS_1_FINAL,                                        { TYPENAME::DOUBLE,         "Core_Mass_1",          "Msol",             14, 6 }},
    { BINARY_PROPERTY::MASS_1_POST_COMMON_ENVELOPE,                         { TYPENAME::DOUBLE,         "Mass_1>CE",            "Msol",             14, 6 }},
    { BINARY_PROPERTY::MASS_1_PRE_COMMON_ENVELOPE,                          { TYPENAME::DOUBLE,         "Mass_1<CE",            "Msol",             14, 6 }},
    { BINARY_PROPERTY::MASS_2_FINAL,                                        { TYPENAME::DOUBLE,         "Core_Mass_2",          "Msol",             14, 6 }},
    { BINARY_PROPERTY::MASS_2_POST_COMMON_ENVELOPE,                         { TYPENAME::DOUBLE,         "Mass_2>CE",            "Msol",             14, 6 }},
    { BINARY_PROPERTY::MASS_2_PRE_COMMON_ENVELOPE,                          { TYPENAME::DOUBLE,         "Mass_2<CE",            "Msol",             14, 6 }},
    { BINARY_PROPERTY::MASS_ENV_1,                                          { TYPENAME::DOUBLE,         "Mass_Env_1",           "Msol",             14, 6 }},
    { BINARY_PROPERTY::MASS_ENV_2,                                          { TYPENAME::DOUBLE,         "Mass_Env_2",           "Msol",             14, 6 }},
    { BINARY_PROPERTY::MASSES_EQUILIBRATED,                                 { TYPENAME::BOOL,           "Equilibrated",         "Event",             0, 0 }},
    { BINARY_PROPERTY::MASSES_EQUILIBRATED_AT_BIRTH,                        { TYPENAME::BOOL,           "Equilibrated_At_Birth","Event",             0, 0 }},
    { BINARY_PROPERTY::MASS_TRANSFER_TRACKER_HISTORY,                       { TYPENAME::MT_TRACKING,    "MT_History",           "-",                 4, 1 }},
    { BINARY_PROPERTY::MERGES_IN_HUBBLE_TIME,                               { TYPENAME::BOOL,           "Merges_Hubble_Time",   "State",             0, 0 }},
    { BINARY_PROPERTY::OPTIMISTIC_COMMON_ENVELOPE,                          { TYPENAME::BOOL,           "Optimistic_CE",        "State",             0, 0 }},
    { BINARY_PROPERTY::ORBITAL_ANGULAR_VELOCITY,                            { TYPENAME::DOUBLE,         "Orbital_Angular_Velocity", "kms^-1",       14, 6 }},
    { BINARY_PROPERTY::ORBITAL_VELOCITY_PRE_SUPERNOVA,                      { TYPENAME::DOUBLE,         "Orb_Velocity<SN",      "kms^-1",           14, 6 }},
    { BINARY_PROPERTY::ORBITAL_VELOCITY_POST_SUPERNOVA,                     { TYPENAME::DOUBLE,         "Orb_Velocity>SN",      "kms^-1",           14, 6 }},
    { BINARY_PROPERTY::RADIUS_1_POST_COMMON_ENVELOPE,                       { TYPENAME::DOUBLE,         "Radius_1>CE",          "Rsol",             14, 6 }},
    { BINARY_PROPERTY::RADIUS_1_PRE_COMMON_ENVELOPE,                        { TYPENAME::DOUBLE,         "Radius_1<CE",          "Rsol",             14, 6 }},
    { BINARY_PROPERTY::RADIUS_2_POST_COMMON_ENVELOPE,                       { TYPENAME::DOUBLE,         "Radius_2>CE",          "Rsol",             14, 6 }},
    { BINARY_PROPERTY::RADIUS_2_PRE_COMMON_ENVELOPE,                        { TYPENAME::DOUBLE,         "Radius_2<CE",          "Rsol",             14, 6 }},
    { BINARY_PROPERTY::RANDOM_SEED,                                         { TYPENAME::ULONGINT,       "SEED",                 "-",                12, 1 }},
    { BINARY_PROPERTY::ROCHE_LOBE_RADIUS_1,                                 { TYPENAME::DOUBLE,         "RocheLobe_1/a",        "-",                14, 6 }},
    { BINARY_PROPERTY::ROCHE_LOBE_RADIUS_1_POST_COMMON_ENVELOPE,            { TYPENAME::DOUBLE,         "RocheLobe_1>CE",       "Rsol",             14, 6 }},
    { BINARY_PROPERTY::ROCHE_LOBE_RADIUS_1_PRE_COMMON_ENVELOPE,             { TYPENAME::DOUBLE,         "RocheLobe_1<CE",       "Rsol",             14, 6 }},
    { BINARY_PROPERTY::ROCHE_LOBE_RADIUS_2,                                 { TYPENAME::DOUBLE,         "RocheLobe_2/a",        "-",                14, 6 }},
    { BINARY_PROPERTY::ROCHE_LOBE_RADIUS_2_POST_COMMON_ENVELOPE,            { TYPENAME::DOUBLE,         "RocheLobe_2>CE",       "Rsol",             14, 6 }},
    { BINARY_PROPERTY::ROCHE_LOBE_RADIUS_2_PRE_COMMON_ENVELOPE,             { TYPENAME::DOUBLE,         "RocheLobe_2<CE",       "Rsol",             14, 6 }},
    { BINARY_PROPERTY::ROCHE_LOBE_TRACKER_1,                                { TYPENAME::DOUBLE,         "Radius_1/RL",          "-",                14, 6 }},
    { BINARY_PROPERTY::ROCHE_LOBE_TRACKER_2,                                { TYPENAME::DOUBLE,         "Radius_2/RL",          "-",                14, 6 }},
    { BINARY_PROPERTY::SECONDARY_TOO_SMALL_FOR_DCO,                         { TYPENAME::BOOL,           "Secondary<<DCO",       "State",             0, 0 }},
    { BINARY_PROPERTY::SEMI_MAJOR_AXIS_AT_DCO_FORMATION,                    { TYPENAME::DOUBLE,         "Separation@DCO",       "AU",               14, 6 }},
    { BINARY_PROPERTY::SEMI_MAJOR_AXIS_INITIAL,                             { TYPENAME::DOUBLE,         "Separation@ZAMS",      "AU",               14, 6 }},
    { BINARY_PROPERTY::SEMI_MAJOR_AXIS_POST_COMMON_ENVELOPE,                { TYPENAME::DOUBLE,         "Separation>CE",        "Rsol",             14, 6 }},
    { BINARY_PROPERTY::SEMI_MAJOR_AXIS_POST_SUPERNOVA,                      { TYPENAME::DOUBLE,         "Separation>SN",        "AU",               14, 6 }},
    { BINARY_PROPERTY::SEMI_MAJOR_AXIS_POST_SUPERNOVA_RSOL,                 { TYPENAME::DOUBLE,         "Separation>SN",        "Rsol",             14, 6 }},
    { BINARY_PROPERTY::SEMI_MAJOR_AXIS_PRE_COMMON_ENVELOPE,                 { TYPENAME::DOUBLE,         "Separation<CE",        "Rsol",             14, 6 }},
    { BINARY_PROPERTY::SEMI_MAJOR_AXIS_PRE_SUPERNOVA,                       { TYPENAME::DOUBLE,         "Separation<SN",        "AU",               14, 6 }},
    { BINARY_PROPERTY::SEMI_MAJOR_AXIS_PRE_SUPERNOVA_RSOL,                  { TYPENAME::DOUBLE,         "Separation<SN",        "Rsol",             14, 6 }},
    { BINARY_PROPERTY::SEMI_MAJOR_AXIS_PRIME,                               { TYPENAME::DOUBLE,         "Separation",           "AU",               14, 6 }},
    { BINARY_PROPERTY::SEMI_MAJOR_AXIS_PRIME_RSOL,                          { TYPENAME::DOUBLE,         "Separation",           "Rsol",             14, 6 }},
    { BINARY_PROPERTY::SIMULTANEOUS_RLOF,                                   { TYPENAME::BOOL,           "Simultaneous_RLOF",    "Event",             0, 0 }},
    { BINARY_PROPERTY::STABLE_RLOF_POST_COMMON_ENVELOPE,                    { TYPENAME::BOOL,           "Stable_RLOF>CE",       "State",             0, 0 }},
    { BINARY_PROPERTY::STELLAR_MERGER,                                      { TYPENAME::BOOL,           "Merger",               "Event",             0, 0 }},
    { BINARY_PROPERTY::STELLAR_MERGER_AT_BIRTH,                             { TYPENAME::BOOL,           "Merger_At_Birth",      "Event",             0, 0 }},
    { BINARY_PROPERTY::STELLAR_TYPE_1_POST_COMMON_ENVELOPE,                 { TYPENAME::STELLAR_TYPE,   "Stellar_Type_1>CE",    "-",                 4, 1 }},
    { BINARY_PROPERTY::STELLAR_TYPE_1_PRE_COMMON_ENVELOPE,                  { TYPENAME::STELLAR_TYPE,   "Stellar_Type_1<CE",    "-",                 4, 1 }},
    { BINARY_PROPERTY::STELLAR_TYPE_2_POST_COMMON_ENVELOPE,                 { TYPENAME::STELLAR_TYPE,   "Stellar_Type_2>CE",    "-",                 4, 1 }},
    { BINARY_PROPERTY::STELLAR_TYPE_2_PRE_COMMON_ENVELOPE,                  { TYPENAME::STELLAR_TYPE,   "Stellar_Type_2<CE",    "-",                 4, 1 }},
    { BINARY_PROPERTY::STELLAR_TYPE_NAME_1_POST_COMMON_ENVELOPE,            { TYPENAME::STRING,         "Stellar_Type_1>CE",    "-",                42, 1 }},
    { BINARY_PROPERTY::STELLAR_TYPE_NAME_1_PRE_COMMON_ENVELOPE,             { TYPENAME::STRING,         "Stellar_Type_1<CE",    "-",                42, 1 }},
    { BINARY_PROPERTY::STELLAR_TYPE_NAME_2_POST_COMMON_ENVELOPE,            { TYPENAME::STRING,         "Stellar_Type_2>CE",    "-",                42, 1 }},
    { BINARY_PROPERTY::STELLAR_TYPE_NAME_2_PRE_COMMON_ENVELOPE,             { TYPENAME::STRING,         "Stellar_Type_2<CE",    "-",                42, 1 }},
    { BINARY_PROPERTY::SUPERNOVA_STATE,                                     { TYPENAME::SN_STATE,       "Supernova_State",      "State",             4, 1 }},   // JR: todo: for backward compatibility
    { BINARY_PROPERTY::SYNCHRONIZATION_TIMESCALE,                           { TYPENAME::DOUBLE,         "Tau_Sync",             "Myr",              16, 8 }},
    { BINARY_PROPERTY::SYSTEMIC_SPEED,                                      { TYPENAME::DOUBLE,         "SystemicSpeed",        "kms^-1",           14, 6 }},
    { BINARY_PROPERTY::TIME,                                                { TYPENAME::DOUBLE,         "Time",                 "Myr",              16, 8 }},
    { BINARY_PROPERTY::TIME_TO_COALESCENCE,                                 { TYPENAME::DOUBLE,         "Coalescence_Time",     "Myr",              16, 8 }},
    { BINARY_PROPERTY::TOTAL_ANGULAR_MOMENTUM_PRIME,                        { TYPENAME::DOUBLE,         "Ang_Momentum_Total",   "Msol*AU^2*yr^-1",  14, 6 }},
    { BINARY_PROPERTY::TOTAL_ENERGY_PRIME,                                  { TYPENAME::DOUBLE,         "Energy_Total",         "Msol*AU^2*yr^-2",  14, 6 }},
    { BINARY_PROPERTY::WOLF_RAYET_FACTOR,                                   { TYPENAME::DOUBLE,         "WR_Multiplier",        "-",                14, 6 }},
    { BINARY_PROPERTY::ZETA_LOBE,                                           { TYPENAME::DOUBLE,         "Zeta_Lobe",   "-",                14, 6 }},
    { BINARY_PROPERTY::ZETA_STAR,                                           { TYPENAME::DOUBLE,         "Zeta_Star",    "-",                14, 6 }}
};

// enum class PROGRAM_OPTION_DETAIL
// Records the details of PROGRAM_OPTION properties.
// Currently only records details for the program options that are printed during
// either SSE or BSE.
// This should be expanded as necessary.
const std::map<PROGRAM_OPTION, PROPERTY_DETAILS> PROGRAM_OPTION_DETAIL = {
    { PROGRAM_OPTION::KICK_VELOCITY_DISTRIBUTION_SIGMA_CCSN_BH,            { TYPENAME::DOUBLE,          "Sigma_Kick_CCSN_BH",   "kms^-1",           14, 6 }},
    { PROGRAM_OPTION::KICK_VELOCITY_DISTRIBUTION_SIGMA_CCSN_NS,            { TYPENAME::DOUBLE,          "Sigma_Kick_CCSN_NS",   "kms^-1",           14, 6 }},
    { PROGRAM_OPTION::KICK_VELOCITY_DISTRIBUTION_SIGMA_FOR_ECSN,           { TYPENAME::DOUBLE,          "Sigma_Kick_ECSN",      "kms^-1",           14, 6 }},
    { PROGRAM_OPTION::KICK_VELOCITY_DISTRIBUTION_SIGMA_FOR_USSN,           { TYPENAME::DOUBLE,          "Sigma_Kick_USSN",      "kms^-1",           14, 6 }},
    { PROGRAM_OPTION::RANDOM_SEED,                                         { TYPENAME::ULONGINT,        "SEED (ProgramOption)", "-",                12, 1 }}
};


// SSE_PARAMETERS_REC
//
// Default record definition for the Single Star Parameters logfile
//
const ANY_PROPERTY_VECTOR SSE_PARAMETERS_REC = {
    STAR_PROPERTY::AGE,
    STAR_PROPERTY::DT,
    STAR_PROPERTY::TIME,
    STAR_PROPERTY::STELLAR_TYPE,
    STAR_PROPERTY::METALLICITY,
    STAR_PROPERTY::MASS_0,
    STAR_PROPERTY::MASS,
    STAR_PROPERTY::RADIUS,
    STAR_PROPERTY::RZAMS,
    STAR_PROPERTY::LUMINOSITY,
    STAR_PROPERTY::TEMPERATURE,
    STAR_PROPERTY::CORE_MASS,
    STAR_PROPERTY::CO_CORE_MASS,
    STAR_PROPERTY::HE_CORE_MASS,
    STAR_PROPERTY::MDOT,
    STAR_PROPERTY::TIMESCALE_MS
};


// BSE_SYSTEM_PARAMETERS_REC
//
// Default record definition for the Binary System Parameters logfile
//
const ANY_PROPERTY_VECTOR BSE_SYSTEM_PARAMETERS_REC = {
    BINARY_PROPERTY::RANDOM_SEED,
    STAR_1_PROPERTY::MZAMS,
    STAR_2_PROPERTY::MZAMS,
    BINARY_PROPERTY::SEMI_MAJOR_AXIS_INITIAL,
    BINARY_PROPERTY::ECCENTRICITY_INITIAL,
    STAR_1_PROPERTY::SUPERNOVA_KICK_VELOCITY_MAGNITUDE_RANDOM_NUMBER,
    STAR_1_PROPERTY::SUPERNOVA_THETA,
    STAR_1_PROPERTY::SUPERNOVA_PHI,
    STAR_1_PROPERTY::MEAN_ANOMALY,
    STAR_2_PROPERTY::SUPERNOVA_KICK_VELOCITY_MAGNITUDE_RANDOM_NUMBER,
    STAR_2_PROPERTY::SUPERNOVA_THETA,
    STAR_2_PROPERTY::SUPERNOVA_PHI,
    STAR_2_PROPERTY::MEAN_ANOMALY,
    STAR_1_PROPERTY::OMEGA_ZAMS,
    STAR_2_PROPERTY::OMEGA_ZAMS,
    PROGRAM_OPTION::KICK_VELOCITY_DISTRIBUTION_SIGMA_CCSN_NS,
    PROGRAM_OPTION::KICK_VELOCITY_DISTRIBUTION_SIGMA_CCSN_BH,
    PROGRAM_OPTION::KICK_VELOCITY_DISTRIBUTION_SIGMA_FOR_ECSN,
    PROGRAM_OPTION::KICK_VELOCITY_DISTRIBUTION_SIGMA_FOR_USSN,
    BINARY_PROPERTY::LUMINOUS_BLUE_VARIABLE_FACTOR,
    BINARY_PROPERTY::WOLF_RAYET_FACTOR,
    BINARY_PROPERTY::COMMON_ENVELOPE_ALPHA,
    STAR_1_PROPERTY::METALLICITY,
    STAR_2_PROPERTY::METALLICITY,
    // BINARY_PROPERTY::SECONDARY_TOO_SMALL_FOR_DCO,
    BINARY_PROPERTY::UNBOUND,
    BINARY_PROPERTY::STELLAR_MERGER,
    BINARY_PROPERTY::STELLAR_MERGER_AT_BIRTH,
    STAR_1_PROPERTY::INITIAL_STELLAR_TYPE,
    STAR_1_PROPERTY::STELLAR_TYPE,
    STAR_2_PROPERTY::INITIAL_STELLAR_TYPE,
    STAR_2_PROPERTY::STELLAR_TYPE,
    BINARY_PROPERTY::ERROR
};


// BSE_DOUBLE_COMPACT_OBJECT_REC
//
// Default record definition for the Binary Double Compact Objects logfile
//
const ANY_PROPERTY_VECTOR BSE_DOUBLE_COMPACT_OBJECTS_REC = {
    BINARY_PROPERTY::RANDOM_SEED,
    BINARY_PROPERTY::SEMI_MAJOR_AXIS_AT_DCO_FORMATION, 
    BINARY_PROPERTY::ECCENTRICITY_AT_DCO_FORMATION,
    STAR_1_PROPERTY::MASS,
    STAR_1_PROPERTY::STELLAR_TYPE,
    STAR_2_PROPERTY::MASS, // floor: remove (its in SN) ?
    STAR_2_PROPERTY::STELLAR_TYPE,
    BINARY_PROPERTY::TIME_TO_COALESCENCE,
    BINARY_PROPERTY::TIME,
    // BINARY_PROPERTY::RLOF_SECONDARY_POST_COMMON_ENVELOPE,
    STAR_1_PROPERTY::MASS_TRANSFER_CASE_INITIAL, // floor: remove (its in RLOF) ?
    STAR_2_PROPERTY::MASS_TRANSFER_CASE_INITIAL, // floor: remove (its in RLOF) ?
    BINARY_PROPERTY::MERGES_IN_HUBBLE_TIME, 
    STAR_1_PROPERTY::RECYCLED_NEUTRON_STAR,  // floor: remove (its in RLOF) ?
    STAR_2_PROPERTY::RECYCLED_NEUTRON_STAR,  // floor: remove (its in RLOF) ?
};


// BSE_BE_BINARY_REC
//
// Default record definition for the BeBinaries logfile
//
const ANY_PROPERTY_VECTOR BSE_BE_BINARIES_REC = {
    BINARY_PROPERTY::BE_BINARY_CURRENT_ID,
    BINARY_PROPERTY::BE_BINARY_CURRENT_RANDOM_SEED,
    BINARY_PROPERTY::BE_BINARY_CURRENT_DT,
    BINARY_PROPERTY::BE_BINARY_CURRENT_TOTAL_TIME,
    BINARY_PROPERTY::BE_BINARY_CURRENT_NS_MASS,
    BINARY_PROPERTY::BE_BINARY_CURRENT_COMPANION_MASS,
    BINARY_PROPERTY::BE_BINARY_CURRENT_COMPANION_LUMINOSITY,
    BINARY_PROPERTY::BE_BINARY_CURRENT_COMPANION_TEFF,
    BINARY_PROPERTY::BE_BINARY_CURRENT_COMPANION_RADIUS,
    BINARY_PROPERTY::BE_BINARY_CURRENT_SEPARATION,
    BINARY_PROPERTY::BE_BINARY_CURRENT_ECCENTRICITY
};


// BSE_DETAILED_OUTPUT_REC
//
// Default record definition for the Binary Detailed Output logfile
//
const ANY_PROPERTY_VECTOR BSE_DETAILED_OUTPUT_REC = {
    BINARY_PROPERTY::RANDOM_SEED,
    BINARY_PROPERTY::DT,
    BINARY_PROPERTY::TIME,
    BINARY_PROPERTY::SEMI_MAJOR_AXIS_PRIME_RSOL,
    BINARY_PROPERTY::ECCENTRICITY_PRIME,
    STAR_1_PROPERTY::MZAMS,
    STAR_2_PROPERTY::MZAMS,
    STAR_1_PROPERTY::MASS_0,
    STAR_2_PROPERTY::MASS_0,
    STAR_1_PROPERTY::MASS,
    STAR_2_PROPERTY::MASS,
    STAR_1_PROPERTY::ENV_MASS,
    STAR_2_PROPERTY::ENV_MASS,
    STAR_1_PROPERTY::CORE_MASS,
    STAR_2_PROPERTY::CORE_MASS,
    STAR_1_PROPERTY::HE_CORE_MASS,
    STAR_2_PROPERTY::HE_CORE_MASS,
    STAR_1_PROPERTY::CO_CORE_MASS,
    STAR_2_PROPERTY::CO_CORE_MASS,
    STAR_1_PROPERTY::RADIUS,
    STAR_2_PROPERTY::RADIUS,
    BINARY_PROPERTY::ROCHE_LOBE_RADIUS_1,
    BINARY_PROPERTY::ROCHE_LOBE_RADIUS_2,
    BINARY_PROPERTY::ROCHE_LOBE_TRACKER_1,
    BINARY_PROPERTY::ROCHE_LOBE_TRACKER_2,
    STAR_1_PROPERTY::OMEGA,
    STAR_2_PROPERTY::OMEGA,
    STAR_1_PROPERTY::OMEGA_BREAK,
    STAR_2_PROPERTY::OMEGA_BREAK,
    STAR_1_PROPERTY::INITIAL_STELLAR_TYPE,
    STAR_2_PROPERTY::INITIAL_STELLAR_TYPE,
    STAR_1_PROPERTY::STELLAR_TYPE,
    STAR_2_PROPERTY::STELLAR_TYPE,
    STAR_1_PROPERTY::AGE,
    STAR_2_PROPERTY::AGE,
    STAR_1_PROPERTY::LUMINOSITY,
    STAR_2_PROPERTY::LUMINOSITY,
    STAR_1_PROPERTY::TEMPERATURE,
    STAR_2_PROPERTY::TEMPERATURE,
    STAR_1_PROPERTY::ANGULAR_MOMENTUM,
    STAR_2_PROPERTY::ANGULAR_MOMENTUM,
    STAR_1_PROPERTY::DYNAMICAL_TIMESCALE,
    STAR_2_PROPERTY::DYNAMICAL_TIMESCALE,
    STAR_1_PROPERTY::THERMAL_TIMESCALE,
    STAR_2_PROPERTY::THERMAL_TIMESCALE,
    STAR_1_PROPERTY::NUCLEAR_TIMESCALE,
    STAR_2_PROPERTY::NUCLEAR_TIMESCALE,
    STAR_1_PROPERTY::ZETA_THERMAL,
    STAR_2_PROPERTY::ZETA_THERMAL,
    STAR_1_PROPERTY::ZETA_NUCLEAR,
    STAR_2_PROPERTY::ZETA_NUCLEAR,
    STAR_1_PROPERTY::ZETA_SOBERMAN,
    STAR_2_PROPERTY::ZETA_SOBERMAN,
    STAR_1_PROPERTY::ZETA_SOBERMAN_HE,
    STAR_2_PROPERTY::ZETA_SOBERMAN_HE,
    STAR_1_PROPERTY::ZETA_HURLEY,
    STAR_2_PROPERTY::ZETA_HURLEY,
    STAR_1_PROPERTY::ZETA_HURLEY_HE,
    STAR_2_PROPERTY::ZETA_HURLEY_HE,
    STAR_1_PROPERTY::MASS_LOSS_DIFF,
    STAR_2_PROPERTY::MASS_LOSS_DIFF,
    STAR_1_PROPERTY::MASS_TRANSFER_DIFF,
    STAR_2_PROPERTY::MASS_TRANSFER_DIFF,
    BINARY_PROPERTY::TOTAL_ANGULAR_MOMENTUM_PRIME,
    BINARY_PROPERTY::TOTAL_ENERGY_PRIME,
    STAR_1_PROPERTY::LAMBDA_NANJING,
    STAR_2_PROPERTY::LAMBDA_NANJING,
    STAR_1_PROPERTY::LAMBDA_LOVERIDGE,
    STAR_2_PROPERTY::LAMBDA_LOVERIDGE,
    STAR_1_PROPERTY::LAMBDA_KRUCKOW_TOP,
    STAR_2_PROPERTY::LAMBDA_KRUCKOW_TOP,
    STAR_1_PROPERTY::LAMBDA_KRUCKOW_MIDDLE,
    STAR_2_PROPERTY::LAMBDA_KRUCKOW_MIDDLE,
    STAR_1_PROPERTY::LAMBDA_KRUCKOW_BOTTOM,
    STAR_2_PROPERTY::LAMBDA_KRUCKOW_BOTTOM,
    STAR_1_PROPERTY::METALLICITY,
    STAR_2_PROPERTY::METALLICITY,
    BINARY_PROPERTY::MASS_TRANSFER_TRACKER_HISTORY,
    STAR_1_PROPERTY::PULSAR_MAGNETIC_FIELD,
    STAR_2_PROPERTY::PULSAR_MAGNETIC_FIELD,
    STAR_1_PROPERTY::PULSAR_SPIN_FREQUENCY,
    STAR_2_PROPERTY::PULSAR_SPIN_FREQUENCY,
    STAR_1_PROPERTY::PULSAR_SPIN_DOWN_RATE,
    STAR_2_PROPERTY::PULSAR_SPIN_DOWN_RATE,
    STAR_1_PROPERTY::RADIAL_EXPANSION_TIMESCALE,
    STAR_2_PROPERTY::RADIAL_EXPANSION_TIMESCALE
};


// BSE_PULSAR_EVOLUTION_REC
//
// Default record definition for the Binary Pulsar Evolution logfile
//
const ANY_PROPERTY_VECTOR BSE_PULSAR_EVOLUTION_REC = {
    BINARY_PROPERTY::RANDOM_SEED,
    // BINARY_PROPERTY::UNBOUND,
    STAR_1_PROPERTY::MASS,
    STAR_2_PROPERTY::MASS,
    STAR_1_PROPERTY::STELLAR_TYPE,
    STAR_2_PROPERTY::STELLAR_TYPE,
    BINARY_PROPERTY::SEMI_MAJOR_AXIS_PRIME_RSOL,
    BINARY_PROPERTY::MASS_TRANSFER_TRACKER_HISTORY,
    STAR_1_PROPERTY::PULSAR_MAGNETIC_FIELD,
    STAR_2_PROPERTY::PULSAR_MAGNETIC_FIELD,
    STAR_1_PROPERTY::PULSAR_SPIN_FREQUENCY,
    STAR_2_PROPERTY::PULSAR_SPIN_FREQUENCY,
    STAR_1_PROPERTY::PULSAR_SPIN_DOWN_RATE,
    STAR_2_PROPERTY::PULSAR_SPIN_DOWN_RATE,
    BINARY_PROPERTY::TIME,
    BINARY_PROPERTY::DT
};


// BSE_SUPERNOVAE_REC
//
// Default record definition for the Binary Supernovae logfile
//
const ANY_PROPERTY_VECTOR BSE_SUPERNOVAE_REC = {
    BINARY_PROPERTY::RANDOM_SEED,
    SUPERNOVA_PROPERTY::DRAWN_KICK_VELOCITY,
    SUPERNOVA_PROPERTY::KICK_VELOCITY,
    SUPERNOVA_PROPERTY::FALLBACK_FRACTION,
    BINARY_PROPERTY::ORBITAL_VELOCITY_PRE_SUPERNOVA,
    BINARY_PROPERTY::DIMENSIONLESS_KICK_VELOCITY,     // remove?  (its in systemParameters)		
    SUPERNOVA_PROPERTY::TRUE_ANOMALY,				  // remove?  (its in systemParameters)
    SUPERNOVA_PROPERTY::SUPERNOVA_THETA,              // remove?  (its in systemParameters)
    SUPERNOVA_PROPERTY::SUPERNOVA_PHI,                // remove?  (its in systemParameters)
    SUPERNOVA_PROPERTY::SN_TYPE,
    BINARY_PROPERTY::ECCENTRICITY_PRE_SUPERNOVA,  
	BINARY_PROPERTY::ECCENTRICITY_POST_SUPERNOVA,
    BINARY_PROPERTY::SEMI_MAJOR_AXIS_PRE_SUPERNOVA_RSOL,
	BINARY_PROPERTY::SEMI_MAJOR_AXIS_POST_SUPERNOVA_RSOL,
    BINARY_PROPERTY::TIME,
    BINARY_PROPERTY::SUPERNOVA_STATE,
    BINARY_PROPERTY::UNBOUND,
    COMPANION_PROPERTY::RUNAWAY,
    SUPERNOVA_PROPERTY::STELLAR_TYPE,
    SUPERNOVA_PROPERTY::STELLAR_TYPE_PREV,
    COMPANION_PROPERTY::STELLAR_TYPE,
    SUPERNOVA_PROPERTY::TOTAL_MASS_AT_COMPACT_OBJECT_FORMATION,
    SUPERNOVA_PROPERTY::CORE_MASS_AT_COMPACT_OBJECT_FORMATION,
    SUPERNOVA_PROPERTY::HE_CORE_MASS_AT_COMPACT_OBJECT_FORMATION,
    SUPERNOVA_PROPERTY::CO_CORE_MASS_AT_COMPACT_OBJECT_FORMATION,
    SUPERNOVA_PROPERTY::MASS,
    COMPANION_PROPERTY::MASS,
    SUPERNOVA_PROPERTY::EXPERIENCED_RLOF,
    SUPERNOVA_PROPERTY::SPEED,
    COMPANION_PROPERTY::SPEED,
    BINARY_PROPERTY::SYSTEMIC_SPEED,
    SUPERNOVA_PROPERTY::HYDROGEN_RICH,
    SUPERNOVA_PROPERTY::HYDROGEN_POOR
    // BINARY_PROPERTY::STABLE_RLOF_POST_COMMON_ENVELOPE, 
    // SUPERNOVA_PROPERTY::RLOF_ONTO_NS, // (does not work currently?)
    // SUPERNOVA_PROPERTY::EXPERIENCED_SN_TYPE,
};


// BSE_COMMON_ENVELOPES_REC
//
// Default record definition for the Binary Common Envelopes logfile
//
const ANY_PROPERTY_VECTOR BSE_COMMON_ENVELOPES_REC = {
    BINARY_PROPERTY::RANDOM_SEED,
    BINARY_PROPERTY::TIME,
    STAR_1_PROPERTY::LAMBDA_AT_COMMON_ENVELOPE,
    STAR_2_PROPERTY::LAMBDA_AT_COMMON_ENVELOPE,
    STAR_1_PROPERTY::BINDING_ENERGY_PRE_COMMON_ENVELOPE,
    STAR_2_PROPERTY::BINDING_ENERGY_PRE_COMMON_ENVELOPE,
    BINARY_PROPERTY::ECCENTRICITY_PRE_COMMON_ENVELOPE,
    BINARY_PROPERTY::ECCENTRICITY_POST_COMMON_ENVELOPE,
    BINARY_PROPERTY::SEMI_MAJOR_AXIS_PRE_COMMON_ENVELOPE,
    BINARY_PROPERTY::SEMI_MAJOR_AXIS_POST_COMMON_ENVELOPE,
    BINARY_PROPERTY::ROCHE_LOBE_RADIUS_1_PRE_COMMON_ENVELOPE,
    BINARY_PROPERTY::ROCHE_LOBE_RADIUS_1_POST_COMMON_ENVELOPE,
    BINARY_PROPERTY::ROCHE_LOBE_RADIUS_2_PRE_COMMON_ENVELOPE,
    BINARY_PROPERTY::ROCHE_LOBE_RADIUS_2_POST_COMMON_ENVELOPE,
    BINARY_PROPERTY::MASS_1_PRE_COMMON_ENVELOPE,
    BINARY_PROPERTY::MASS_ENV_1,
    BINARY_PROPERTY::MASS_1_FINAL,
    BINARY_PROPERTY::RADIUS_1_PRE_COMMON_ENVELOPE,
    BINARY_PROPERTY::RADIUS_1_POST_COMMON_ENVELOPE,
    BINARY_PROPERTY::STELLAR_TYPE_1_PRE_COMMON_ENVELOPE,
    STAR_1_PROPERTY::STELLAR_TYPE,
    STAR_1_PROPERTY::LAMBDA_FIXED,
    STAR_1_PROPERTY::LAMBDA_NANJING,
    STAR_1_PROPERTY::LAMBDA_LOVERIDGE,
    STAR_1_PROPERTY::LAMBDA_LOVERIDGE_WINDS,
    STAR_1_PROPERTY::LAMBDA_KRUCKOW,
    STAR_1_PROPERTY::BINDING_ENERGY_FIXED,
    STAR_1_PROPERTY::BINDING_ENERGY_NANJING,
    STAR_1_PROPERTY::BINDING_ENERGY_LOVERIDGE,
    STAR_1_PROPERTY::BINDING_ENERGY_LOVERIDGE_WINDS,
    STAR_1_PROPERTY::BINDING_ENERGY_KRUCKOW,
    BINARY_PROPERTY::MASS_2_PRE_COMMON_ENVELOPE,
    BINARY_PROPERTY::MASS_ENV_2,
    BINARY_PROPERTY::MASS_2_FINAL,
    BINARY_PROPERTY::RADIUS_2_PRE_COMMON_ENVELOPE,
    BINARY_PROPERTY::RADIUS_2_POST_COMMON_ENVELOPE,
    BINARY_PROPERTY::STELLAR_TYPE_2_PRE_COMMON_ENVELOPE,
    STAR_2_PROPERTY::STELLAR_TYPE,
    STAR_2_PROPERTY::LAMBDA_FIXED,
    STAR_2_PROPERTY::LAMBDA_NANJING,
    STAR_2_PROPERTY::LAMBDA_LOVERIDGE,
    STAR_2_PROPERTY::LAMBDA_LOVERIDGE_WINDS,
    STAR_2_PROPERTY::LAMBDA_KRUCKOW,
    STAR_2_PROPERTY::BINDING_ENERGY_FIXED,
    STAR_2_PROPERTY::BINDING_ENERGY_NANJING,
    STAR_2_PROPERTY::BINDING_ENERGY_LOVERIDGE,
    STAR_2_PROPERTY::BINDING_ENERGY_LOVERIDGE_WINDS,
    STAR_2_PROPERTY::BINDING_ENERGY_KRUCKOW,
    BINARY_PROPERTY::MASS_TRANSFER_TRACKER_HISTORY,
    BINARY_PROPERTY::STELLAR_MERGER,
    BINARY_PROPERTY::OPTIMISTIC_COMMON_ENVELOPE,
    BINARY_PROPERTY::COMMON_ENVELOPE_EVENT_COUNT,
    BINARY_PROPERTY::DOUBLE_CORE_COMMON_ENVELOPE,
    STAR_1_PROPERTY::IS_RLOF,
    STAR_1_PROPERTY::LUMINOSITY_PRE_COMMON_ENVELOPE,
    STAR_1_PROPERTY::TEMPERATURE_PRE_COMMON_ENVELOPE,
    STAR_1_PROPERTY::DYNAMICAL_TIMESCALE_PRE_COMMON_ENVELOPE,
    STAR_1_PROPERTY::THERMAL_TIMESCALE_PRE_COMMON_ENVELOPE,
    STAR_1_PROPERTY::NUCLEAR_TIMESCALE_PRE_COMMON_ENVELOPE,
    STAR_2_PROPERTY::IS_RLOF,
    STAR_2_PROPERTY::LUMINOSITY_PRE_COMMON_ENVELOPE,
    STAR_2_PROPERTY::TEMPERATURE_PRE_COMMON_ENVELOPE,
    STAR_2_PROPERTY::DYNAMICAL_TIMESCALE_PRE_COMMON_ENVELOPE,
    STAR_2_PROPERTY::THERMAL_TIMESCALE_PRE_COMMON_ENVELOPE,
    STAR_2_PROPERTY::NUCLEAR_TIMESCALE_PRE_COMMON_ENVELOPE,
    BINARY_PROPERTY::ZETA_STAR,
    BINARY_PROPERTY::ZETA_LOBE,
    BINARY_PROPERTY::SYNCHRONIZATION_TIMESCALE,
    BINARY_PROPERTY::CIRCULARIZATION_TIMESCALE,
    STAR_1_PROPERTY::RADIAL_EXPANSION_TIMESCALE_PRE_COMMON_ENVELOPE,
    STAR_2_PROPERTY::RADIAL_EXPANSION_TIMESCALE_PRE_COMMON_ENVELOPE,
    BINARY_PROPERTY::IMMEDIATE_RLOF_POST_COMMON_ENVELOPE,
    BINARY_PROPERTY::SIMULTANEOUS_RLOF
};


// enum class LOGFILE
// Symbolic names for logfiles
enum class LOGFILE: int {
    NONE,
    DEBUG_LOG,
    ERROR_LOG,
    SSE_PARAMETERS,
    BSE_SYSTEM_PARAMETERS,
    BSE_DOUBLE_COMPACT_OBJECTS,
    BSE_SUPERNOVAE,
    BSE_COMMON_ENVELOPES,
    BSE_BE_BINARIES,
    BSE_PULSAR_EVOLUTION,
    BSE_DETAILED_OUTPUT
};


// enum class LOGFILE_TYPE
// Symbolic names for logfile types
enum class LOGFILE_TYPE: int { NONE, STELLAR, BINARY };


typedef std::tuple<std::string, ANY_PROPERTY_VECTOR, std::string, std::string, LOGFILE_TYPE> LOGFILE_DESCRIPTOR_T;

// descriptors for logfiles
// unordered_map - key is integer logfile (from enum class LOGFILE above)
const std::map<LOGFILE, LOGFILE_DESCRIPTOR_T> LOGFILE_DESCRIPTOR = {
    { LOGFILE::NONE,                       { "" ,                          {},                             "",                "",                    LOGFILE_TYPE::NONE}},
    { LOGFILE::DEBUG_LOG,                  { "Debug_Log",                  {},                             "",                "",                    LOGFILE_TYPE::NONE }},
    { LOGFILE::ERROR_LOG,                  { "Error_Log",                  {},                             "",                "",                    LOGFILE_TYPE::NONE }},
    { LOGFILE::SSE_PARAMETERS,             { "SSE_Parameters",             SSE_PARAMETERS_REC,             "SSE_PARMS",       "SSE_PARMS_REC",       LOGFILE_TYPE::STELLAR }},
    { LOGFILE::BSE_SYSTEM_PARAMETERS,      { "BSE_System_Parameters",      BSE_SYSTEM_PARAMETERS_REC,      "BSE_SYSPARMS",    "BSE_SYSPARMS_REC",    LOGFILE_TYPE::BINARY }},
    { LOGFILE::BSE_DOUBLE_COMPACT_OBJECTS, { "BSE_Double_Compact_Objects", BSE_DOUBLE_COMPACT_OBJECTS_REC, "BSE_DCO",         "BSE_DCO_REC",         LOGFILE_TYPE::BINARY }},
    { LOGFILE::BSE_SUPERNOVAE,             { "BSE_Supernovae",             BSE_SUPERNOVAE_REC,             "BSE_SNE",         "BSE_SNE_REC",         LOGFILE_TYPE::BINARY }},
    { LOGFILE::BSE_COMMON_ENVELOPES,       { "BSE_Common_Envelopes",       BSE_COMMON_ENVELOPES_REC,       "BSE_CEE",         "BSE_CEE_REC",         LOGFILE_TYPE::BINARY }},
    { LOGFILE::BSE_BE_BINARIES,            { "BSE_BE_Binaries",            BSE_BE_BINARIES_REC,            "BSE_BE_BINARIES", "BSE_BE_BINARIES_REC", LOGFILE_TYPE::BINARY }},
    { LOGFILE::BSE_PULSAR_EVOLUTION,       { "BSE_Pulsar_Evolution",       BSE_PULSAR_EVOLUTION_REC,       "BSE_PULSARS",     "BSE_PULSARS_REC",     LOGFILE_TYPE::BINARY }},
    { LOGFILE::BSE_DETAILED_OUTPUT,        { "BSE_Detailed_Output",        BSE_DETAILED_OUTPUT_REC,        "BSE_DETAILED",    "BSE_DETAILED_REC",    LOGFILE_TYPE::BINARY }}
};


// double vector CHE_Coefficients
// coefficients for the calculation of initial angular frequency
// Mandel from Butler 2018
const DBL_VECTOR CHE_Coefficients = { 5.7914E-04, -1.9196E-06, -4.0602E-07, 1.0150E-08, -9.1792E-11, 2.9051E-13 };


// enum class LR_TCoeff
// Symbolic names for term coefficients for Luminosity & Radius coefficients from Tout et al. 1996
enum class LR_TCoeff: int { a, b, c, d, e };
#define A LR_TCoeff::a
#define B LR_TCoeff::b
#define C LR_TCoeff::c
#define D LR_TCoeff::d
#define E LR_TCoeff::e

// enum class L_Coeff
// Symbolic names for luminosity coefficients (from Tout et al. 1996)
enum class L_Coeff: int { ALPHA, BETA, GAMMA, DELTA, EPSILON, ZETA, ETA };
#define ALPHA   L_Coeff::ALPHA
#define BETA    L_Coeff::BETA
#define GAMMA   L_Coeff::GAMMA
#define DELTA   L_Coeff::DELTA
#define EPSILON L_Coeff::EPSILON
#define ZETA    L_Coeff::ZETA
#define ETA     L_Coeff::ETA

// L (Luminosity) coefficients
// Table 1 in Tout et al 1996
// Key to map is L_Coeff.  Map element is unordered_map of term coefficient values.
const std::map<int, COMPASUnorderedMap<LR_TCoeff, double>> L_COEFF = {
    {static_cast<int>(ALPHA),   {{A, 0.39704170}, {B,  -0.32913574}, {C,  0.34776688}, {D,  0.37470851}, {E, 0.09011915}}},
    {static_cast<int>(BETA),    {{A, 8.52762600}, {B, -24.41225973}, {C, 56.43597107}, {D, 37.06152575}, {E, 5.45624060}}},
    {static_cast<int>(GAMMA),   {{A, 0.00025546}, {B,  -0.00123461}, {C, -0.00023246}, {D,  0.00045519}, {E, 0.00016176}}},
    {static_cast<int>(DELTA),   {{A, 5.43288900}, {B,  -8.62157806}, {C, 13.44202049}, {D, 14.51584135}, {E, 3.39793084}}},
    {static_cast<int>(EPSILON), {{A, 5.56357900}, {B, -10.32345224}, {C, 19.44322980}, {D, 18.97361347}, {E, 4.16903097}}},
    {static_cast<int>(ZETA),    {{A, 0.78866060}, {B,  -2.90870942}, {C,  6.54713531}, {D,  4.05606657}, {E, 0.53287322}}},
    {static_cast<int>(ETA),     {{A, 0.00586685}, {B,  -0.01704237}, {C,  0.03872348}, {D,  0.02570041}, {E, 0.00383376}}}
};

#undef ALPHA
#undef BETA
#undef GAMMA
#undef DELTA
#undef EPSILON
#undef ZETA
#undef ETA


// enum class R_Coeff
// Symbolic names for radius coefficients from Tout et al. 1996
enum class R_Coeff: int { THETA, IOTA, KAPPA, LAMBDA, MU, NU, XI, OMICRON, PI };
#define THETA   R_Coeff::THETA
#define IOTA    R_Coeff::IOTA
#define KAPPA   R_Coeff::KAPPA
#define LAMBDA  R_Coeff::LAMBDA
#define MU      R_Coeff::MU
#define NU      R_Coeff::NU
#define XI      R_Coeff::XI
#define OMICRON R_Coeff::OMICRON
#define Pi      R_Coeff::PI

// R (Radius) coefficients
// Table 2 in Tout et al. 1996
// Key to map is L_Coeff.  Map element is unordered_map of term coefficient values.
const std::map<int, COMPASUnorderedMap<LR_TCoeff, double>> R_COEFF = {
    {static_cast<int>(THETA),   {{A,  1.71535900}, {B,  0.62246212}, {C,  -0.92557761}, {D,  -1.16996966}, {E, -0.30631491}}},
    {static_cast<int>(IOTA),    {{A,  6.59778800}, {B, -0.42450044}, {C, -12.13339427}, {D, -10.73509484}, {E, -2.51487077}}},
    {static_cast<int>(KAPPA),   {{A, 10.08855000}, {B, -7.11727086}, {C, -31.67119479}, {D, -24.24848322}, {E, -5.33608972}}},
    {static_cast<int>(LAMBDA),  {{A,  1.01249500}, {B,  0.32699690}, {C,  -0.00923418}, {D,  -0.03876858}, {E, -0.00412750}}},
    {static_cast<int>(MU),      {{A,  0.07490166}, {B,  0.02410413}, {C,   0.07233664}, {D,   0.03040467}, {E,  0.00197741}}},
    {static_cast<int>(NU),      {{A,  0.01077422}, {B,  0.00000000}, {C,   0.00000000}, {D,   0.00000000}, {E,  0.00000000}}},
    {static_cast<int>(XI),      {{A,  3.08223400}, {B,  0.94472050}, {C,  -2.15200882}, {D,  -2.49219496}, {E, -0.63848738}}},
    {static_cast<int>(OMICRON), {{A, 17.84778000}, {B, -7.45345690}, {C, -48.96066856}, {D, -40.05386135}, {E, -9.09331816}}},
    {static_cast<int>(Pi),      {{A,  0.00022582}, {B, -0.00186899}, {C,   0.00388783}, {D,   0.00142402}, {E, -0.00007671}}}
};

#undef THETA
#undef IOTA
#undef KAPPA
#undef LAMBDA
#undef MU
#undef NU
#undef XI
#undef OMICRON
#undef Pi

#undef A
#undef B
#undef C
#undef D
#undef E


// enum class AB_TCoeff
// Symbolic names for term coefficients for A & B coefficients from Hurley et al. 2000
enum class AB_TCoeff: int { ALPHA, BETA, GAMMA, ETA, MU };
#define ALPHA AB_TCoeff::ALPHA
#define BETA  AB_TCoeff::BETA
#define GAMMA AB_TCoeff::GAMMA
#define ETA   AB_TCoeff::ETA
#define MU    AB_TCoeff::MU

// A coefficients
// Table in Appendix A of Hurley et al. 2000
// Key to map is n (A(n)).  Map element is unordered_map of term coefficient values.
const std::map<int, COMPASUnorderedMap<AB_TCoeff, double>> A_COEFF = {
    { 1, {{ALPHA,  1.593890E3 }, {BETA,  2.053038E3 }, {GAMMA,  1.231226E3 }, {ETA,  2.327785E2 }, {MU,  0.000000E0 }}},
    { 2, {{ALPHA,  2.706708E3 }, {BETA,  1.483131E3 }, {GAMMA,  5.772723E2 }, {ETA,  7.411230E1 }, {MU,  0.000000E0 }}},
    { 3, {{ALPHA,  1.466143E2 }, {BETA, -1.048442E2 }, {GAMMA, -6.795374E1 }, {ETA, -1.391127E1 }, {MU,  0.000000E0 }}},
    { 4, {{ALPHA,  4.141960E-2}, {BETA,  4.564888E-2}, {GAMMA,  2.958542E-2}, {ETA,  5.571483E-3}, {MU,  0.000000E0 }}},
    { 5, {{ALPHA,  3.426349E-1}, {BETA,  0.000000E0 }, {GAMMA,  0.000000E0 }, {ETA,  0.000000E0 }, {MU,  0.000000E0 }}},
    { 6, {{ALPHA,  1.949814E1 }, {BETA,  1.758178E0 }, {GAMMA, -6.008212E0 }, {ETA, -4.470533E0 }, {MU,  0.000000E0 }}},
    { 7, {{ALPHA,  4.903830E0 }, {BETA,  0.000000E0 }, {GAMMA,  0.000000E0 }, {ETA,  0.000000E0 }, {MU,  0.000000E0 }}},
    { 8, {{ALPHA,  5.212154E-2}, {BETA,  3.166411E-2}, {GAMMA, -2.750074E-3}, {ETA, -2.271549E-3}, {MU,  0.000000E0 }}},
    { 9, {{ALPHA,  1.312179E0 }, {BETA, -3.294936E-1}, {GAMMA,  9.231860E-2}, {ETA,  2.610989E-2}, {MU,  0.000000E0 }}},
    {10, {{ALPHA,  8.073972E-1}, {BETA,  0.000000E0 }, {GAMMA,  0.000000E0 }, {ETA,  0.000000E0 }, {MU,  0.000000E0 }}},

    {11, {{ALPHA,  1.031538E0 }, {BETA, -2.434480E-1}, {GAMMA,  7.732821E0 }, {ETA,  6.460705E0 }, {MU,  1.374484E0 }}},
    {12, {{ALPHA,  1.043715E0 }, {BETA, -1.577474E0 }, {GAMMA, -5.168234E0 }, {ETA, -5.596506E0 }, {MU, -1.299394E0 }}},
    {13, {{ALPHA,  7.859573E2 }, {BETA, -8.542048E0 }, {GAMMA, -2.642511E1 }, {ETA, -9.585707E0 }, {MU,  0.000000E0 }}},
    {14, {{ALPHA,  3.858911E3 }, {BETA,  2.459681E3 }, {GAMMA, -7.630093E1 }, {ETA, -3.486057E2 }, {MU, -4.861703E1 }}},
    {15, {{ALPHA,  2.888720E2 }, {BETA,  2.952979E2 }, {GAMMA,  1.850341E2 }, {ETA,  3.797254E1 }, {MU,  0.000000E0 }}},
    {16, {{ALPHA,  7.196580E0 }, {BETA,  5.613746E-1}, {GAMMA,  3.805871E-1}, {ETA,  8.398728E-2}, {MU,  0.000000E0 }}},
    {17, {{ALPHA,  0.000000E0 }, {BETA,  0.000000E0 }, {GAMMA,  0.000000E0 }, {ETA,  0.000000E0 }, {MU,  0.000000E0 }}},
    {18, {{ALPHA,  2.187715E-1}, {BETA, -2.154437E0 }, {GAMMA, -3.768678E0 }, {ETA, -1.975518E0 }, {MU, -3.021475E-1}}},
    {19, {{ALPHA,  1.466440E0 }, {BETA,  1.839725E0 }, {GAMMA,  6.442199E0 }, {ETA,  4.023635E0 }, {MU,  6.957529E-1}}},
    {20, {{ALPHA,  2.652091E1 }, {BETA,  8.178458E1 }, {GAMMA,  1.156058E2 }, {ETA,  7.633811E1 }, {MU,  1.950698E1 }}},

    {21, {{ALPHA,  1.472103E0 }, {BETA, -2.947609E0 }, {GAMMA, -3.312828E0 }, {ETA, -9.945065E-1}, {MU,  0.000000E0 }}},
    {22, {{ALPHA,  3.071048E0 }, {BETA, -5.679941E0 }, {GAMMA, -9.745523E0 }, {ETA, -3.594543E0 }, {MU,  0.000000E0 }}},
    {23, {{ALPHA,  2.617890E0 }, {BETA,  1.019135E0 }, {GAMMA, -3.292551E-2}, {ETA, -7.445123E-2}, {MU,  0.000000E0 }}},
    {24, {{ALPHA,  1.075567E-2}, {BETA,  1.773287E-2}, {GAMMA,  9.610479E-3}, {ETA,  1.732469E-3}, {MU,  0.000000E0 }}},
    {25, {{ALPHA,  1.476246E0 }, {BETA,  1.899331E0 }, {GAMMA,  1.195010E0 }, {ETA,  3.035051E-1}, {MU,  0.000000E0 }}},
    {26, {{ALPHA,  5.502535E0 }, {BETA, -6.601663E-2}, {GAMMA,  9.968707E-2}, {ETA,  3.599801E-2}, {MU,  0.000000E0 }}},
    {27, {{ALPHA,  9.511033E1 }, {BETA,  6.819618E1 }, {GAMMA, -1.045625E1 }, {ETA, -1.474939E1 }, {MU,  0.000000E0 }}},
    {28, {{ALPHA,  3.113458E1 }, {BETA,  1.012033E1 }, {GAMMA, -4.650511E0 }, {ETA, -2.463185E0 }, {MU,  0.000000E0 }}},
    {29, {{ALPHA,  1.413057E0 }, {BETA,  4.578814E-1}, {GAMMA, -6.850581E-2}, {ETA, -5.588658E-2}, {MU,  0.000000E0 }}},
    {30, {{ALPHA,  3.910862E1 }, {BETA,  5.196646E1 }, {GAMMA,  2.264970E1 }, {ETA,  2.873680E0 }, {MU,  0.000000E0 }}},

    {31, {{ALPHA,  4.597479E0 }, {BETA, -2.855179E-1}, {GAMMA,  2.709724E-1}, {ETA,  0.000000E0 }, {MU,  0.000000E0 }}},
    {32, {{ALPHA,  6.682518E0 }, {BETA,  2.827718E-1}, {GAMMA, -7.294429E-2}, {ETA,  0.000000E0 }, {MU,  0.000000E0 }}},
    {33, {{ALPHA,  0.000000E0 }, {BETA,  0.000000E0 }, {GAMMA,  0.000000E0 }, {ETA,  0.000000E0 }, {MU,  0.000000E0 }}},
    {34, {{ALPHA,  1.910302E-1}, {BETA,  1.158624E-1}, {GAMMA,  3.348990E-2}, {ETA,  2.599706E-3}, {MU,  0.000000E0 }}},
    {35, {{ALPHA,  3.931056E-1}, {BETA,  7.277637E-2}, {GAMMA, -1.366593E-1}, {ETA, -4.508946E-2}, {MU,  0.000000E0 }}},
    {36, {{ALPHA,  3.267776E-1}, {BETA,  1.204424E-1}, {GAMMA,  9.988332E-2}, {ETA,  2.455361E-2}, {MU,  0.000000E0 }}},
    {37, {{ALPHA,  5.990212E-1}, {BETA,  5.570264E-2}, {GAMMA,  6.207626E-2}, {ETA,  1.777283E-2}, {MU,  0.000000E0 }}},
    {38, {{ALPHA,  7.330122E-1}, {BETA,  5.192827E-1}, {GAMMA,  2.316416E-1}, {ETA,  8.346941E-3}, {MU,  0.000000E0 }}},
    {39, {{ALPHA,  1.172768E0 }, {BETA, -1.209262E-1}, {GAMMA, -1.193023E-1}, {ETA, -2.859837E-2}, {MU,  0.000000E0 }}},
    {40, {{ALPHA,  3.982622E-1}, {BETA, -2.296279E-1}, {GAMMA, -2.262539E-1}, {ETA, -5.219837E-2}, {MU,  0.000000E0 }}},

    {41, {{ALPHA,  3.571038E0 }, {BETA, -2.223635E-2}, {GAMMA, -2.611794E-2}, {ETA, -6.359648E-3}, {MU,  0.000000E0 }}},
    {42, {{ALPHA,  1.984800E0 }, {BETA,  1.138600E0 }, {GAMMA,  3.564000E-1}, {ETA,  0.000000E0 }, {MU,  0.000000E0 }}},
    {43, {{ALPHA,  6.300000E-2}, {BETA,  4.810000E-2}, {GAMMA,  9.840000E-3}, {ETA,  0.000000E0 }, {MU,  0.000000E0 }}},
    {44, {{ALPHA,  1.200000E0 }, {BETA,  2.450000E0 }, {GAMMA,  0.000000E0 }, {ETA,  0.000000E0 }, {MU,  0.000000E0 }}},
    {45, {{ALPHA,  2.321400E-1}, {BETA,  1.828075E-3}, {GAMMA, -2.232007E-2}, {ETA, -3.378734E-3}, {MU,  0.000000E0 }}},
    {46, {{ALPHA,  1.163659E-2}, {BETA,  3.427682E-3}, {GAMMA,  1.421393E-3}, {ETA, -3.710666E-3}, {MU,  0.000000E0 }}},
    {47, {{ALPHA,  1.048020E-2}, {BETA, -1.231921E-2}, {GAMMA, -1.686860E-2}, {ETA, -4.234354E-3}, {MU,  0.000000E0 }}},
    {48, {{ALPHA,  1.555590E0 }, {BETA, -3.223927E-1}, {GAMMA, -5.197429E-1}, {ETA, -1.066441E-1}, {MU,  0.000000E0 }}},
    {49, {{ALPHA,  9.770000E-2}, {BETA, -2.310000E-1}, {GAMMA, -7.530000E-2}, {ETA,  0.000000E0 }, {MU,  0.000000E0 }}},
    {50, {{ALPHA,  2.400000E-1}, {BETA,  1.800000E-1}, {GAMMA,  5.950000E-1}, {ETA,  0.000000E0 }, {MU,  0.000000E0 }}},

    {51, {{ALPHA,  3.300000E-1}, {BETA,  1.320000E-1}, {GAMMA,  2.180000E-1}, {ETA,  0.000000E0 }, {MU,  0.000000E0 }}},
    {52, {{ALPHA,  1.106400E0 }, {BETA,  4.150000E-1}, {GAMMA,  1.800000E-1}, {ETA,  0.000000E0 }, {MU,  0.000000E0 }}},
    {53, {{ALPHA,  1.190000E0 }, {BETA,  3.770000E-1}, {GAMMA,  1.760000E-1}, {ETA,  0.000000E0 }, {MU,  0.000000E0 }}},
    {54, {{ALPHA,  3.855707E-1}, {BETA, -6.104166E-1}, {GAMMA,  5.676742E0 }, {ETA,  1.060894E1 }, {MU,  5.284014E0 }}},
    {55, {{ALPHA,  3.579064E-1}, {BETA, -6.442936E-1}, {GAMMA,  5.494644E0 }, {ETA,  1.054952E1 }, {MU,  5.280991E0 }}},
    {56, {{ALPHA,  9.587587E-1}, {BETA,  8.777464E-1}, {GAMMA,  2.017321E-1}, {ETA,  0.000000E0 }, {MU,  0.000000E0 }}},
    {57, {{ALPHA,  1.513500E0 }, {BETA,  3.769000E-1}, {GAMMA,  0.000000E0 }, {ETA,  0.000000E0 }, {MU,  0.000000E0 }}},
    {58, {{ALPHA,  4.907546E-1}, {BETA, -1.683928E-1}, {GAMMA, -3.108742E-1}, {ETA, -7.202918E-2}, {MU,  0.000000E0 }}},
    {59, {{ALPHA,  4.537070E0 }, {BETA, -4.465455E0 }, {GAMMA, -1.612690E0 }, {ETA, -1.623246E0 }, {MU,  0.000000E0 }}},
    {60, {{ALPHA,  1.796220E0 }, {BETA,  2.814020E-1}, {GAMMA,  1.423325E0 }, {ETA,  3.421036E-1}, {MU,  0.000000E0 }}},

    {61, {{ALPHA,  2.256216E0 }, {BETA,  3.773400E-1}, {GAMMA,  1.537867E0 }, {ETA,  4.396373E-1}, {MU,  0.000000E0 }}},
    {62, {{ALPHA,  8.430000E-2}, {BETA, -4.750000E-2}, {GAMMA, -3.520000E-2}, {ETA,  0.000000E0 }, {MU,  0.000000E0 }}},
    {63, {{ALPHA,  7.360000E-2}, {BETA,  7.490000E-2}, {GAMMA,  4.426000E-2}, {ETA,  0.000000E0 }, {MU,  0.000000E0 }}},
    {64, {{ALPHA,  1.360000E-1}, {BETA,  3.520000E-2}, {GAMMA,  0.000000E0 }, {ETA,  0.000000E0 }, {MU,  0.000000E0 }}},
    {65, {{ALPHA,  1.564231E-3}, {BETA,  1.653042E-3}, {GAMMA, -4.439786E-3}, {ETA, -4.951011E-3}, {MU, -1.216530E-3}}},
    {66, {{ALPHA,  1.477000E0 }, {BETA,  2.960000E-1}, {GAMMA,  0.000000E0 }, {ETA,  0.000000E0 }, {MU,  0.000000E0 }}},
    {67, {{ALPHA,  5.210157E0 }, {BETA, -4.143695E0 }, {GAMMA, -2.120870E0 }, {ETA,  0.000000E0 }, {MU,  0.000000E0 }}},
    {68, {{ALPHA,  1.116000E0 }, {BETA,  1.660000E-1}, {GAMMA,  0.000000E0 }, {ETA,  0.000000E0 }, {MU,  0.000000E0 }}},
    {69, {{ALPHA,  1.071489E0 }, {BETA, -1.164852E-1}, {GAMMA, -8.623831E-2}, {ETA, -1.582349E-2}, {MU,  0.000000E0 }}},
    {70, {{ALPHA,  7.108492E-1}, {BETA,  7.935927E-1}, {GAMMA,  3.926983E-1}, {ETA,  3.622146E-2}, {MU,  0.000000E0 }}},

    {71, {{ALPHA,  3.478514E0 }, {BETA, -2.585474E-2}, {GAMMA, -1.512955E-2}, {ETA, -2.833691E-3}, {MU,  0.000000E0 }}},
    {72, {{ALPHA,  9.132108E-1}, {BETA, -1.653695E-1}, {GAMMA,  0.000000E0 }, {ETA,  3.636784E-2}, {MU,  0.000000E0 }}},
    {73, {{ALPHA,  3.969331E-3}, {BETA,  4.539076E-3}, {GAMMA,  1.720906E-3}, {ETA,  1.897857E-4}, {MU,  0.000000E0 }}},
    {74, {{ALPHA,  1.600000E0 }, {BETA,  7.640000E-1}, {GAMMA,  3.322000E-1}, {ETA,  0.000000E0 }, {MU,  0.000000E0 }}},
    {75, {{ALPHA,  8.109000E-1}, {BETA, -6.282000E-1}, {GAMMA,  0.000000E0 }, {ETA,  0.000000E0 }, {MU,  0.000000E0 }}},
    {76, {{ALPHA,  1.192334E-2}, {BETA,  1.083057E-2}, {GAMMA,  1.230969E0 }, {ETA,  1.551656E0 }, {MU,  0.000000E0 }}},
    {77, {{ALPHA, -1.668868E-1}, {BETA,  5.818123E-1}, {GAMMA, -1.105027E1 }, {ETA, -1.668070E1 }, {MU,  0.000000E0 }}},
    {78, {{ALPHA,  7.615495E-1}, {BETA,  1.068243E-1}, {GAMMA, -2.011333E-1}, {ETA, -9.371415E-2}, {MU,  0.000000E0 }}},
    {79, {{ALPHA,  9.409838E0 }, {BETA,  1.522928E0 }, {GAMMA,  0.000000E0 }, {ETA,  0.000000E0 }, {MU,  0.000000E0 }}},
    {80, {{ALPHA, -2.711000E-1}, {BETA, -5.756000E-1}, {GAMMA, -8.380000E-2}, {ETA,  0.000000E0 }, {MU,  0.000000E0 }}},

    {81, {{ALPHA,  2.493000E0 }, {BETA,  1.147500E0 }, {GAMMA,  0.000000E0 }, {ETA,  0.000000E0 }, {MU,  0.000000E0 }}}
};


// B coefficients
// Table in Appendix A of Hurley et al. 2000
// Key to map is n (B(n)).  Map element is unordered_map of term coefficient values.
const std::map<int, COMPASUnorderedMap<AB_TCoeff, double>> B_COEFF = {
    { 1, {{ALPHA,  3.970000E-1}, {BETA,  2.882600E-1}, {GAMMA,  5.293000E-1}, {ETA,  0.000000E0 }, {MU,  0.000000E0 }}},
    { 2, {{ALPHA,  0.000000E0 }, {BETA,  0.000000E0 }, {GAMMA,  0.000000E0 }, {ETA,  0.000000E0 }, {MU,  0.000000E0 }}},
    { 3, {{ALPHA,  0.000000E0 }, {BETA,  0.000000E0 }, {GAMMA,  0.000000E0 }, {ETA,  0.000000E0 }, {MU,  0.000000E0 }}},
    { 4, {{ALPHA,  9.960283E-1}, {BETA,  8.164393E-1}, {GAMMA,  2.383830E0 }, {ETA,  2.223436E0 }, {MU,  8.638115E-1}}},
    { 5, {{ALPHA,  2.561062E-1}, {BETA,  7.072646E-2}, {GAMMA, -5.444596E-2}, {ETA, -5.798167E-2}, {MU, -1.349129E-2}}},
    { 6, {{ALPHA,  1.157338E0 }, {BETA,  1.467883E0 }, {GAMMA,  4.299661E0 }, {ETA,  3.130500E0 }, {MU,  6.992080E-1}}},
    { 7, {{ALPHA,  4.022765E-1}, {BETA,  3.050010E-1}, {GAMMA,  9.962137E-1}, {ETA,  7.914079E-1}, {MU,  1.728098E-1}}},
    { 8, {{ALPHA,  0.000000E0 }, {BETA,  0.000000E0 }, {GAMMA,  0.000000E0 }, {ETA,  0.000000E0 }, {MU,  0.000000E0 }}},
    { 9, {{ALPHA,  2.751631E3 }, {BETA,  3.557098E2 }, {GAMMA,  0.000000E0 }, {ETA,  0.000000E0 }, {MU,  0.000000E0 }}},
    {10, {{ALPHA, -3.820831E-2}, {BETA,  5.872664E-2}, {GAMMA,  0.000000E0 }, {ETA,  0.000000E0 }, {MU,  0.000000E0 }}},

    {11, {{ALPHA,  1.071738E2 }, {BETA, -8.970339E1 }, {GAMMA, -3.949739E1 }, {ETA,  0.000000E0 }, {MU,  0.000000E0 }}},
    {12, {{ALPHA,  7.348793E2 }, {BETA, -1.531020E2 }, {GAMMA, -3.793700E1 }, {ETA,  0.000000E0 }, {MU,  0.000000E0 }}},
    {13, {{ALPHA,  9.219293E0 }, {BETA, -2.005865E0 }, {GAMMA, -5.561309E-1}, {ETA,  0.000000E0 }, {MU,  0.000000E0 }}},
    {14, {{ALPHA,  2.917412E0 }, {BETA,  1.575290E0 }, {GAMMA,  5.751814E-1}, {ETA,  0.000000E0 }, {MU,  0.000000E0 }}},
    {15, {{ALPHA,  3.629118E0 }, {BETA, -9.112722E-1}, {GAMMA,  1.042291E0 }, {ETA,  0.000000E0 }, {MU,  0.000000E0 }}},
    {16, {{ALPHA,  4.916389E0 }, {BETA,  2.862149E0 }, {GAMMA,  7.844850E-1}, {ETA,  0.000000E0 }, {MU,  0.000000E0 }}},
    {17, {{ALPHA,  0.000000E0 }, {BETA,  0.000000E0 }, {GAMMA,  0.000000E0 }, {ETA,  0.000000E0 }, {MU,  0.000000E0 }}},
    {18, {{ALPHA,  5.496045E1 }, {BETA, -1.289968E1 }, {GAMMA,  6.385758E0 }, {ETA,  0.000000E0 }, {MU,  0.000000E0 }}},
    {19, {{ALPHA,  1.832694E0 }, {BETA, -5.766608E-2}, {GAMMA,  5.696128E-2}, {ETA,  0.000000E0 }, {MU,  0.000000E0 }}},
    {20, {{ALPHA,  1.211104E2 }, {BETA,  0.000000E0 }, {GAMMA,  0.000000E0 }, {ETA,  0.000000E0 }, {MU,  0.000000E0 }}},

    {21, {{ALPHA,  2.214088E2 }, {BETA,  2.187113E2 }, {GAMMA,  1.170177E1 }, {ETA, -2.635340E1 }, {MU,  0.000000E0 }}},
    {22, {{ALPHA,  2.063983E0 }, {BETA,  7.363827E-1}, {GAMMA,  2.654323E-1}, {ETA, -6.140719E-2}, {MU,  0.000000E0 }}},
    {23, {{ALPHA,  2.003160E0 }, {BETA,  9.388871E-1}, {GAMMA,  9.656450E-1}, {ETA,  2.362266E-1}, {MU,  0.000000E0 }}},
    {24, {{ALPHA,  1.609901E1 }, {BETA,  7.391573E0 }, {GAMMA,  2.277010E1 }, {ETA,  8.334227E0 }, {MU,  0.000000E0 }}},
    {25, {{ALPHA,  1.747500E-1}, {BETA,  6.271202E-2}, {GAMMA, -2.324229E-2}, {ETA, -1.844559E-2}, {MU,  0.000000E0 }}},
    {26, {{ALPHA,  0.000000E0 }, {BETA,  0.000000E0 }, {GAMMA,  0.000000E0 }, {ETA,  0.000000E0 }, {MU,  0.000000E0 }}},
    {27, {{ALPHA,  2.752869E0 }, {BETA,  2.729201E-2}, {GAMMA,  4.996927E-1}, {ETA,  2.496551E-1}, {MU,  0.000000E0 }}},
    {28, {{ALPHA,  3.518506E0 }, {BETA,  1.112440E0 }, {GAMMA, -4.556216E-1}, {ETA, -2.179426E-1}, {MU,  0.000000E0 }}},
    {29, {{ALPHA,  1.626062E2 }, {BETA, -1.168838E1 }, {GAMMA, -5.498343E0 }, {ETA,  0.000000E0 }, {MU,  0.000000E0 }}},
    {30, {{ALPHA,  3.336833E-1}, {BETA, -1.458043E-1}, {GAMMA, -2.011751E-2}, {ETA,  0.000000E0 }, {MU,  0.000000E0 }}},

    {31, {{ALPHA,  7.425137E1 }, {BETA,  1.790236E1 }, {GAMMA,  3.033910E1 }, {ETA,  1.018259E1 }, {MU,  0.000000E0 }}},
    {32, {{ALPHA,  9.268325E2 }, {BETA, -9.739859E1 }, {GAMMA, -7.702152E1 }, {ETA, -3.158268E1 }, {MU,  0.000000E0 }}},
    {33, {{ALPHA,  2.474401E0 }, {BETA,  3.892972E-1}, {GAMMA,  0.000000E0 }, {ETA,  0.000000E0 }, {MU,  0.000000E0 }}},
    {34, {{ALPHA,  1.127018E1 }, {BETA,  1.622158E0 }, {GAMMA, -1.443664E0 }, {ETA, -9.474699E-1}, {MU,  0.000000E0 }}},
    {35, {{ALPHA,  0.000000E0 }, {BETA,  0.000000E0 }, {GAMMA,  0.000000E0 }, {ETA,  0.000000E0 }, {MU,  0.000000E0 }}},
    {36, {{ALPHA,  1.445216E-1}, {BETA, -6.180219E-2}, {GAMMA,  3.093878E-2}, {ETA,  1.567090E-2}, {MU,  0.000000E0 }}},
    {37, {{ALPHA,  1.304129E0 }, {BETA,  1.395919E-1}, {GAMMA,  4.142455E-3}, {ETA, -9.732503E-3}, {MU,  0.000000E0 }}},
    {38, {{ALPHA,  5.114149E-1}, {BETA, -1.160850E-2}, {GAMMA,  0.000000E0 }, {ETA,  0.000000E0 }, {MU,  0.000000E0 }}},
    {39, {{ALPHA,  1.314955E2 }, {BETA,  2.009258E1 }, {GAMMA, -5.143082E-1}, {ETA, -1.379140E0 }, {MU,  0.000000E0 }}},
    {40, {{ALPHA,  1.823973E1 }, {BETA, -3.074559E0 }, {GAMMA, -4.307878E0 }, {ETA,  0.000000E0 }, {MU,  0.000000E0 }}},

    {41, {{ALPHA,  2.327037E0 }, {BETA,  2.403445E0 }, {GAMMA,  1.208407E0 }, {ETA,  2.087263E-1}, {MU,  0.000000E0 }}},
    {42, {{ALPHA,  1.997378E0 }, {BETA, -8.126205E-1}, {GAMMA,  0.000000E0 }, {ETA,  0.000000E0 }, {MU,  0.000000E0 }}},
    {43, {{ALPHA,  1.079113E-1}, {BETA,  1.762409E-2}, {GAMMA,  1.096601E-2}, {ETA,  3.058818E-3}, {MU,  0.000000E0 }}},
    {44, {{ALPHA,  2.327409E0 }, {BETA,  6.901582E-1}, {GAMMA, -2.158431E-1}, {ETA, -1.084117E-1}, {MU,  0.000000E0 }}},
    {45, {{ALPHA,  0.000000E0 }, {BETA,  0.000000E0 }, {GAMMA,  0.000000E0 }, {ETA,  0.000000E0 }, {MU,  0.000000E0 }}},
    {46, {{ALPHA,  2.214315E0 }, {BETA, -1.975747E0 }, {GAMMA,  0.000000E0 }, {ETA,  0.000000E0 }, {MU,  0.000000E0 }}},
    {47, {{ALPHA,  0.000000E0 }, {BETA,  0.000000E0 }, {GAMMA,  0.000000E0 }, {ETA,  0.000000E0 }, {MU,  0.000000E0 }}},
    {48, {{ALPHA,  5.072525E0 }, {BETA,  1.146189E1 }, {GAMMA,  6.961724E0 }, {ETA,  1.316965E0 }, {MU,  0.000000E0 }}},
    {49, {{ALPHA,  5.139740E0 }, {BETA,  0.000000E0 }, {GAMMA,  0.000000E0 }, {ETA,  0.000000E0 }, {MU,  0.000000E0 }}},
    {50, {{ALPHA,  0.000000E0 }, {BETA,  0.000000E0 }, {GAMMA,  0.000000E0 }, {ETA,  0.000000E0 }, {MU,  0.000000E0 }}},

    {51, {{ALPHA,  1.125124E0 }, {BETA,  1.306486E0 }, {GAMMA,  3.622359E0 }, {ETA,  2.601976E0 }, {MU,  3.031270E-1}}},
    {52, {{ALPHA,  3.349489E-1}, {BETA,  4.531269E-3}, {GAMMA,  1.131793E-1}, {ETA,  2.300156E-1}, {MU,  7.632745E-2}}},
    {53, {{ALPHA,  1.467794E0 }, {BETA,  2.798142E0 }, {GAMMA,  9.455580E0 }, {ETA,  8.963904E0 }, {MU,  3.339719E0 }}},
    {54, {{ALPHA,  4.658512E-1}, {BETA,  2.597451E-1}, {GAMMA,  9.048179E-1}, {ETA,  7.394505E-1}, {MU,  1.607092E-1}}},
    {55, {{ALPHA,  1.042200E0 }, {BETA,  1.315600E-1}, {GAMMA,  4.500000E-2}, {ETA,  0.000000E0 }, {MU,  0.000000E0 }}},
    {56, {{ALPHA,  1.110866E0 }, {BETA,  9.623856E-1}, {GAMMA,  2.735487E0 }, {ETA,  2.445602E0 }, {MU,  8.826352E-1}}},
    {57, {{ALPHA, -1.584333E-1}, {BETA, -1.728865E-1}, {GAMMA, -4.461431E-1}, {ETA, -3.925259E-1}, {MU, -1.276203E-1}}}
};

#undef ALPHA
#undef BETA
#undef GAMMA
#undef ETA
#undef MU


// C coefficients
// Key to map is n (C(n)).  Map element is unordered_map of term coefficient values.
const std::unordered_map<int, double> C_COEFF = {{1, -8.672073E-2}, {2, 9.301992E0}, {3, 4.637345E0}};


// CDF from Table 7 in Dufton et al 2013 https://arxiv.org/abs/1212.2424
// There is an assumption in the code that this function is monitonically increasing - it is now
// and should remain so if the map is modified.
const std::map<double, double> BStarRotationalVelocityCDFTable = {
    {000.0, 0.000}, {020.0, 0.046}, {040.0, 0.094}, {060.0, 0.144}, {080.0, 0.192}, {100.0, 0.239},
    {120.0, 0.253}, {140.0, 0.270}, {160.0, 0.288}, {180.0, 0.322}, {200.0, 0.377}, {220.0, 0.435},
    {240.0, 0.492}, {260.0, 0.548}, {280.0, 0.609}, {300.0, 0.674}, {320.0, 0.739}, {340.0, 0.796},
    {360.0, 0.841}, {380.0, 0.879}, {400.0, 0.912}, {420.0, 0.938}, {440.0, 0.956}, {460.0, 0.971},
    {480.0, 0.983}, {500.0, 0.990}, {520.0, 0.993}, {540.0, 0.995}, {560.0, 0.996}, {580.0, 0.997}
};


// These neutron star (NS) equations-of-state (EOS) are
// taken from the review Ozel & Freire 2016,
// Masses, Radii, and Equation of State of Neutron Stars,
// Annual Reviews of Astronomy and Astrophysics,
// https://arxiv.org/abs/1603.02698, downloaded from
// their website http://xtreme.as.arizona.edu/NeutronStars/

// For now we choose one example EOS ARP3 from
// Akmal et al 1998 https://arxiv.org/abs/nucl-th/9804027
const std::map<double, double> ARP3MassRadiusRelation = {
    {0.184 , 16.518}, {0.188 , 16.292}, {0.192 , 16.067}, {0.195 , 15.857}, {0.199 , 15.658}, {0.203 , 15.46 }, {0.207 , 15.277}, {0.212, 15.102}, {0.216, 14.933},
    {0.221 , 14.774}, {0.225 , 14.619}, {0.23  , 14.473}, {0.235 , 14.334}, {0.24  , 14.199}, {0.245 , 14.073}, {0.251 , 13.951}, {0.256, 13.834}, {0.262, 13.725},
    {0.268 , 13.618}, {0.273 , 13.52 }, {0.28  , 13.423}, {0.286 , 13.332}, {0.292 , 13.245}, {0.299 , 13.162}, {0.306 , 13.084}, {0.313, 13.009}, {0.32 , 12.94 },
    {0.327 , 12.871}, {0.335 , 12.806}, {0.342 , 12.747}, {0.35  , 12.691}, {0.358 , 12.638}, {0.366 , 12.586}, {0.374 , 12.538}, {0.383, 12.493}, {0.391, 12.451},
    {0.4   , 12.409}, {0.409 , 12.371}, {0.418 , 12.336}, {0.427 , 12.302}, {0.438 , 12.269}, {0.448 , 12.239}, {0.458 , 12.211}, {0.468, 12.184}, {0.479, 12.16 },
    {0.49  , 12.136}, {0.501 , 12.116}, {0.512 , 12.096}, {0.524 , 12.078}, {0.535 , 12.061}, {0.547 , 12.046}, {0.559 , 12.031}, {0.572, 12.018}, {0.585, 12.007},
    {0.598 , 11.997}, {0.611 , 11.987}, {0.625 , 11.979}, {0.638 , 11.972}, {0.652 , 11.966}, {0.666 , 11.96 }, {0.681 , 11.955}, {0.695, 11.952}, {0.71 , 11.949},
    {0.725 , 11.947}, {0.74  , 11.946}, {0.756 , 11.945}, {0.772 , 11.945}, {0.788 , 11.945}, {0.804 , 11.946}, {0.82  , 11.947}, {0.837, 11.949}, {0.854, 11.952},
    {0.871 , 11.955}, {0.888 , 11.957}, {0.906 , 11.961}, {0.923 , 11.964}, {0.941 , 11.968}, {0.959 , 11.972}, {0.977 , 11.977}, {0.995, 11.981}, {1.014, 11.985},
    {1.032 , 11.99 }, {1.05  , 11.994}, {1.069 , 11.999}, {1.088 , 12.004}, {1.107 , 12.009}, {1.126 , 12.013}, {1.145 , 12.018}, {1.164, 12.022}, {1.184, 12.027},
    {1.203 , 12.031}, {1.222 , 12.035}, {1.242 , 12.039}, {1.261 , 12.043}, {1.281 , 12.047}, {1.3   , 12.05 }, {1.32  , 12.053}, {1.339, 12.056}, {1.358, 12.058},
    {1.378 , 12.061}, {1.397 , 12.063}, {1.416 , 12.064}, {1.436 , 12.066}, {1.455 , 12.067}, {1.474 , 12.068}, {1.493 , 12.068}, {1.512, 12.068}, {1.531, 12.068},
    {1.549 , 12.067}, {1.568 , 12.066}, {1.586 , 12.065}, {1.604 , 12.063}, {1.623 , 12.06 }, {1.64  , 12.058}, {1.658 , 12.055}, {1.676, 12.052}, {1.693, 12.048},
    {1.71  , 12.044}, {1.727 , 12.039}, {1.744 , 12.034}, {1.761 , 12.029}, {1.777 , 12.024}, {1.793 , 12.017}, {1.809 , 12.011}, {1.825, 12.004}, {1.84 , 11.997},
    {1.856 , 11.989}, {1.871 , 11.981}, {1.886 , 11.973}, {1.9   , 11.965}, {1.915 , 11.956}, {1.929 , 11.946}, {1.943 , 11.937}, {1.956, 11.927}, {1.969, 11.916},
    {1.982 , 11.906}, {1.995 , 11.895}, {2.008 , 11.884}, {2.02  , 11.827}, {2.032 , 11.86 }, {2.044 , 11.848}, {2.056 , 11.836}, {2.067, 11.823}, {2.078, 11.81 },
    {2.089 , 11.797}, {2.099 , 11.784}, {2.109 , 11.77 }, {2.119 , 11.756}, {2.129 , 11.742}, {2.139 , 11.727}, {2.148 , 11.713}, {2.157, 11.698}, {2.166, 11.683},
    {2.174 , 11.668}, {2.182 , 11.652}, {2.19  , 11.637}, {2.198 , 11.621}, {2.206 , 11.605}, {2.213 , 11.589}, {2.221 , 11.573}, {2.227, 11.556}, {2.234, 11.54 },
    {2.241 , 11.523}, {2.247 , 11.506}, {2.253 , 11.49 }, {2.259 , 11.473}, {2.264 , 11.456}, {2.27  , 11.438}, {2.275 , 11.421}, {2.28 , 11.404}, {2.285, 11.386},
    {2.29  , 11.369}, {2.294 , 11.351}, {2.299 , 11.333}, {2.303 , 11.316}, {2.307 , 11.299}, {2.31  , 11.281}, {2.314 , 11.263}, {2.317, 11.245}, {2.321, 11.227},
    {2.324 , 11.209}, {2.327 , 11.191}, {2.33  , 11.173}, {2.332 , 11.155}, {2.335 , 11.136}, {2.337 , 11.119}, {2.339 , 11.101}, {2.342, 11.083}, {2.344, 11.065},
    {2.345 , 11.046}, {2.347 , 11.028}, {2.349 , 11.01 }, {2.35  , 10.992}, {2.352 , 10.974}, {2.353 , 10.956}, {2.354 , 10.938}, {2.355, 10.92 }, {2.356, 10.902},
    {2.3571, 10.885}, {2.3572, 10.866}, {2.3581, 10.849}, {2.3582, 10.831}, {2.3591, 10.813}, {2.3592, 10.795}, {2.3593, 10.777}, {2.361, 10.76 }, {2.362, 10.742}
};


// Coefficients for calculating binding and recombination energy as described in Loveridge et al. 2011
// Electronic tables, program and further information in: http://astro.ru.nl/~sluys/index.php?title=BE

// struct LoveridgeCoefficients
// m, r, alpha(m,r) used in Loveridge et al. 2011, eq 5
struct LoveridgeCoefficients {
    int    m;
    int    r;
    double alpha_mr;
};


// enum class LOVERIDGE_METALLICITY
// Symbolic names for metallicities described in Loveridge et al., 2011
// These are used as indices into the loveridgeCoefficients multi-dimensional vector (described below)
// This is a bit of a hack until I figure out how to (elegantly) iterate over enum classes...
enum class LOVERIDGE_METALLICITY: int { Z000010, Z000100, Z001000, Z001500, Z002000, Z003000, COUNT };
const std::vector<std::tuple<LOVERIDGE_METALLICITY, double>> LOVERIDGE_METALLICITY_VALUE = {
    { LOVERIDGE_METALLICITY::Z000010, 0.00010 },
    { LOVERIDGE_METALLICITY::Z000100, 0.00100 },
    { LOVERIDGE_METALLICITY::Z001000, 0.01000 },
    { LOVERIDGE_METALLICITY::Z001500, 0.01500 },
    { LOVERIDGE_METALLICITY::Z002000, 0.02000 },
    { LOVERIDGE_METALLICITY::Z003000, 0.03000 }
};


// enum class LOVERIDGE_GROUP
// Symbolic names for GB groups described in Loveridge et al., 2011
// These are used as indices into the loveridgeCoefficients multi-dimensional vector (described below)
enum class LOVERIDGE_GROUP: int { LMR1, LMR2, LMA, HM, RECOM };
const COMPASUnorderedMap<LOVERIDGE_GROUP, std::string> LOVERIDGE_GROUP_LABEL = {
    { LOVERIDGE_GROUP::LMR1,  "Low mass early Red Giant Branch (RGB) (before dredge-up)" },
    { LOVERIDGE_GROUP::LMR2,  "Low mass late Red Giant Branch (RGB) (after dredge-up)" },
    { LOVERIDGE_GROUP::LMA,   "Low mass Asymptotic Giant Branch (AGB)" },
    { LOVERIDGE_GROUP::HM,    "High mass" },
    { LOVERIDGE_GROUP::RECOM, "Recombination energy" }
};


// vector LOVERIDGE_LM_HM_CUTOFFS
// Values for the division between High Mass and Low Mass, indexed by metallicity (LOVERIDGE_METALLICITY)
// Values are given in Msol
// From Loveridge et al. 2011, table 1
const DBL_VECTOR LOVERIDGE_LM_HM_CUTOFFS = { 11.7000, 11.7000, 10.2000, 11.7000, 11.7000, 13.4000 };


// vector LOVERIDGE_LM1_LM2_CUTOFFS
// Coefficients for the division between Low Mass RGB 1 and Low Mass RGB 2, indexed by metallicity (LOVERIDGE_METALLICITY)
// From Loveridge et al. 2011, table 2 & eq 4
const std::vector<DBL_VECTOR> LOVERIDGE_LM1_LM2_CUTOFFS = {
    { 6.047230E-01,  1.397240E+00, -8.249630E-02,  1.141430E+00,  0.000000E+00 },       // Metallicity Z000010 (0.00010)
    { 4.566000E-01,  1.186600E+00,  2.390880E+00, -3.054040E+00,  1.404900E+00 },       // Metallicity Z000100 (0.00100)
    { 2.821740E-01,  1.149380E+00,  1.884450E+00, -1.082300E+00,  0.000000E+00 },       // Metallicity Z001000 (0.01000)
    { 2.518180E-01,  1.210490E+00,  1.634900E+00, -8.369100E-01,  0.000000E+00 },       // Metallicity Z001500 (0.01500)
    { 2.406370E-01,  1.089220E+00,  1.953180E+00, -1.032180E+00,  0.000000E+00 },       // Metallicity Z002000 (0.02000)
    { 2.348880E-01,  8.972940E-01,  2.519950E+00, -1.414110E+00,  0.000000E+00 }        // Metallicity Z003000 (0.03000)
};


// vector LOVERIDGE_COEFFICIENTS
// Multi-dimensional vector of struct LoveridgeCoefficients, indexed by
// metallicity (LOVERIDGE_METALLICITY) and evolutionary stage (LOVERIDGE_GROUP)
// This vector records the coefficients (m, r, alpha(m,r) used in Loveridge et al. 20001, eq 5
// Using a vector indexed by metallicity and evolutionary stage because it's faster than a map, and
// the lambdas could be calculated at every timestep.
const std::vector<std::vector<std::vector<LoveridgeCoefficients>>> LOVERIDGE_COEFFICIENTS = {
    {                                                                                   // Metallicity Z000010 (0.00010)
        {                                                                               // LMR1 (Z000010)
            { 0,     0,     1.49884369566236408389E+01},
            { 0,     1,     3.55674019216888570583E+00},
            { 0,     2,    -1.50579325323499482181E+01},
            { 0,     3,     2.74507278637946647848E+01},
            { 0,     4,    -2.40420132204742671433E+01},
            { 0,     5,     6.08559902401751795509E+00},

            { 1,     0,     4.77689517615753889146E+00},
            { 1,     1,    -3.52448257631879471319E+01},
            { 1,     2,     1.26181509166749165729E+02},
            { 1,     3,    -2.05760448139415075275E+02},
            { 1,     4,     1.66826460262414656199E+02},
            { 1,     5,    -4.13681688626000720888E+01},

            { 2,     0,    -4.03038048915965774199E+00},
            { 2,     1,     5.94984473818373302834E+01},
            { 2,     2,    -3.15891070807037635859E+02},
            { 2,     3,     5.63465810280387586317E+02},
            { 2,     4,    -4.56401018552895436642E+02},
            { 2,     5,     1.12357256780075772440E+02},

            { 3,     0,    -2.22258127619659440199E+00},
            { 3,     1,     1.21818087660567726971E+02},
            { 3,     2,    -6.06793401690043339158E+01},
            { 3,     3,    -2.73750098046708558286E+02},
            { 3,     4,     3.80968083978251002009E+02},
            { 3,     5,    -1.07210865421446229107E+02},

            { 4,     0,    -4.95448396548353997559E+01},
            { 4,     1,    -1.05676079281290000722E+02},
            { 4,     2,     3.74254532751612941865E+02},
            { 4,     3,    -2.84755814237885886087E+02},
            { 4,     4,     5.32060692031168436245E+00},
            { 4,     5,     1.94841031059088862776E+01},

            { 5,     0,     5.85417149247924371025E+01},
            { 5,     1,    -6.46713025038344397899E+01},
            { 5,     2,    -8.04514035300949643670E+01},
            { 5,     3,     1.54013846765123219029E+02},
            { 5,     4,    -6.62783052076742649206E+01},
            { 5,     5,     9.83910595056972248074E+00}
        },
        {                                                                               // LMR2 (Z000010)
            { 0,     0,     2.10206064943832124925E+01},
            { 0,     1,    -2.39940628010456791230E+01},
            { 0,     2,     3.67437434259622861532E+01},
            { 0,     3,    -2.87504026348741277275E+01},
            { 0,     4,     1.10696952815601967757E+01},
            { 0,     5,    -1.67354101724841819454E+00},

            { 1,     0,     6.24726695402092602194E+01},
            { 1,     1,    -2.25859701401090774198E+02},
            { 1,     2,     3.25693445380178616233E+02},
            { 1,     3,    -2.28906270354160255920E+02},
            { 1,     4,     7.82835291167177160787E+01},
            { 1,     5,    -1.04409269263635096081E+01},

            { 2,     0,     1.68774936141528343114E+02},
            { 2,     1,    -4.70922534725343496120E+02},
            { 2,     2,     5.20150477052292671942E+02},
            { 2,     3,    -2.82942436111233064366E+02},
            { 2,     4,     7.54607477257930696624E+01},
            { 2,     5,    -7.80062541052705249456E+00},

            { 3,     0,     1.26323501968766254322E+03},
            { 3,     1,    -5.43724065618109580100E+03},
            { 3,     2,     9.47031538171058127773E+03},
            { 3,     3,    -8.20344328990647773026E+03},
            { 3,     4,     3.48253888526251739677E+03},
            { 3,     5,    -5.75361752664876235031E+02},

            { 4,     0,     1.45320316532362594444E+04},
            { 4,     1,    -6.10692503818239565589E+04},
            { 4,     2,     9.45752483181984280236E+04},
            { 4,     3,    -6.92033750093292765087E+04},
            { 4,     4,     2.43234260768021413242E+04},
            { 4,     5,    -3.32540856427475091550E+03},

            { 5,     0,    -7.83727239733487567719E+03},
            { 5,     1,     6.87101874631883547409E+04},
            { 5,     2,    -1.42788737041162559763E+05},
            { 5,     3,     1.25369407779255416244E+05},
            { 5,     4,    -5.05985607497797464021E+04},
            { 5,     5,     7.77505329663658358186E+03}
        },
        {                                                                               // LMA (Z000010)
            { 0,     0,     1.77846204423370872973E+04},
            { 0,     1,    -1.11008631122171675088E+05},
            { 0,     2,     3.07385212080689030699E+05},
            { 0,     3,    -4.97253519789625774138E+05},
            { 0,     4,     5.20899845929651521146E+05},
            { 0,     5,    -3.69562230436008889228E+05},
            { 0,     6,     1.79995285036839370150E+05},
            { 0,     7,    -5.94766776453754428076E+04},
            { 0,     8,     1.27704226161695205519E+04},
            { 0,     9,    -1.60998313917297696207E+03},
            { 0,    10,     9.05540938508377593053E+01},

            { 1,     0,     1.27448576992469941615E+05},
            { 1,     1,    -8.26126519162579439580E+05},
            { 1,     2,     2.40616127883097669110E+06},
            { 1,     3,    -4.13147857106406055391E+06},
            { 1,     4,     4.61530595326700154692E+06},
            { 1,     5,    -3.49471896526116924360E+06},
            { 1,     6,     1.81238210394326946698E+06},
            { 1,     7,    -6.34629941238884348422E+05},
            { 1,     8,     1.43452093324876565021E+05},
            { 1,     9,    -1.88911385051759207272E+04},
            { 1,    10,     1.10039680760221062883E+03},

            { 2,     0,    -1.11280780545824207366E+06},
            { 2,     1,     6.52773804973363596946E+06},
            { 2,     2,    -1.68385778483916968107E+07},
            { 2,     3,     2.51369743430132977664E+07},
            { 2,     4,    -2.40291083278050050139E+07},
            { 2,     5,     1.53511958359827548265E+07},
            { 2,     6,    -6.62599811194045469165E+06},
            { 2,     7,     1.90266653405042551458E+06},
            { 2,     8,    -3.46290151645659178030E+05},
            { 2,     9,     3.57968178594517958118E+04},
            { 2,    10,    -1.57403299302352661471E+03},

            { 3,     0,     3.61468220664994791150E+06},
            { 3,     1,    -1.42838660574260130525E+07},
            { 3,     2,     9.89719916261141002178E+06},
            { 3,     3,     4.17630757517836764455E+07},
            { 3,     4,    -1.13186791305614486337E+08},
            { 3,     5,     1.34723130784819722176E+08},
            { 3,     6,    -9.39780759352868050337E+07},
            { 3,     7,     4.08028988015334084630E+07},
            { 3,     8,    -1.08834827876409199089E+07},
            { 3,     9,     1.63703844878768618219E+06},
            { 3,    10,    -1.06502153903636033647E+05},

            { 4,     0,    -2.18383920460389368236E+07},
            { 4,     1,     1.01377685264262214303E+08},
            { 4,     2,    -1.24736986550756111741E+08},
            { 4,     3,    -1.38097782211961090565E+08},
            { 4,     4,     5.82118970734395384789E+08},
            { 4,     5,    -7.72188668410225749016E+08},
            { 4,     6,     5.69788365736976385117E+08},
            { 4,     7,    -2.56651440166880398989E+08},
            { 4,     8,     7.03184175257203429937E+07},
            { 4,     9,    -1.07993168413460906595E+07},
            { 4,    10,     7.14464107997456681915E+05},

            { 5,     0,     6.22013266083969771862E+07},
            { 5,     1,    -3.70892432569035887718E+08},
            { 5,     2,     7.32722076455112814903E+08},
            { 5,     3,    -3.41863748162672758102E+08},
            { 5,     4,    -8.72008743590860724449E+08},
            { 5,     5,     1.70439955004952502251E+09},
            { 5,     6,    -1.44412099096650505066E+09},
            { 5,     7,     7.01467443390604257584E+08},
            { 5,     8,    -2.01846242185972064734E+08},
            { 5,     9,     3.21032091475058645010E+07},
            { 5,    10,    -2.18098983308966364712E+06},

            { 6,     0,     8.32790288301304075867E+06},
            { 6,     1,     1.67320728489836782217E+08},
            { 6,     2,    -4.90329729719172537327E+08},
            { 6,     3,    -3.57015713222805708647E+07},
            { 6,     4,     1.73606751974490427971E+09},
            { 6,     5,    -2.95511773960293579102E+09},
            { 6,     6,     2.49140620948586368561E+09},
            { 6,     7,    -1.22675662513774180412E+09},
            { 6,     8,     3.58779851358991682529E+08},
            { 6,     9,    -5.79478609330464825034E+07},
            { 6,    10,     3.99136670739177288488E+06},

            { 7,     0,    -3.09375949266583919525E+08},
            { 7,     1,     1.30927392519327545166E+09},
            { 7,     2,    -2.71972201258040809631E+09},
            { 7,     3,     4.17056345501154565811E+09},
            { 7,     4,    -5.31121138472141742706E+09},
            { 7,     5,     5.18211883778930091858E+09},
            { 7,     6,    -3.52386318383868503571E+09},
            { 7,     7,     1.57889703104470300674E+09},
            { 7,     8,    -4.41837538483527064323E+08},
            { 7,     9,     6.98762237560149580240E+07},
            { 7,    10,    -4.76660235680679418147E+06},

            { 8,     0,     5.32124163954892635345E+08},
            { 8,     1,    -2.58332422589960527420E+09},
            { 8,     2,     5.78740993511894130707E+09},
            { 8,     3,    -8.18639627587050056458E+09},
            { 8,     4,     8.33603336255734443665E+09},
            { 8,     5,    -6.37392318348361968994E+09},
            { 8,     6,     3.59443787565530967712E+09},
            { 8,     7,    -1.42294472536891078949E+09},
            { 8,     8,     3.68482395798513412476E+08},
            { 8,     9,    -5.55465651649229973555E+07},
            { 8,    10,     3.67803603909488115460E+06},

            { 9,     0,    -3.67132831968976199627E+08},
            { 9,     1,     1.87202460446496915817E+09},
            { 9,     2,    -4.32871663092040729523E+09},
            { 9,     3,     6.09032624990053653717E+09},
            { 9,     4,    -5.87735082626143074036E+09},
            { 9,     5,     4.10221144979333591461E+09},
            { 9,     6,    -2.08821944738185024261E+09},
            { 9,     7,     7.54238944109313964844E+08},
            { 9,     8,    -1.81710771632690608501E+08},
            { 9,     9,     2.59757891273681670427E+07},
            { 9,    10,    -1.65624886172299087048E+06},

            {10,     0,     9.30481611941920518875E+07},
            {10,     1,    -4.87096365846687316895E+08},
            {10,     2,     1.14762701275433015823E+09},
            {10,     3,    -1.62114284406450057030E+09},
            {10,     4,     1.53847292382848095894E+09},
            {10,     5,    -1.03373922282777369022E+09},
            {10,     6,     4.99196402871803343296E+08},
            {10,     7,    -1.70266350400250434875E+08},
            {10,     8,     3.88883041814338341355E+07},
            {10,     9,    -5.31391571130599640310E+06},
            {10,    10,     3.26864794701321807224E+05}
        },
        {                                                                               // HM (Z000010)
            { 0,     0,     3.04240080558681453113E+05},
            { 0,     1,    -7.24150360611511170864E+07},
            { 0,     2,     2.70646920133822739124E+08},
            { 0,     3,    -4.33003387311595380306E+08},
            { 0,     4,     4.03091375320128858089E+08},
            { 0,     5,    -2.49456192293578892946E+08},
            { 0,     6,     9.70010504787636250257E+07},
            { 0,     7,    -8.23838906384931178764E+05},
            { 0,     8,    -3.28722313181499056518E+07},
            { 0,     9,     2.78880451327459998429E+07},
            { 0,    10,    -1.40338722991762422025E+07},
            { 0,    11,     5.06007529781199898571E+06},
            { 0,    12,    -1.37089679529935028404E+06},
            { 0,    13,     2.68858224094756355044E+05},
            { 0,    14,    -3.36690685426766431192E+04},
            { 0,    15,     1.98948270157709225714E+03},

            { 1,     0,     5.37679127182313203812E+07},
            { 1,     1,     1.46388718178314149380E+08},
            { 1,     2,    -9.35395212179676651955E+08},
            { 1,     3,     1.55915548629785561562E+09},
            { 1,     4,    -1.34035874177675724030E+09},
            { 1,     5,     7.60583187397939205170E+08},
            { 1,     6,    -3.48267020550069510937E+08},
            { 1,     7,     1.27565538716441661119E+08},
            { 1,     8,    -2.52623368581141643226E+07},
            { 1,     9,    -2.38211218436619313434E+06},
            { 1,    10,     2.83049418278661277145E+06},
            { 1,    11,    -1.12351439162609330378E+06},
            { 1,    12,     5.12258502489926875569E+05},
            { 1,    13,    -1.87547968379564146744E+05},
            { 1,    14,     3.78142640863094275119E+04},
            { 1,    15,    -3.14819542193592815238E+03},

            { 2,     0,    -2.72150296501208603382E+08},
            { 2,     1,     2.54191144958757966757E+08},
            { 2,     2,     1.09221455545737147331E+09},
            { 2,     3,    -2.27038845949890232086E+09},
            { 2,     4,     1.74805773803573489189E+09},
            { 2,     5,    -6.91637455687782287598E+08},
            { 2,     6,     2.04606336638418078423E+08},
            { 2,     7,    -7.53842029037321358919E+07},
            { 2,     8,     1.98339755878359973431E+07},
            { 2,     9,    -2.51659290353266568854E+06},
            { 2,    10,     2.78171596346601564437E+06},
            { 2,    11,    -2.17292116712976712734E+06},
            { 2,    12,     6.62271515154829132371E+05},
            { 2,    13,    -6.85233401404126780108E+04},
            { 2,    14,    -7.24533940448010434920E+03},
            { 2,    15,     1.77091708853070326768E+03},

            { 3,     0,     5.84549742654761433601E+08},
            { 3,     1,    -1.22755266303496289253E+09},
            { 3,     2,    -1.99841301217404045165E+07},
            { 3,     3,     1.62942775427007746696E+09},
            { 3,     4,    -1.29122969498875904083E+09},
            { 3,     5,     2.81517572141482591629E+08},
            { 3,     6,     3.29046875321928299963E+07},
            { 3,     7,    -2.18449690962994331494E+06},
            { 3,     8,    -2.63601564748177304864E+06},
            { 3,     9,    -4.48942869859682396054E+06},
            { 3,    10,     2.44109624343642685562E+06},
            { 3,    11,    -4.88764745659762818832E+05},
            { 3,    12,     5.56227389265404126490E+04},
            { 3,    13,    -2.70979608753431966761E+03},
            { 3,    14,     1.47652876079566203771E+03},
            { 3,    15,    -5.79993594759073516798E+02},

            { 4,     0,    -6.80110049336398720741E+08},
            { 4,     1,     1.85585044735255384445E+09},
            { 4,     2,    -1.28215713107603287697E+09},
            { 4,     3,    -3.01044179228078424931E+08},
            { 4,     4,     5.51112592108273148537E+08},
            { 4,     5,    -7.78949714611403048038E+07},
            { 4,     6,    -3.93153402725159674883E+07},
            { 4,     7,    -1.19108830926259383559E+07},
            { 4,     8,     1.43100595134035050869E+07},
            { 4,     9,    -4.91528834089644718915E+06},
            { 4,    10,     1.68842217521909135394E+06},
            { 4,    11,    -1.75640131265274452744E+05},
            { 4,    12,    -1.40626545874571602326E+05},
            { 4,    13,     3.77159267968944986933E+04},
            { 4,    14,    -1.39635312769678466793E+03},
            { 4,    15,    -1.88574192421971709166E+01},

            { 5,     0,     4.31829985381816327572E+08},
            { 5,     1,    -1.41004882914948272705E+09},
            { 5,     2,     1.38554457511777806282E+09},
            { 5,     3,    -3.82333992940614879131E+08},
            { 5,     4,    -7.42225503488553911448E+07},
            { 5,     5,     1.56423537414295095950E+07},
            { 5,     6,     1.26731311307457205839E+06},
            { 5,     7,     8.38170131250077579170E+06},
            { 5,     8,     1.69866128198041976430E+06},
            { 5,     9,    -2.63807965752872545272E+06},
            { 5,    10,    -1.30410926100970245898E+05},
            { 5,    11,     2.79376974434808362275E+05},
            { 5,    12,    -2.47335903090722194975E+03},
            { 5,    13,    -8.09120832153944047604E+03},
            { 5,    14,    -1.18437059561102614680E+03},
            { 5,    15,     2.22406017739857361448E+02},

            { 6,     0,    -1.05728919394894704223E+08},
            { 6,     1,     4.78614212386758863926E+08},
            { 6,     2,    -5.47275303584568023682E+08},
            { 6,     3,     1.81002869935932725668E+08},
            { 6,     4,     2.37412980302353836596E+07},
            { 6,     5,    -1.49761239025783911347E+07},
            { 6,     6,     6.94548275970081239939E+06},
            { 6,     7,    -7.08765067577983532101E+06},
            { 6,     8,     6.15334952530000591651E+05},
            { 6,     9,     1.04307962681467283983E+06},
            { 6,    10,    -1.66822670094482309651E+05},
            { 6,    11,    -3.14983610603470224305E+04},
            { 6,    12,    -8.67230359049541766581E+03},
            { 6,    13,     3.35310141926492042330E+03},
            { 6,    14,     5.20457690967627286227E+02},
            { 6,    15,    -9.46886765048879937012E+01},

            { 7,     0,    -4.00641674232298433781E+07},
            { 7,     1,     3.53151559413958713412E+07},
            { 7,     2,    -3.32651288367051668465E+07},
            { 7,     3,     8.78685073832835257053E+07},
            { 7,     4,    -8.83196869217660874128E+07},
            { 7,     5,     3.53058029766001477838E+07},
            { 7,     6,    -2.53460763685103179887E+06},
            { 7,     7,    -3.27478091701123584062E+06},
            { 7,     8,     1.51544590128077217378E+06},
            { 7,     9,    -1.97898065117523074150E+05},
            { 7,    10,    -4.86252464679210970644E+04},
            { 7,    11,     3.00813760869401539821E+03},
            { 7,    12,     9.57301967925047574681E+03},
            { 7,    13,    -2.60470610160503747466E+03},
            { 7,    14,     1.71621252115364512747E+02},
            { 7,    15,    -4.79603274832587800347E+00},

            { 8,     0,     3.64528375028086900711E+07},
            { 8,     1,    -7.85125069899140596390E+07},
            { 8,     2,     7.79785535495323836803E+07},
            { 8,     3,    -5.67020461767953187227E+07},
            { 8,     4,     3.75835219815801903605E+07},
            { 8,     5,    -2.08943791429358497262E+07},
            { 8,     6,     7.66625923235765285790E+06},
            { 8,     7,    -1.06592743443907494657E+06},
            { 8,     8,    -3.14079768184977932833E+05},
            { 8,     9,     1.45893387703247601166E+05},
            { 8,    10,    -2.00583693587448651670E+04},
            { 8,    11,    -1.07287338880777724626E+03},
            { 8,    12,     1.86369211872262280849E+03},
            { 8,    13,    -5.41388893973812855620E+02},
            { 8,    14,     3.82187077215814881015E+01},
            { 8,    15,     4.76195893580739504358E+00},

            { 9,     0,    -9.92938956532538309693E+06},
            { 9,     1,     2.04695142809341102839E+07},
            { 9,     2,    -1.02214338619423378259E+07},
            { 9,     3,    -9.93348938946167938411E+06},
            { 9,     4,     1.64549253709395211190E+07},
            { 9,     5,    -9.86318830775812268257E+06},
            { 9,     6,     3.13746389613276068121E+06},
            { 9,     7,    -6.67069913326343754306E+05},
            { 9,     8,     2.16856145024514931720E+05},
            { 9,     9,    -1.08820304041782830609E+05},
            { 9,    10,     3.55738569172507050098E+04},
            { 9,    11,    -3.12188240990893382332E+03},
            { 9,    12,    -1.97305440808249090878E+03},
            { 9,    13,     7.01633632749421281005E+02},
            { 9,    14,    -8.03244389802174652004E+01},
            { 9,    15,     1.98516265048327333886E+00},

            {10,     0,     1.05106274467385723256E+06},
            {10,     1,    -1.90074146260506426916E+06},
            {10,     2,    -5.14866259700076945592E+05},
            {10,     3,     4.43767094488164782524E+06},
            {10,     4,    -5.41318389280360378325E+06},
            {10,     5,     3.27827314338852465153E+06},
            {10,     6,    -1.00315844098674086854E+06},
            {10,     7,     3.13072588745724533510E+04},
            {10,     8,     1.04236830211061693262E+05},
            {10,     9,    -4.78932228588938814937E+04},
            {10,    10,     1.31090834075820221187E+04},
            {10,    11,    -3.39479313977342053477E+03},
            {10,    12,     9.29207146820721618496E+02},
            {10,    13,    -1.86795988806825192796E+02},
            {10,    14,     1.98510067854014131683E+01},
            {10,    15,    -7.40917959154837491020E-01}
        },
        {                                                                               // RECOM (Z000010)
            { 0,     0,     1.43249838796439163957E+01},
            { 0,     1,    -1.34095062880606157307E+01},
            { 0,     2,     6.08550621146791144156E+01},
            { 0,     3,    -1.46577101984033276949E+02},
            { 0,     4,     2.10671492276514470632E+02},
            { 0,     5,    -1.92066044872448998149E+02},
            { 0,     6,     1.12528193269927839992E+02},
            { 0,     7,    -4.10571661215909387010E+01},
            { 0,     8,     8.47360078103331737509E+00},
            { 0,     9,    -7.53719632151268914555E-01},

            { 1,     0,    -4.69105628993968171159E+00},
            { 1,     1,     8.90187555533843095645E+01},
            { 1,     2,    -5.17082466752443224323E+02},
            { 1,     3,     1.49287044908038524227E+03},
            { 1,     4,    -2.42034351477910740869E+03},
            { 1,     5,     2.35977318225110639105E+03},
            { 1,     6,    -1.41747263752418666627E+03},
            { 1,     7,     5.14675357902906625895E+02},
            { 1,     8,    -1.03788126354235686222E+02},
            { 1,     9,     8.93875687034091015448E+00},

            { 2,     0,    -1.98086570192114912459E+01},
            { 2,     1,     9.02725480979547114657E+01},
            { 2,     2,     3.72962652775568585639E+02},
            { 2,     3,    -2.86443864935814417549E+03},
            { 2,     4,     6.54791371890192021965E+03},
            { 2,     5,    -7.57542293321982197085E+03},
            { 2,     6,     4.98863219830037542124E+03},
            { 2,     7,    -1.90003291421173662457E+03},
            { 2,     8,     3.91370534933327633098E+02},
            { 2,     9,    -3.38888734262211954729E+01},

            { 3,     0,    -7.61727485013823990556E+00},
            { 3,     1,    -8.99676221452425437519E+01},
            { 3,     2,     2.39429289955121817002E+02},
            { 3,     3,     2.05771307220595781473E+03},
            { 3,     4,    -7.66672108820838730026E+03},
            { 3,     5,     1.07610646452268938447E+04},
            { 3,     6,    -7.83052958018395565887E+03},
            { 3,     7,     3.14853537506878637942E+03},
            { 3,     8,    -6.66805677756379054699E+02},
            { 3,     9,     5.84483701602106719974E+01},

            { 4,     0,     6.84689749428262302899E+02},
            { 4,     1,    -6.41337423137322639377E+03},
            { 4,     2,     2.14353806903193471953E+04},
            { 4,     3,    -3.96806322513512059231E+04},
            { 4,     4,     4.68443039997480664169E+04},
            { 4,     5,    -3.66080543837553850608E+04},
            { 4,     6,     1.87025281715490273200E+04},
            { 4,     7,    -5.95491842750383239036E+03},
            { 4,     8,     1.06698781883290007499E+03},
            { 4,     9,    -8.22032529086119865269E+01},
            { 5,     0,    -1.08938704804548956417E+03},
            { 5,     1,     1.48146628563555968867E+04},
            { 5,     2,    -5.75561987341030326206E+04},
            { 5,     3,     1.11350161916194265359E+05},
            { 5,     4,    -1.26655054015904039261E+05},
            { 5,     5,     9.02577656921312009217E+04},
            { 5,     6,    -4.08346371174871092080E+04},
            { 5,     7,     1.13850781915498100716E+04},
            { 5,     8,    -1.78117510051617318823E+03},
            { 5,     9,     1.19593664869470444501E+02},

            { 6,     0,     7.71158520059956913428E+01},
            { 6,     1,    -1.14063205364834775537E+04},
            { 6,     2,     5.61224719137911379221E+04},
            { 6,     3,    -1.19398022502862586407E+05},
            { 6,     4,     1.41535388629036053317E+05},
            { 6,     5,    -1.01977152037983221817E+05},
            { 6,     6,     4.57325986781135798083E+04},
            { 6,     7,    -1.24671193954050559114E+04},
            { 6,     8,     1.88748088780042576218E+03},
            { 6,     9,    -1.21427200114438761602E+02},

            { 7,     0,     7.51859271237372013275E+02},
            { 7,     1,     2.60919535160936538887E+03},
            { 7,     2,    -2.43703099252169959072E+04},
            { 7,     3,     6.04402419973716023378E+04},
            { 7,     4,    -7.66051639442676823819E+04},
            { 7,     5,     5.70820587259594394709E+04},
            { 7,     6,    -2.60263704770619915507E+04},
            { 7,     7,     7.14161111890670417779E+03},
            { 7,     8,    -1.08138895268239821235E+03},
            { 7,     9,     6.92421978398739810245E+01},

            { 8,     0,    -4.88596016673188898949E+02},
            { 8,     1,     6.06324096291598948483E+02},
            { 8,     2,     4.18032368029227109218E+03},
            { 8,     3,    -1.41908964780536971375E+04},
            { 8,     4,     1.99120584653974874527E+04},
            { 8,     5,    -1.55743938039613858564E+04},
            { 8,     6,     7.29395282901822793065E+03},
            { 8,     7,    -2.03371603812545799883E+03},
            { 8,     8,     3.11077689089091336427E+02},
            { 8,     9,    -2.00523533590040692332E+01},

            { 9,     0,     9.23231057243035166948E+01},
            { 9,     1,    -2.49558777666313233112E+02},
            { 9,     2,    -9.91094586704329287841E+01},
            { 9,     3,     1.18411592281756065859E+03},
            { 9,     4,    -1.97229180010892332575E+03},
            { 9,     5,     1.65110538528935694558E+03},
            { 9,     6,    -8.01140239767901903178E+02},
            { 9,     7,     2.28187127507413094918E+02},
            { 9,     8,    -3.54063664898269081505E+01},
            { 9,     9,     2.30675599774240458473E+00}
        }
    },
    {                                                                                   // Metallicity Z000100 (0.00100)
        {                                                                               // LMR1 (Z000100)
            { 0,     0,     1.50346099257731538046E+01},
            { 0,     1,     2.82604496789430559289E+00},
            { 0,     2,    -9.81648621516211328242E+00},
            { 0,     3,     9.56667166719136474740E+00},
            { 0,     4,    -3.13477224724504077713E+00},

            { 1,     0,     2.07944042796325678779E+00},
            { 1,     1,    -5.06461279977239176020E+00},
            { 1,     2,     2.03394884719189121824E+01},
            { 1,     3,    -1.93735154009608017134E+01},
            { 1,     4,     5.75610929539014914980E+00},

            { 2,     0,    -1.05127268925442436398E+01},
            { 2,     1,     3.68098490829458810936E+01},
            { 2,     2,    -5.91474113982236531228E+01},
            { 2,     3,     3.16463783616280913691E+01},
            { 2,     4,    -3.65289167448958851381E+00},

            { 3,     0,     2.22020213350119419715E+01},
            { 3,     1,    -7.77940541900198496705E+01},
            { 3,     2,     1.05860178274410074550E+02},
            { 3,     3,    -4.94197227165773327329E+01},
            { 3,     4,     3.82693132506987110375E+00},

            { 4,     0,    -1.12988524726900649853E+01},
            { 4,     1,     4.13367947020142807446E+01},
            { 4,     2,    -5.60688828217752686101E+01},
            { 4,     3,     2.71194601089813360772E+01},
            { 4,     4,    -2.72130850772848109642E+00}
        },
        {                                                                               // LMR2 (Z000100)
            { 0,     0,     1.88453218130641353412E+01},
            { 0,     1,    -1.66303719796976672285E+01},
            { 0,     2,     2.63222496911415824172E+01},
            { 0,     3,    -2.13131516790098238801E+01},
            { 0,     4,     8.39818275012596870965E+00},
            { 0,     5,    -1.28795907731821102082E+00},

            { 1,     0,     4.31329741689262391446E+01},
            { 1,     1,    -1.56619568143149109574E+02},
            { 1,     2,     2.26032050176760577642E+02},
            { 1,     3,    -1.59897885791484213769E+02},
            { 1,     4,     5.55606561823480475937E+01},
            { 1,     5,    -7.60112702919777394328E+00},

            { 2,     0,     2.46987072824178248709E+01},
            { 2,     1,     4.20629378936399973554E+01},
            { 2,     2,    -2.65767178117826063044E+02},
            { 2,     3,     3.25730032378355303990E+02},
            { 2,     4,    -1.58371785651665220485E+02},
            { 2,     5,     2.75938397603546903269E+01},

            { 3,     0,    -9.91381643467949629667E+02},
            { 3,     1,     3.38104557879559251887E+03},
            { 3,     2,    -4.11533190831385491038E+03},
            { 3,     3,     2.33454985382554878015E+03},
            { 3,     4,    -6.14157763172000272789E+02},
            { 3,     5,     5.77076386143955843977E+01},

            { 4,     0,     1.43797791534433781635E+03},
            { 4,     1,    -5.28916096082312014914E+03},
            { 4,     2,     6.91057399431488920527E+03},
            { 4,     3,    -4.26364756616708109505E+03},
            { 4,     4,     1.25783448603752435702E+03},
            { 4,     5,    -1.41377167956629875789E+02},

            { 5,     0,    -5.01761058636202108119E+02},
            { 5,     1,     1.99253292955415395227E+03},
            { 5,     2,    -2.72417925456980492527E+03},
            { 5,     3,     1.74907541356862247994E+03},
            { 5,     4,    -5.38448511479686771963E+02},
            { 5,     5,     6.36637946720314573668E+01}
        },
        {                                                                               // LMA (Z000100)
            { 0,     0,     7.69284893177311052568E+05},
            { 0,     1,    -4.60964236746346391737E+06},
            { 0,     2,     9.24477105650694482028E+06},
            { 0,     3,     2.96809810085771558806E+06},
            { 0,     4,    -5.47904367331531867385E+07},
            { 0,     5,     1.38449097585996419191E+08},
            { 0,     6,    -2.05590189063783049583E+08},
            { 0,     7,     2.11734651675154030323E+08},
            { 0,     8,    -1.60435957671923041344E+08},
            { 0,     9,     9.17609013885079324245E+07},
            { 0,    10,    -3.99674217866430878639E+07},
            { 0,    11,     1.32154540634083170444E+07},
            { 0,    12,    -3.26794649031273694709E+06},
            { 0,    13,     5.86210662802961654961E+05},
            { 0,    14,    -7.21158724758123280481E+04},
            { 0,    15,     5.44588834510656215571E+03},
            { 0,    16,    -1.90445008267364357835E+02},

            { 2,     0,     2.21188523097329214215E+07},
            { 2,     1,    -1.37731912987798571587E+08},
            { 2,     2,     3.57687151988543748856E+08},
            { 2,     3,    -4.63590327267392992973E+08},
            { 2,     4,     2.01845788407205879688E+08},
            { 2,     5,     2.87663499872765600681E+08},
            { 2,     6,    -5.59995404294795393944E+08},
            { 2,     7,     4.26777807943069577217E+08},
            { 2,     8,    -1.24264635254063099623E+08},
            { 2,     9,    -6.53086944807844161987E+07},
            { 2,    10,     9.24923524751316756010E+07},
            { 2,    11,    -5.24022445798896402121E+07},
            { 2,    12,     1.83838309755647853017E+07},
            { 2,    13,    -4.26215335990773420781E+06},
            { 2,    14,     6.40775684917965554632E+05},
            { 2,    15,    -5.69637563759163822397E+04},
            { 2,    16,     2.28325195741889183410E+03},

            { 4,     0,    -5.86271602527818381786E+07},
            { 4,     1,     4.78369991991747081280E+08},
            { 4,     2,    -1.74361930468868136406E+09},
            { 4,     3,     3.76621819705243778229E+09},
            { 4,     4,    -5.37751677961362648010E+09},
            { 4,     5,     5.35077163876746082306E+09},
            { 4,     6,    -3.80998322478477764130E+09},
            { 4,     7,     1.97099712467356157303E+09},
            { 4,     8,    -7.60832823835394382477E+08},
            { 4,     9,     2.42272232218582451344E+08},
            { 4,    10,    -8.05926269997112601995E+07},
            { 4,    11,     3.11124469145792499185E+07},
            { 4,    12,    -1.09693358577220626175E+07},
            { 4,    13,     2.84038850674086064100E+06},
            { 4,    14,    -4.84199551332909730263E+05},
            { 4,    15,     4.84970404654026060598E+04},
            { 4,    16,    -2.17011384837293599048E+03},

            { 6,     0,     9.83702780789473533630E+08},
            { 6,     1,    -6.23115263299602222443E+09},
            { 6,     2,     1.74950104067897109985E+10},
            { 6,     3,    -2.85244593670344696045E+10},
            { 6,     4,     2.95578184637604980469E+10},
            { 6,     5,    -1.97934299705980529785E+10},
            { 6,     6,     8.07257493996787166595E+09},
            { 6,     7,    -1.50554167974234604836E+09},
            { 6,     8,    -1.18252537929885953665E+08},
            { 6,     9,    -3.70554775613283040002E+06},
            { 6,    10,     1.23448486340704277158E+08},
            { 6,    11,    -7.41264279707325249910E+07},
            { 6,    12,     2.09071950705411061645E+07},
            { 6,    13,    -2.96454796610304014757E+06},
            { 6,    14,     1.18142086018433197751E+05},
            { 6,    15,     1.92799522383320254448E+04},
            { 6,    16,    -1.90271167151171880505E+03},

            { 8,     0,     6.69561843877016976476E+07},
            { 8,     1,     1.56256926101374864578E+09},
            { 8,     2,    -8.75745768682143020630E+09},
            { 8,     3,     1.94779956266501197815E+10},
            { 8,     4,    -2.33126852312486190796E+10},
            { 8,     5,     1.55144418171162052155E+10},
            { 8,     6,    -4.34538685387376117706E+09},
            { 8,     7,    -1.24875014824374175072E+09},
            { 8,     8,     1.36300258540026307106E+09},
            { 8,     9,    -2.47726977709512680769E+08},
            { 8,    10,    -1.37758820791601359844E+08},
            { 8,    11,     7.42609580452102422714E+07},
            { 8,    12,    -5.21190464590375591069E+06},
            { 8,    13,    -5.56763955730174109340E+06},
            { 8,    14,     1.98916589357259985991E+06},
            { 8,    15,    -2.82567601932666904759E+05},
            { 8,    16,     1.54458629248594224919E+04},

            {10,     0,    -2.91743516387244606018E+09},
            {10,     1,     1.43474200087861461639E+10},
            {10,     2,    -2.97121547997276992798E+10},
            {10,     3,     3.29244879152800636292E+10},
            {10,     4,    -1.97049122193543739319E+10},
            {10,     5,     4.44795698088213920593E+09},
            {10,     6,     1.68826391791642093658E+09},
            {10,     7,    -1.34669317233685207367E+09},
            {10,     8,     3.03101724866939246655E+08},
            {10,     9,    -4.99869293617860823870E+07},
            {10,    10,     1.42133397069574892521E+07},
            {10,    11,     2.69422055173848085105E+07},
            {10,    12,    -3.11643383659875914454E+07},
            {10,    13,     1.40837340470498204231E+07},
            {10,    14,    -3.33681038689361186698E+06},
            {10,    15,     4.13678001847658306360E+05},
            {10,    16,    -2.12956128078225046920E+04},

            {12,     0,     3.83066159035058796406E+08},
            {12,     1,    -3.57522953798943567276E+09},
            {12,     2,     1.00626903613678798676E+10},
            {12,     3,    -1.31025349462869167328E+10},
            {12,     4,     7.85384311503630828857E+09},
            {12,     5,    -2.41011892096044540405E+08},
            {12,     6,    -2.56408374643986368179E+09},
            {12,     7,     1.39171229309356403351E+09},
            {12,     8,    -1.44009585297834306955E+08},
            {12,     9,    -8.26904684745683073997E+07},
            {12,    10,    -2.38144140223466372117E+06},
            {12,    11,     1.79516107555324509740E+07},
            {12,    12,    -1.88674114853504090570E+06},
            {12,    13,    -2.42738823937244340777E+06},
            {12,    14,     9.99039133402326726355E+05},
            {12,    15,    -1.56469409353959286818E+05},
            {12,    16,     9.15292969974886182172E+03},

            {14,     0,     3.09020185410522365570E+09},
            {14,     1,    -1.36212178749835147858E+10},
            {14,     2,     2.66881548670487785339E+10},
            {14,     3,    -3.03946970897722930908E+10},
            {14,     4,     2.17784943226391410828E+10},
            {14,     5,    -9.40680629512597274780E+09},
            {14,     6,     1.39847537299111199379E+09},
            {14,     7,     1.10993825469740843773E+09},
            {14,     8,    -8.73110848697505235672E+08},
            {14,     9,     2.50292736143364071846E+08},
            {14,    10,     1.06462010817974358797E+07},
            {14,    11,    -3.22772786734968498349E+07},
            {14,    12,     1.01494283884754441679E+07},
            {14,    13,    -1.02655365919480670709E+06},
            {14,    14,    -1.37982127262780006276E+05},
            {14,    15,     4.30180039417772932211E+04},
            {14,    16,    -3.02473938756877396372E+03},

            {16,     0,    -1.56852265694742107391E+09},
            {16,     1,     7.15821216061697673798E+09},
            {16,     2,    -1.43193921312494201660E+10},
            {16,     3,     1.61786574433440303802E+10},
            {16,     4,    -1.08238279920512008667E+10},
            {16,     5,     3.66439506765549850464E+09},
            {16,     6,     3.04446730119516968727E+08},
            {16,     7,    -9.95706614031146168709E+08},
            {16,     8,     5.34070064296932458878E+08},
            {16,     9,    -1.68596081582052469254E+08},
            {16,    10,     4.50922229884207323194E+07},
            {16,    11,    -1.64262273564462922513E+07},
            {16,    12,     6.76394867549139633775E+06},
            {16,    13,    -2.05885415643938211724E+06},
            {16,    14,     3.96860804045895056333E+05},
            {16,    15,    -4.34586026756422943436E+04},
            {16,    16,     2.06736711765395784823E+03}
        },
        {                                                                               // HM (Z000100)
            { 0,     0,     2.66920628896922789863E+04},
            { 0,     1,     5.69598144516321923584E+06},
            { 0,     2,    -3.36106590539333373308E+07},
            { 0,     3,     9.25393487313766926527E+07},
            { 0,     4,    -1.64881303894646197557E+08},
            { 0,     5,     2.12786252918928653002E+08},
            { 0,     6,    -2.02235432385967493057E+08},
            { 0,     7,     1.36366495759085386992E+08},
            { 0,     8,    -5.89415461827230826020E+07},
            { 0,     9,     1.05569686857345979661E+07},
            { 0,    10,     4.26705694591859634966E+06},
            { 0,    11,    -3.31228471217951877043E+06},
            { 0,    12,     6.44460078807694022544E+05},
            { 0,    13,     1.79727468496846966445E+05},
            { 0,    14,    -1.14602002866395123419E+05},
            { 0,    15,     8.73345725996870532981E+03},
            { 0,    16,     1.03006575184149296547E+04},
            { 0,    17,    -4.45924381157494190120E+03},
            { 0,    18,     8.75712682690710266797E+02},
            { 0,    19,    -8.97432677867381869419E+01},
            { 0,    20,     3.90904107825454749658E+00},

            { 2,     0,    -4.66175954969746712595E+06},
            { 2,     1,     1.44553042693169433624E+07},
            { 2,     2,    -1.38532479348339065909E+07},
            { 2,     3,     1.61449323716102633625E+07},
            { 2,     4,    -5.04766978015377074480E+07},
            { 2,     5,     8.52236769195135086775E+07},
            { 2,     6,    -7.52658732323246151209E+07},
            { 2,     7,     3.77911912456169873476E+07},
            { 2,     8,    -1.05537492595233544707E+07},
            { 2,     9,     1.23416606663387943991E+06},
            { 2,    10,     1.07657456006634638470E+04},
            { 2,    11,     1.43573359232634276850E+05},
            { 2,    12,    -1.42859383483003708534E+05},
            { 2,    13,     5.63552937440058449283E+04},
            { 2,    14,    -1.09635084253284767328E+04},
            { 2,    15,     1.32853574780430949431E+03},
            { 2,    16,    -4.14076353943859373885E+02},
            { 2,    17,     1.47253804236653735416E+02},
            { 2,    18,    -2.47527050904476979554E+01},
            { 2,    19,     1.91210492011224597597E+00},
            { 2,    20,    -7.05892167374512213840E-02},

            { 4,     0,     1.02998189728514533490E+07},
            { 4,     1,    -3.48644858077521771193E+07},
            { 4,     2,     2.46925453657950051129E+07},
            { 4,     3,     2.65148321726851537824E+07},
            { 4,     4,    -3.81589329059887528419E+07},
            { 4,     5,     6.93028380426791380160E+05},
            { 4,     6,     1.99752902745822705328E+07},
            { 4,     7,    -1.14559117107986155897E+07},
            { 4,     8,     2.16656442928818566725E+06},
            { 4,     9,    -2.71810134198548854329E+05},
            { 4,    10,     2.68526744210913369898E+05},
            { 4,    11,    -9.77884134982192044845E+04},
            { 4,    12,    -1.53021212986694445135E+03},
            { 4,    13,     1.19037018096100418916E+04},
            { 4,    14,    -5.85794015733223022835E+03},
            { 4,    15,     1.56346892706033872855E+03},
            { 4,    16,    -2.75046129788926521087E+02},
            { 4,    17,     1.01298210263538095433E+02},
            { 4,    18,    -3.87720363616409713359E+01},
            { 4,    19,     6.66209009612612579332E+00},
            { 4,    20,    -3.93432972239732559050E-01},

            { 6,     0,    -1.23277652244743425399E+07},
            { 6,     1,     5.31219698912802562118E+07},
            { 6,     2,    -6.70881175458954200149E+07},
            { 6,     3,     1.38345048209509141743E+07},
            { 6,     4,     2.72927585462916977704E+07},
            { 6,     5,    -1.06984214016320873052E+07},
            { 6,     6,    -1.07550707413996290416E+07},
            { 6,     7,     9.12851204341692477465E+06},
            { 6,     8,    -2.45932699648965429515E+06},
            { 6,     9,     3.79086684429724293295E+05},
            { 6,    10,    -1.15384063428619745537E+05},
            { 6,    11,     9.37208910898514295695E+03},
            { 6,    12,     5.50001460585494169209E+03},
            { 6,    13,     8.99582878278114890236E+02},
            { 6,    14,     2.17976963642488072992E+02},
            { 6,    15,    -2.90083472695319642298E+02},
            { 6,    16,    -1.06912609256554702597E+02},
            { 6,    17,     7.44274626977634596869E+01},
            { 6,    18,    -1.32865712570078340349E+01},
            { 6,    19,     1.15176452822245067864E+00},
            { 6,    20,    -7.52331325998904648644E-02},

            { 8,     0,     6.81678287605022825301E+06},
            { 8,     1,    -3.98179300438016653061E+07},
            { 8,     2,     6.65612044507603123784E+07},
            { 8,     3,    -3.76181603687587901950E+07},
            { 8,     4,    -6.56919684995194338262E+06},
            { 8,     5,     1.43847081179449260235E+07},
            { 8,     6,    -4.06374374651811597869E+06},
            { 8,     7,     2.91022107704004331026E+05},
            { 8,     8,    -5.34165458237739163451E+05},
            { 8,     9,     2.58318759598450968042E+05},
            { 8,    10,    -2.04026808616285597964E+03},
            { 8,    11,    -1.91223168630281179503E+03},
            { 8,    12,    -3.69962055497544270111E+03},
            { 8,    13,    -9.23920259961619422029E+02},
            { 8,    14,     4.11256827202935312471E+02},
            { 8,    15,     1.26735718583368523582E+02},
            { 8,    16,    -4.68765072065054724249E+01},
            { 8,    17,     6.13281037162783970729E+00},
            { 8,    18,    -8.50877614045823293942E-01},
            { 8,    19,    -1.89283136262390905280E-01},
            { 8,    20,     5.75261353234685565705E-02},

            {10,     0,    -3.55154449666948523372E+05},
            {10,     1,     1.30929190946150850505E+07},
            {10,     2,    -3.15488824688208103180E+07},
            {10,     3,     2.70812807114166915417E+07},
            {10,     4,    -6.85649736623421218246E+06},
            {10,     5,    -2.40983373484842292964E+06},
            {10,     6,     1.08043478886758117005E+06},
            {10,     7,     1.11299945145412624697E+05},
            {10,     8,     4.58449855702385902987E+04},
            {10,     9,    -5.80789547527073082165E+04},
            {10,    10,    -4.28841803810808505659E+03},
            {10,    11,     4.99567543157751151739E+03},
            {10,    12,    -5.59329152251473260549E+02},
            {10,    13,     3.66269193209130548894E+02},
            {10,    14,    -4.12453739939884940213E+01},
            {10,    15,    -1.03224939821626904290E+01},
            {10,    16,    -1.26744942581002923987E+01},
            {10,    17,     2.50242050167653262704E+00},
            {10,    18,     4.89212292141251114952E-01},
            {10,    19,     7.41773856600715748508E-04},
            {10,    20,    -2.14966363670156049293E-02},

            {12,     0,    -1.71770314663222013041E+06},
            {12,     1,     1.02925354974316677544E+06},
            {12,     2,     4.75587077003400865942E+06},
            {12,     3,    -6.94997276824742369354E+06},
            {12,     4,     2.96480201554762385786E+06},
            {12,     5,     1.05305805605570232728E+05},
            {12,     6,    -2.38596544252316496568E+05},
            {12,     7,    -5.79872394392845744733E+04},
            {12,     8,     3.01928438393556607480E+04},
            {12,     9,     1.89217764968022629546E+03},
            {12,    10,    -4.88373167221754613365E+02},
            {12,    11,     7.01114489071818979937E+02},
            {12,    12,    -3.17674857603029806796E+02},
            {12,    13,    -9.41372505874503957557E+01},
            {12,    14,     1.83240842852757204184E+01},
            {12,    15,     1.08114635042327797976E+01},
            {12,    16,    -1.76741740095267596544E+00},
            {12,    17,     6.94852470861354931664E-01},
            {12,    18,    -2.89336670178484411942E-01},
            {12,    19,    -3.66873283517264768896E-03},
            {12,    20,     7.64308669905610499340E-03},

            {14,     0,     9.98775663821288966574E+05},
            {14,     1,    -2.18451837998499209061E+06},
            {14,     2,     1.40499697486835205927E+06},
            {14,     3,     4.46811799451349797891E+04},
            {14,     4,    -2.46225148374797863653E+05},
            {14,     5,    -7.05764615857048920589E+04},
            {14,     6,     9.16282262372330296785E+04},
            {14,     7,    -1.90152534930542642542E+04},
            {14,     8,     4.91854753979303222877E+03},
            {14,     9,    -2.98215458946964145071E+03},
            {14,    10,    -1.24575514575863394384E+02},
            {14,    11,     3.07045703026585499629E+02},
            {14,    12,     2.56707666795900628642E+01},
            {14,    13,    -2.55503462019516938142E+01},
            {14,    14,    -7.83210099348742638803E-01},
            {14,    15,     2.75956632611307561831E+00},
            {14,    16,    -6.89935042869725956294E-01},
            {14,    17,    -9.58434272104521506330E-02},
            {14,    18,     3.10995999077311284509E-02},
            {14,    19,     1.11788217615811057148E-02},
            {14,    20,    -2.50872008751619425190E-03},

            {16,     0,    -2.56910131149193679448E+05},
            {16,     1,     6.59413942707619862631E+05},
            {16,     2,    -5.99113926101273740642E+05},
            {16,     3,     1.79299729173374042148E+05},
            {16,     4,     3.57433247453356452752E+04},
            {16,     5,    -1.71963241067330600345E+04},
            {16,     6,    -8.07591195715742651373E+03},
            {16,     7,     1.64482614549100276236E+03},
            {16,     8,     1.58385752216435230366E+03},
            {16,     9,    -3.77870980619565330016E+02},
            {16,    10,    -1.99848538469132250839E+01},
            {16,    11,    -2.99325126666875540593E+01},
            {16,    12,     1.39774853358364321565E+01},
            {16,    13,     2.38884594919343573594E+00},
            {16,    14,    -1.77569226381652423008E+00},
            {16,    15,     2.51906789777950501641E-01},
            {16,    16,    -9.35456748727026554668E-02},
            {16,    17,     4.71639212726435025358E-02},
            {16,    18,    -2.76687708834074250132E-05},
            {16,    19,    -3.76375892191212375881E-03},
            {16,    20,     5.43491168280245645454E-04},

            {18,     0,     3.26573367579413752537E+04},
            {18,     1,    -8.28040252641195256729E+04},
            {18,     2,     6.32083466612035263097E+04},
            {18,     3,     1.10908655478984019283E+04},
            {18,     4,    -4.24696541649424107163E+04},
            {18,     5,     2.13154570304911503626E+04},
            {18,     6,    -4.01758333934846973534E+02},
            {18,     7,    -3.02668804705343745809E+03},
            {18,     8,     9.00317782135503534846E+02},
            {18,     9,    -1.71590190988977440156E+01},
            {18,    10,    -7.58773236769787295941E+00},
            {18,    11,    -1.47039559521070568593E+01},
            {18,    12,     5.86203446077681977755E+00},
            {18,    13,    -4.35902509094680423729E-01},
            {18,    14,    -3.96411294687243842549E-01},
            {18,    15,     1.90872936553090594147E-01},
            {18,    16,    -3.63349815421271857274E-02},
            {18,    17,     4.18942750214783450613E-03},
            {18,    18,    -1.95696242731476692869E-03},
            {18,    19,     6.55720172656096495292E-04},
            {18,    20,    -6.89531819695781068207E-05},

            {20,     0,    -1.79757648979984833204E+03},
            {20,     1,     4.21453422482446967479E+03},
            {20,     2,    -1.45713195934336681603E+03},
            {20,     3,    -5.27886800091239820176E+03},
            {20,     4,     8.07499233626505065331E+03},
            {20,     5,    -5.33458308189604667859E+03},
            {20,     6,     1.84109344300976272280E+03},
            {20,     7,    -2.89109084486973813455E+02},
            {20,     8,     5.54488971681655407053E+00},
            {20,     9,    -2.55037857514060917197E+00},
            {20,    10,     3.28120362746293148248E+00},
            {20,    11,    -1.43670757857304920435E+00},
            {20,    12,     8.25401835544457118665E-01},
            {20,    13,    -3.05993525251011089239E-01},
            {20,    14,     2.31463397238021693914E-02},
            {20,    15,     2.54799453700065604844E-02},
            {20,    16,    -1.16997904598278249649E-02},
            {20,    17,     2.34703472519215026668E-03},
            {20,    18,    -1.64174625118059316908E-04},
            {20,    19,    -1.87233906354765485458E-05},
            {20,    20,     3.01646763959664224869E-06}
        },
        {                                                                               // RECOM (Z000100)
            { 0,     0,     1.29041924400426033515E+01},
            { 0,     1,     1.46247169347020422592E+00},
            { 0,     2,    -2.56099379621667111451E+00},
            { 0,     3,     1.53157682928077298889E+00},
            { 0,     4,    -3.12651080854979501744E-01},

            { 1,     0,     1.13224784437094316836E+00},
            { 1,     1,    -1.21990615381324185584E+00},
            { 1,     2,     4.03103598240615390580E+00},
            { 1,     3,    -2.98697934479165105870E+00},
            { 1,     4,     7.11864900599255223668E-01},

            { 2,     0,    -1.84989977300083419109E+00},
            { 2,     1,     2.98072414316297784609E+00},
            { 2,     2,    -4.44057678245443998577E+00},
            { 2,     3,     2.62017135972970738322E+00},
            { 2,     4,    -6.33529954639474812694E-01},

            { 3,     0,     3.17264901652564645929E+00},
            { 3,     1,    -4.83562740400180235412E+00},
            { 3,     2,     4.06335321968123874825E+00},
            { 3,     3,    -1.38974858743467533095E+00},
            { 3,     4,     2.62122104574736836113E-01},

            { 4,     0,    -2.02663383998561608124E+00},
            { 4,     1,     3.18617136072649298484E+00},
            { 4,     2,    -2.29903125672929053991E+00},
            { 4,     3,     5.58176645345621169625E-01},
            { 4,     4,    -5.91094511981828871217E-02},

            { 5,     0,     3.82436170169052624956E-01},
            { 5,     1,    -6.15679347898177353748E-01},
            { 5,     2,     4.45802375081275292779E-01},
            { 5,     3,    -1.00232559556148334567E-01},
            { 5,     4,     6.38538257034518188376E-03}
        }
    },
    {                                                                                   // Metallicity Z001000 (0.01000)
        {                                                                               // LMR1 (Z001000)
            { 0,     0,     1.61732010479488863552E+01},
            { 0,     1,    -6.07511035663581200339E+00},
            { 0,     2,     8.58287622972541264232E+00},
            { 0,     3,    -3.10585034200754250833E+00},
            { 0,     4,    -7.06748010502642909358E-01},

            { 1,     0,    -1.90469269583824840630E+00},
            { 1,     1,     4.00007719345960026658E+01},
            { 1,     2,    -8.46518605722360462096E+01},
            { 1,     3,     5.91797386241528400319E+01},
            { 1,     4,    -1.13107588613914398223E+01},

            { 2,     0,    -8.70230071618597023075E+00},
            { 2,     1,    -2.89910577605233434895E+01},
            { 2,     2,     1.24597859970597440338E+02},
            { 2,     3,    -1.16207323210657051504E+02},
            { 2,     4,     3.01232264093183879083E+01},

            { 3,     0,     1.54664218136763143008E+01},
            { 3,     1,    -1.42381111546532466150E+01},
            { 3,     2,    -5.53996704254122320776E+01},
            { 3,     3,     7.85240667339935924929E+01},
            { 3,     4,    -2.52702301461299612129E+01},

            { 4,     0,    -4.23582571635512561414E+00},
            { 4,     1,     9.21228272981120710483E+00},
            { 4,     2,     6.44366319286792332832E+00},
            { 4,     3,    -1.82412432120631002874E+01},
            { 4,     4,     7.14935319397919499806E+00}
        },
        {                                                                               // LMR2 (Z001000)
            { 0,     0,     1.59314592243044277353E+01},
            { 0,     1,    -4.60401610759330548461E+00},
            { 0,     2,     6.24185962640975233739E+00},
            { 0,     3,    -4.97550125746145077699E+00},
            { 0,     4,     1.93048999642347540728E+00},
            { 0,     5,    -2.89477547622687292339E-01},

            { 1,     0,     1.01061304060731380616E+01},
            { 1,     1,    -3.46086484084549255158E+01},
            { 1,     2,     5.27667822465917879526E+01},
            { 1,     3,    -3.86837936682783691822E+01},
            { 1,     4,     1.36020700266615026663E+01},
            { 1,     5,    -1.85012309699758370485E+00},

            { 2,     0,     2.00677620782971253277E+01},
            { 2,     1,    -2.26769827650059667690E+01},
            { 2,     2,    -1.15679690058618760418E+01},
            { 2,     3,    -5.80771237470029455530E-01},
            { 2,     4,     1.37546460492662188102E+01},
            { 2,     5,    -4.53156102738701349608E+00},

            { 3,     0,    -5.09057297132129690453E+02},
            { 3,     1,     1.15813297915374073455E+03},
            { 3,     2,    -8.67528490581213873156E+02},
            { 3,     3,     3.72884696292590604116E+02},
            { 3,     4,    -1.38863311991984033966E+02},
            { 3,     5,     2.83694073141493667833E+01},

            { 4,     0,     2.61623056004032514466E+03},
            { 4,     1,    -6.70644555846752700745E+03},
            { 4,     2,     6.13584072176503832452E+03},
            { 4,     3,    -2.70631835697935139251E+03},
            { 4,     4,     6.36762028562752561811E+02},
            { 4,     5,    -7.14561574114333950547E+01},

            { 5,     0,    -2.63489815083014082120E+03},
            { 5,     1,     7.38504520674821560533E+03},
            { 5,     2,    -7.50607780122314488835E+03},
            { 5,     3,     3.63058087806650701168E+03},
            { 5,     4,    -8.69070310941866864596E+02},
            { 5,     5,     8.58816125753537704668E+01}
        },
        {                                                                               // LMA (Z001000)
            { 0,     0,    -2.09773228588053607382E+05},
            { 0,     1,     1.43389594778738403693E+06},
            { 0,     2,    -7.75133130475684534758E+06},
            { 0,     3,     3.63601069582714810967E+07},
            { 0,     4,    -1.18813444845486640930E+08},
            { 0,     5,     2.60283723461131542921E+08},
            { 0,     6,    -3.91364485037142515182E+08},
            { 0,     7,     4.10038222587301969528E+08},
            { 0,     8,    -2.94145223515916526318E+08},
            { 0,     9,     1.30304661949904114008E+08},
            { 0,    10,    -1.72744424556804075837E+07},
            { 0,    11,    -2.00820756134503111243E+07},
            { 0,    12,     1.57965446997256800532E+07},
            { 0,    13,    -5.16442762537559401244E+06},
            { 0,    14,     2.88797206094442051835E+05},
            { 0,    15,     4.85840419889588956721E+05},
            { 0,    16,    -2.37449358671291265637E+05},
            { 0,    17,     5.89009159964685095474E+04},
            { 0,    18,    -8.73970189435798602062E+03},
            { 0,    19,     7.40523972585050728412E+02},
            { 0,    20,    -2.77978725470881755655E+01},

            { 2,     0,     1.24556972785087689757E+08},
            { 2,     1,    -1.05485290802952396870E+09},
            { 2,     2,     4.02473985730900144577E+09},
            { 2,     3,    -9.11583314025122642517E+09},
            { 2,     4,     1.35512409280278778076E+10},
            { 2,     5,    -1.37244791677059879303E+10},
            { 2,     6,     9.40152573164973068237E+09},
            { 2,     7,    -4.02953830579527378082E+09},
            { 2,     8,     7.38075188234021663666E+08},
            { 2,     9,     2.04097261853698253632E+08},
            { 2,    10,    -1.31296867969154432416E+08},
            { 2,    11,    -3.72527087734079034999E+06},
            { 2,    12,     2.13105948168305270374E+07},
            { 2,    13,    -5.90374779784860368818E+06},
            { 2,    14,    -1.58750756547301629325E+05},
            { 2,    15,     1.73802705629212403437E+05},
            { 2,    16,     1.34389908452468196629E+05},
            { 2,    17,    -8.46886743101308384212E+04},
            { 2,    18,     2.01200486051142797805E+04},
            { 2,    19,    -2.33582333582660248794E+03},
            { 2,    20,     1.10848048996528689258E+02},

            { 4,     0,     5.05357352773523867130E+08},
            { 4,     1,    -3.31354820566867399216E+09},
            { 4,     2,     9.55477016233197402954E+09},
            { 4,     3,    -1.56750020973316497803E+10},
            { 4,     4,     1.55897307926384067535E+10},
            { 4,     5,    -8.83530815627405929565E+09},
            { 4,     6,     1.63784678158393263817E+09},
            { 4,     7,     1.26310745307742381096E+09},
            { 4,     8,    -9.06822750568983674049E+08},
            { 4,     9,     1.67932512482709646225E+08},
            { 4,    10,    -1.23911428774325661361E+07},
            { 4,    11,     5.71523280062625110149E+07},
            { 4,    12,    -4.26682323901077881455E+07},
            { 4,    13,     8.90929416129896789789E+06},
            { 4,    14,     1.67166402933667809702E+06},
            { 4,    15,    -4.69427729580903833266E+05},
            { 4,    16,    -5.00381548112256336026E+05},
            { 4,    17,     3.01400804692653589882E+05},
            { 4,    18,    -7.32120482670434430474E+04},
            { 4,    19,     8.80328726870056379994E+03},
            { 4,    20,    -4.34033934541470671320E+02},

            { 6,     0,    -1.07852724296717691422E+09},
            { 6,     1,     6.84582537129478645325E+09},
            { 6,     2,    -1.98636935069379844666E+10},
            { 6,     3,     3.49891808203243942261E+10},
            { 6,     4,    -4.16472301939004364014E+10},
            { 6,     5,     3.48742082858454284668E+10},
            { 6,     6,    -2.03515912933958663940E+10},
            { 6,     7,     7.63230475433247947693E+09},
            { 6,     8,    -1.32354384835169196129E+09},
            { 6,     9,    -1.69552074669079929590E+08},
            { 6,    10,     6.97440331351650208235E+07},
            { 6,    11,     4.60175066012795269489E+07},
            { 6,    12,    -2.68479745975134037435E+07},
            { 6,    13,     2.40770592574207345024E+06},
            { 6,    14,     2.26369602661154372618E+06},
            { 6,    15,    -1.54705866766018536873E+06},
            { 6,    16,     7.80276827808928559534E+05},
            { 6,    17,    -2.90525562987123674247E+05},
            { 6,    18,     6.73388625471522245789E+04},
            { 6,    19,    -8.55506609125114846393E+03},
            { 6,    20,     4.57366957264935876992E+02},

            { 8,     0,     6.01887171994113349915E+09},
            { 8,     1,    -3.59631408617360916138E+10},
            { 8,     2,     9.21373711482781219482E+10},
            { 8,     3,    -1.30859993208645553589E+11},
            { 8,     4,     1.09869343601253295898E+11},
            { 8,     5,    -5.19391019925100326538E+10},
            { 8,     6,     9.93795400740454673767E+09},
            { 8,     7,     1.17822075295209312439E+09},
            { 8,     8,     2.08547094828250437975E+08},
            { 8,     9,    -7.77891584686658740044E+08},
            { 8,    10,     9.79231656343366652727E+07},
            { 8,    11,     1.46029283089236587286E+08},
            { 8,    12,    -5.63426838521486073732E+07},
            { 8,    13,    -4.34994308839864679612E+04},
            { 8,    14,     2.67452041592313116416E+06},
            { 8,    15,     2.48601794890810997458E+05},
            { 8,    16,    -2.88661329611176857725E+05},
            { 8,    17,     3.44704079574566349038E+04},
            { 8,    18,     4.71065540904905537900E+03},
            { 8,    19,    -1.22791766059891961049E+03},
            { 8,    20,     6.52659303871330394031E+01},

            {10,     0,     4.09839446260637617111E+09},
            {10,     1,    -1.19243749172475032806E+10},
            {10,     2,     6.44260733488419055939E+08},
            {10,     3,     4.01784270278003311157E+10},
            {10,     4,    -7.02370927844391479492E+10},
            {10,     5,     5.53928774156074829102E+10},
            {10,     6,    -1.99839479763696517944E+10},
            {10,     7,     1.21178171327214643359E+08},
            {10,     8,     2.12195873823345303535E+09},
            {10,     9,    -3.04125284478327631950E+08},
            {10,    10,    -1.36583732859478831291E+08},
            {10,    11,     1.00033640716232210398E+07},
            {10,    12,     2.11985158940840736032E+07},
            {10,    13,    -1.41918619870038777590E+07},
            {10,    14,     1.06037309161468278617E+07},
            {10,    15,    -4.77449659335303772241E+06},
            {10,    16,     7.63050677152805146761E+05},
            {10,    17,     1.56993307696408010088E+05},
            {10,    18,    -8.52750815847208868945E+04},
            {10,    19,     1.33620566100046889915E+04},
            {10,    20,    -7.54749310106248799457E+02},

            {12,     0,    -2.77498112127752447128E+09},
            {12,     1,     1.99816442713947868347E+10},
            {12,     2,    -4.77683150712246398926E+10},
            {12,     3,     5.04117814886737747192E+10},
            {12,     4,    -1.67946036119296798706E+10},
            {12,     5,    -1.38693190414022674561E+10},
            {12,     6,     1.56277095143661766052E+10},
            {12,     7,    -4.57458119846564769745E+09},
            {12,     8,    -8.68468246746188163757E+08},
            {12,     9,     7.75119369125685334206E+08},
            {12,    10,    -1.16491136086922392249E+08},
            {12,    11,     1.47421104143672753125E+07},
            {12,    12,    -1.52535673836318179965E+07},
            {12,    13,    -1.70087987937960936688E+06},
            {12,    14,     4.67476437233580090106E+06},
            {12,    15,    -1.17463899375570146367E+06},
            {12,    16,    -1.10623359788225745433E+05},
            {12,    17,     8.96177599209738109494E+04},
            {12,    18,    -1.26272792247867328115E+04},
            {12,    19,     2.57183382652074556063E+02},
            {12,    20,     4.53946488958070730746E+01},

            {14,     0,    -1.19404109194643745422E+10},
            {14,     1,     4.75026388992112045288E+10},
            {14,     2,    -8.02570569421333770752E+10},
            {14,     3,     7.41607800924110260010E+10},
            {14,     4,    -4.05307739822724685669E+10},
            {14,     5,     1.41796423462739467621E+10},
            {14,     6,    -4.56807621318898487091E+09},
            {14,     7,     1.94941044600867557526E+09},
            {14,     8,    -5.25762401084450244904E+08},
            {14,     9,    -4.20587376462206020951E+07},
            {14,    10,     1.47395545866844896227E+07},
            {14,    11,     5.00008831927335187793E+07},
            {14,    12,    -3.55091173088149204850E+07},
            {14,    13,     1.31608539435279052705E+07},
            {14,    14,    -4.59113670743147470057E+06},
            {14,    15,     1.81956762125828582793E+06},
            {14,    16,    -5.94762161201574141160E+05},
            {14,    17,     1.30033906684856090578E+05},
            {14,    18,    -1.75126293747036870627E+04},
            {14,    19,     1.30486252871918713936E+03},
            {14,    20,    -4.01670777875890010478E+01}
        },
        {                                                                               // HM (Z001000)
            { 0,     0,     2.17405636868515895912E+05},
            { 0,     1,     2.06852476160948835313E+07},
            { 0,     2,    -6.14611410296131018549E+06},
            { 0,     3,    -3.71233464909802228212E+07},
            { 0,     4,     2.59646896356047354639E+07},
            { 0,     5,     2.70401430864754803479E+07},
            { 0,     6,    -5.03161212555342614651E+07},
            { 0,     7,     3.58598481040194258094E+07},
            { 0,     8,    -1.78006177931661754847E+07},
            { 0,     9,     9.30532460730251483619E+06},
            { 0,    10,    -5.15848465171259269118E+06},
            { 0,    11,     2.19027753214642358944E+06},
            { 0,    12,    -5.81644839415979455225E+05},
            { 0,    13,     7.99240321203274652362E+04},
            { 0,    14,    -2.51621643905049268142E+03},
            { 0,    15,    -3.81475220523696918917E+02},

            { 1,     0,    -3.06765020921669416130E+07},
            { 1,     1,    -7.19287141298301517963E+07},
            { 1,     2,    -4.77435954108010306954E+07},
            { 1,     3,     4.06090998470959842205E+08},
            { 1,     4,    -4.94869498500309586525E+08},
            { 1,     5,     2.69898549761012136936E+08},
            { 1,     6,    -7.97774313283056169748E+07},
            { 1,     7,     4.26528677017149850726E+07},
            { 1,     8,    -4.68106602932079061866E+07},
            { 1,     9,     3.02614077510188445449E+07},
            { 1,    10,    -1.02789476280537806451E+07},
            { 1,    11,     1.48880611471109278500E+06},
            { 1,    12,     6.37803643199263970018E+04},
            { 1,    13,    -1.54060450772956992296E+04},
            { 1,    14,    -1.20700325670922356949E+04},
            { 1,    15,     2.24656015193673965769E+03},

            { 2,     0,     1.75066912655571192503E+08},
            { 2,     1,     6.56024659875666722655E+07},
            { 2,     2,     1.23625106866149380803E+08},
            { 2,     3,    -8.66427535415050864220E+08},
            { 2,     4,     1.04647074302398228645E+09},
            { 2,     5,    -5.43304198956838369370E+08},
            { 2,     6,     6.62721930982138589025E+07},
            { 2,     7,     6.96526135511116981506E+07},
            { 2,     8,    -3.78209700669894739985E+07},
            { 2,     9,     5.84715094197653792799E+06},
            { 2,    10,     1.18073224759165989235E+06},
            { 2,    11,    -3.39494064604910614435E+05},
            { 2,    12,    -1.30009674988549915724E+05},
            { 2,    13,     2.04151331991039405693E+04},
            { 2,    14,     1.63426397272586054896E+04},
            { 2,    15,    -3.46623073630780800158E+03},

            { 3,     0,    -4.40378749002870142460E+08},
            { 3,     1,     1.90811958049112737179E+08},
            { 3,     2,    -3.46994414631571888924E+08},
            { 3,     3,     1.03839183062096667290E+09},
            { 3,     4,    -1.09191434318746423721E+09},
            { 3,     5,     6.03376176521021485329E+08},
            { 3,     6,    -1.86538522271839350462E+08},
            { 3,     7,     3.01234692302216663957E+07},
            { 3,     8,    -2.60876296034886920825E+06},
            { 3,     9,    -5.91722311695919837803E+05},
            { 3,    10,    -1.04200386924736900255E+05},
            { 3,    11,     4.46675275850050500594E+05},
            { 3,    12,    -9.51964972779181844089E+04},
            { 3,    13,     3.58457144797106002443E+03},
            { 3,    14,    -1.11371310452127327153E+04},
            { 3,    15,     2.85845040236972772618E+03},

            { 4,     0,     5.72344695093964815140E+08},
            { 4,     1,    -5.13427680762670874596E+08},
            { 4,     2,     7.89372994735144257545E+08},
            { 4,     3,    -1.00183048339205336571E+09},
            { 4,     4,     4.85858157195736885071E+08},
            { 4,     5,    -3.68810635419888198376E+07},
            { 4,     6,    -6.77671612100235223770E+07},
            { 4,     7,     3.51244092417839094996E+07},
            { 4,     8,    -4.04172301070910505950E+06},
            { 4,     9,     4.42372389482865459286E+05},
            { 4,    10,    -1.11637046404088055715E+06},
            { 4,    11,     1.32348000868789851665E+05},
            { 4,    12,     5.77673805733840563335E+04},
            { 4,    13,     1.39889883355121310160E+03},
            { 4,    14,     1.84537734558708234545E+03},
            { 4,    15,    -1.29546033045933745598E+03},

            { 5,     0,    -3.11964641996447086334E+08},
            { 5,     1,     3.20795370867759823799E+08},
            { 5,     2,    -9.73902886296924829483E+08},
            { 5,     3,     1.11109912862654781342E+09},
            { 5,     4,    -3.31644242757628619671E+08},
            { 5,     5,    -7.20401027258160263300E+07},
            { 5,     6,     5.49449315561505854130E+07},
            { 5,     7,    -1.50211363970660679042E+07},
            { 5,     8,     4.37729396379113662988E+05},
            { 5,     9,     1.78953864822479896247E+06},
            { 5,    10,    -9.64483419783796125557E+04},
            { 5,    11,    -1.03372025982109145843E+05},
            { 5,    12,     2.27654966719349886262E+03},
            { 5,    13,    -9.21556404868084791815E+03},
            { 5,    14,     2.29694125905770533791E+03},
            { 5,    15,     2.69172643454379056038E+02},

            { 6,     0,    -1.47363671236134380102E+08},
            { 6,     1,     3.98069493547490179539E+08},
            { 6,     2,     3.80600399916491806507E+08},
            { 6,     3,    -7.77899828440285444260E+08},
            { 6,     4,     2.13971953739619493484E+08},
            { 6,     5,     7.50766140657877773046E+07},
            { 6,     6,    -1.24408092643524613231E+07},
            { 6,     7,    -1.19486997694680951536E+07},
            { 6,     8,     1.72403185042079538107E+06},
            { 6,     9,     5.82624710496194384177E+04},
            { 6,    10,     6.62807449280618020566E+04},
            { 6,    11,    -5.73858576309664931614E+03},
            { 6,    12,     7.87238279678164053621E+03},
            { 6,    13,     5.58027583166682688898E+02},
            { 6,    14,    -7.80191280094344847384E+02},
            { 6,    15,    -4.41524171396966949033E+01},

            { 7,     0,     3.70057909980202019215E+08},
            { 7,     1,    -8.43582286640240669250E+08},
            { 7,     2,     3.06515664902774870396E+08},
            { 7,     3,     2.79680007567675352097E+08},
            { 7,     4,    -1.31316622141129702330E+08},
            { 7,     5,    -4.78340494412834197283E+07},
            { 7,     6,     2.05878316230771690607E+07},
            { 7,     7,     4.84660386411372851580E+06},
            { 7,     8,    -1.28697308684668410569E+06},
            { 7,     9,    -4.26216149967036908492E+05},
            { 7,    10,     1.35944377558333886554E+05},
            { 7,    11,    -2.78481544974478456425E+04},
            { 7,    12,     6.38116677538639805789E+02},
            { 7,    13,     1.86324844948431268676E+03},
            { 7,    14,    -3.54990721623104548144E+02},
            { 7,    15,     4.62881801006983621960E+01},

            { 8,     0,    -2.73364609220364511013E+08},
            { 8,     1,     6.70469859252789497375E+08},
            { 8,     2,    -4.83480623472343206406E+08},
            { 8,     3,     4.03385611767915189266E+07},
            { 8,     4,     7.35016723277738541365E+07},
            { 8,     5,    -1.62650907308186870068E+07},
            { 8,     6,    -2.72791540988075407222E+06},
            { 8,     7,     3.87529004919559811242E+04},
            { 8,     8,     2.21605940650244883727E+05},
            { 8,     9,    -4.99119267431606931495E+04},
            { 8,    10,     3.88533899694829306100E+04},
            { 8,    11,    -4.12454335026239914441E+03},
            { 8,    12,    -5.45806706724830746680E+02},
            { 8,    13,    -7.47011879871399173680E+02},
            { 8,    14,     2.58488648387669854856E+02},
            { 8,    15,    -2.59121452073608971034E+01},

            { 9,     0,     1.00383462413229718804E+08},
            { 9,     1,    -2.74271434515541374683E+08},
            { 9,     2,     2.71244504862839102745E+08},
            { 9,     3,    -1.11115631573666274548E+08},
            { 9,     4,     4.91877530747146159410E+06},
            { 9,     5,     1.25292149804861973971E+07},
            { 9,     6,    -5.59249804659485630691E+06},
            { 9,     7,     1.28330904890557797626E+06},
            { 9,     8,    -1.04317198392582082306E+05},
            { 9,     9,    -9.62038930517230619444E+03},
            { 9,    10,    -3.97809489634518195089E+03},
            { 9,    11,    -5.57959747341926686204E+02},
            { 9,    12,     8.89096577259679747840E+02},
            { 9,    13,    -5.60425945702165773099E+00},
            { 9,    14,    -4.78179067842277234490E+01},
            { 9,    15,     5.74915010119235514452E+00},

            {10,     0,    -1.55431711502586677670E+07},
            {10,     1,     4.79521485383154302835E+07},
            {10,     2,    -6.02665872499209195375E+07},
            {10,     3,     4.05979536634513586760E+07},
            {10,     4,    -1.60619130310957916081E+07},
            {10,     5,     3.70530953097213804722E+06},
            {10,     6,    -3.78917655865714070387E+05},
            {10,     7,    -1.84983833769938682963E+04},
            {10,     8,    -6.31914341540330042335E+03},
            {10,     9,     7.89696836505760438740E+03},
            {10,    10,    -2.17729950811668868482E+03},
            {10,    11,     7.29602008514560338881E+02},
            {10,    12,    -2.38483209776185589135E+02},
            {10,    13,     2.80674740177570534172E+01},
            {10,    14,     1.83297935389278832119E+00},
            {10,    15,    -4.35700622586662367208E-01}
        },
        {                                                                               // RECOM (Z001000)
            { 0,     0,     1.29690611505892015032E+01},
            { 0,     1,     1.15133146967729094179E+00},
            { 0,     2,    -2.03151799780861574973E+00},
            { 0,     3,     1.18911797645565364689E+00},
            { 0,     4,    -2.35730192355203121979E-01},

            { 1,     0,     6.77126934573034411358E-01},
            { 1,     1,     8.12545635631524709730E-01},
            { 1,     2,     1.02571355665047869721E+00},
            { 1,     3,    -1.20203984384456630252E+00},
            { 1,     4,     3.31810706642633568286E-01},

            { 2,     0,    -2.98789230039933073613E+00},
            { 2,     1,     4.40181013672451193486E+00},
            { 2,     2,    -3.18890331653727177041E+00},
            { 2,     3,     8.83079598994844006121E-01},
            { 2,     4,    -1.51558396747922291548E-01},

            { 3,     0,     6.22545012651770335310E+00},
            { 3,     1,    -1.26234063625864720848E+01},
            { 3,     2,     8.89677911090983108977E+00},
            { 3,     3,    -2.01593702143950714856E+00},
            { 3,     4,     1.24221816733169190816E-01},

            { 4,     0,    -3.48677279439661846894E+00},
            { 4,     1,     8.37556424986163960966E+00},
            { 4,     2,    -6.53850783620592235224E+00},
            { 4,     3,     1.69898655557246569536E+00},
            { 4,     4,    -1.21208024376684805890E-01},

            { 5,     0,     4.04481505949380593101E-01},
            { 5,     1,    -1.37770027286069152161E+00},
            { 5,     2,     1.26623104358849225548E+00},
            { 5,     3,    -3.70847513213560797674E-01},
            { 5,     4,     3.04915286309964846112E-02}
        }
    },
    {                                                                                   // Metallicity Z001500 (0.01500)
        {                                                                               // LMR1 (Z001500)
            { 0,     0,     1.60726718444739766767E+01},
            { 0,     1,    -6.24715135137397137299E+00},
            { 0,     2,     1.07672344037789748938E+01},
            { 0,     3,    -7.24052976085269506257E+00},
            { 0,     4,     1.46349058730338077439E+00},

            { 1,     0,    -3.63506353750313060402E+00},
            { 1,     1,     5.36864271459196729097E+01},
            { 1,     2,    -1.16942397088811162575E+02},
            { 1,     3,     9.34035699421548457622E+01},
            { 1,     4,    -2.50874003951161199666E+01},

            { 2,     0,    -7.91754787628987521941E+00},
            { 2,     1,    -5.94653927755674089894E+01},
            { 2,     2,     2.05203056353080341978E+02},
            { 2,     3,    -1.96558176123197796414E+02},
            { 2,     4,     5.97010203155139578257E+01},

            { 3,     0,     2.27278594676717915490E+01},
            { 3,     1,    -2.40820672531560520113E+00},
            { 3,     2,    -1.20196505857006002316E+02},
            { 3,     3,     1.49881801286317909216E+02},
            { 3,     4,    -5.13533879653931180087E+01},

            { 4,     0,    -1.08895531675941441563E+01},
            { 4,     1,     1.55183170137950732226E+01},
            { 4,     2,     1.95899488178189216114E+01},
            { 4,     3,    -3.88388622741310385322E+01},
            { 4,     4,     1.51805521241851977265E+01}
        },
        {                                                                               // LMR2 (Z001500)
            { 0,     0,     1.57661900292269407942E+01},
            { 0,     1,    -3.86739001681062477545E+00},
            { 0,     2,     4.90951789020641982120E+00},
            { 0,     3,    -3.83335877824608228792E+00},
            { 0,     4,     1.46458915608047957058E+00},
            { 0,     5,    -2.16702239649122857523E-01},

            { 1,     0,     8.37711942202392734202E+00},
            { 1,     1,    -2.70768859464224540545E+01},
            { 1,     2,     3.93888011339611523454E+01},
            { 1,     3,    -2.70047525691479570753E+01},
            { 1,     4,     8.70098442072441713435E+00},
            { 1,     5,    -1.06476013712186490245E+00},

            { 2,     0,     3.06826409038962175657E+01},
            { 2,     1,    -1.09405785435920606119E+02},
            { 2,     2,     1.81370175730107348500E+02},
            { 2,     3,    -1.81704582752789093547E+02},
            { 2,     4,     9.02892160295599097708E+01},
            { 2,     5,    -1.65129464015789579889E+01},

            { 3,     0,    -3.62814204845711003600E+02},
            { 3,     1,     1.08689918143087788849E+03},
            { 3,     2,    -1.31054018838510614842E+03},
            { 3,     3,     9.90790478329023699189E+02},
            { 3,     4,    -4.33419474916350452531E+02},
            { 3,     5,     7.62679478243772734913E+01},

            { 4,     0,     1.40418643511127538659E+03},
            { 4,     1,    -3.88233656649431759433E+03},
            { 4,     2,     3.84683355224100250780E+03},
            { 4,     3,    -2.03701250178350619535E+03},
            { 4,     4,     6.48142655530930028362E+02},
            { 4,     5,    -9.67319650941358304408E+01},

            { 5,     0,    -1.22407686126082307965E+03},
            { 5,     1,     3.76978222294538090864E+03},
            { 5,     2,    -3.95869928580390433126E+03},
            { 5,     3,     1.99118186826012993151E+03},
            { 5,     4,    -5.21844465216713615519E+02},
            { 5,     5,     6.04450098185751301116E+01}
        },
        {                                                                               // LMA (Z001500)
            { 0,     0,    -5.15111813953318560380E+04},
            { 0,     1,    -1.38581324034049781039E+06},
            { 0,     2,     1.39308014554255567491E+07},
            { 0,     3,    -5.71603108284442424774E+07},
            { 0,     4,     1.37981165851579815149E+08},
            { 0,     5,    -2.21159494412106066942E+08},
            { 0,     6,     2.47918615635263592005E+08},
            { 0,     7,    -1.97267821930349111557E+08},
            { 0,     8,     1.08701847878496184945E+08},
            { 0,     9,    -3.66657088282169476151E+07},
            { 0,    10,     2.47653496909504802898E+06},
            { 0,    11,     5.12285355178847070783E+06},
            { 0,    12,    -3.49757309776654699817E+06},
            { 0,    13,     1.39230419173041009344E+06},
            { 0,    14,    -4.29369586936748528387E+05},
            { 0,    15,     1.17250418664394310326E+05},
            { 0,    16,    -2.87188898192620908958E+04},
            { 0,    17,     5.69885720592272627982E+03},
            { 0,    18,    -8.01726305735812047715E+02},
            { 0,    19,     6.87272631810855187950E+01},
            { 0,    20,    -2.67041856670744914837E+00},

            { 2,     0,    -1.45339113482951931655E+07},
            { 2,     1,     1.12667823825035437942E+08},
            { 2,     2,    -4.17006587079701125622E+08},
            { 2,     3,     9.85341220899901628494E+08},
            { 2,     4,    -1.66272967677597117424E+09},
            { 2,     5,     2.10006772395531940460E+09},
            { 2,     6,    -2.00687866295555543900E+09},
            { 2,     7,     1.43029664485314631462E+09},
            { 2,     8,    -7.29760192023199796677E+08},
            { 2,     9,     2.43147726715557068586E+08},
            { 2,    10,    -4.05304287569378465414E+07},
            { 2,    11,    -4.01306759306349034887E+05},
            { 2,    12,    -7.32600274554128758609E+05},
            { 2,    13,     1.17855480548669607379E+06},
            { 2,    14,     2.50996201334879733622E+05},
            { 2,    15,    -6.29675976741036050953E+05},
            { 2,    16,     3.31786518519565521274E+05},
            { 2,    17,    -9.37220926397035946138E+04},
            { 2,    18,     1.56585215689283104439E+04},
            { 2,    19,    -1.46922968079042675527E+03},
            { 2,    20,     6.01559001927688683509E+01},

            { 4,     0,     2.33350108446424514055E+08},
            { 4,     1,    -1.60289968489695382118E+09},
            { 4,     2,     4.81990833858025169373E+09},
            { 4,     3,    -8.16360325217743110657E+09},
            { 4,     4,     8.14584602763201999664E+09},
            { 4,     5,    -4.07331865929028415680E+09},
            { 4,     6,    -5.06252506179879188538E+08},
            { 4,     7,     2.29763469151120567322E+09},
            { 4,     8,    -1.62128710050702285767E+09},
            { 4,     9,     5.32701252654437601566E+08},
            { 4,    10,    -4.48733723450238630176E+07},
            { 4,    11,    -2.11723976412126012146E+07},
            { 4,    12,     2.32885320360103854910E+06},
            { 4,    13,     2.03951553722685994580E+06},
            { 4,    14,    -3.13630035119212174322E+05},
            { 4,    15,    -7.05223482959375251085E+04},
            { 4,    16,    -5.37405402453973874799E+04},
            { 4,    17,     4.94362966298164537875E+04},
            { 4,    18,    -1.40518968918354457855E+04},
            { 4,    19,     1.83732556677333059270E+03},
            { 4,    20,    -9.50453907494923839749E+01},

            { 6,     0,    -1.76169219592734664679E+08},
            { 6,     1,     1.42698092226201272011E+09},
            { 6,     2,    -5.28067056308736801147E+09},
            { 6,     3,     1.15336708877598838806E+10},
            { 6,     4,    -1.61229222116397609711E+10},
            { 6,     5,     1.45899208559092102051E+10},
            { 6,     6,    -8.01445678044835853577E+09},
            { 6,     7,     1.90927120293207097054E+09},
            { 6,     8,     4.88043666148680567741E+08},
            { 6,     9,    -3.87662269468736469746E+08},
            { 6,    10,    -3.33959551647167652845E+07},
            { 6,    11,     9.24862097769977152348E+07},
            { 6,    12,    -2.25346824999888129532E+07},
            { 6,    13,    -5.86599007108959276229E+06},
            { 6,    14,     3.70074268507561367005E+06},
            { 6,    15,    -2.56417061140370758949E+05},
            { 6,    16,    -2.29390710704398312373E+05},
            { 6,    17,     6.94915698487437912263E+04},
            { 6,    18,    -7.11327988466724036698E+03},
            { 6,    19,     3.57413795845535204876E+01},
            { 6,    20,     2.80444597204764924925E+01},

            { 8,     0,     1.24245267843930959702E+09},
            { 8,     1,    -6.44322780962794589996E+09},
            { 8,     2,     1.38199616798107013702E+10},
            { 8,     3,    -1.50973626273141441345E+10},
            { 8,     4,     7.46748678501209640503E+09},
            { 8,     5,     8.19630542308683276176E+08},
            { 8,     6,    -3.01758840394945383072E+09},
            { 8,     7,     1.45032130975556683540E+09},
            { 8,     8,    -3.13138358723539471626E+08},
            { 8,     9,     1.84361824896876424551E+08},
            { 8,    10,    -1.69216581016204208136E+08},
            { 8,    11,     5.96086349759788066149E+07},
            { 8,    12,     3.41292303451553406194E+06},
            { 8,    13,    -8.38948524171856231987E+06},
            { 8,    14,     2.24497033832136029378E+06},
            { 8,    15,    -2.11810850483575311955E+05},
            { 8,    16,     5.84158368683356893598E+04},
            { 8,    17,    -4.11205502318392173038E+04},
            { 8,    18,     1.17356696779575449909E+04},
            { 8,    19,    -1.52952212651557533718E+03},
            { 8,    20,     7.85072147480235713601E+01},

            {10,     0,    -1.81932512063875246048E+09},
            {10,     1,     1.17609472824396915436E+10},
            {10,     2,    -3.26657704396900253296E+10},
            {10,     3,     4.99244642700828399658E+10},
            {10,     4,    -4.43242869808500061035E+10},
            {10,     5,     2.08982330227992744446E+10},
            {10,     6,    -2.02708169583341908455E+09},
            {10,     7,    -2.88544961080271482468E+09},
            {10,     8,     1.12173715222722339630E+09},
            {10,     9,     1.71997591831600487232E+08},
            {10,    10,    -1.91453234115329504013E+08},
            {10,    11,     3.25976767552792169154E+07},
            {10,    12,    -2.81013549671907734592E+05},
            {10,    13,     1.62781335264503862709E+06},
            {10,    14,    -1.02482288018334569642E+05},
            {10,    15,    -4.78252977657809446100E+05},
            {10,    16,     1.08856413307630777126E+05},
            {10,    17,     3.74121964994652880705E+04},
            {10,    18,    -2.00568317658710147953E+04},
            {10,    19,     3.30817698426615561402E+03},
            {10,    20,    -1.97037754182892768995E+02},

            {12,     0,     3.35585658860964119434E+08},
            {12,     1,     6.04561877929950594902E+08},
            {12,     2,    -5.13752404817218589783E+09},
            {12,     3,     1.06028901045264606476E+10},
            {12,     4,    -1.25273394138480796814E+10},
            {12,     5,     1.06453110355505924225E+10},
            {12,     6,    -6.95095817367120552063E+09},
            {12,     7,     3.16043713721437406540E+09},
            {12,     8,    -7.21320971392456412315E+08},
            {12,     9,    -5.26415434883427247405E+07},
            {12,    10,     3.88067712231941595674E+07},
            {12,    11,     2.20965666929983980954E+07},
            {12,    12,    -1.00345439357733502984E+07},
            {12,    13,    -2.83703418567746179178E+06},
            {12,    14,     2.26345678725755680352E+06},
            {12,    15,    -2.51391728097161831101E+05},
            {12,    16,    -1.16427576675173724652E+05},
            {12,    17,     3.66684894778185043833E+04},
            {12,    18,    -2.41298286705503824123E+03},
            {12,    19,    -3.40666737232470040908E+02},
            {12,    20,     4.25259705893395718590E+01},

            {14,     0,    -1.88270337231409168243E+09},
            {14,     1,     6.39532526253386974335E+09},
            {14,     2,    -7.82324355639520549774E+09},
            {14,     3,     2.03781762196393775940E+09},
            {14,     4,     5.26969578325209617615E+09},
            {14,     5,    -7.26948054175921058655E+09},
            {14,     6,     4.65417136459286022186E+09},
            {14,     7,    -1.63391954770838069916E+09},
            {14,     8,     1.87346108643729388714E+08},
            {14,     9,     8.89076657232203483582E+07},
            {14,    10,    -2.42219275225403495133E+07},
            {14,    11,    -1.37909139873882699758E+07},
            {14,    12,     6.82268681301416642964E+06},
            {14,    13,     7.02051292148833046667E+05},
            {14,    14,    -6.92968335637202719226E+05},
            {14,    15,    -3.38601851769478351343E+05},
            {14,    16,     3.62546876010872249026E+05},
            {14,    17,    -1.30131463530392415123E+05},
            {14,    18,     2.47381054441249470983E+04},
            {14,    19,    -2.51595863192902470473E+03},
            {14,    20,     1.08731772056314042629E+02}
        },
        {                                                                               // HM (Z001500)
            { 0,     0,    -6.40222930769867496565E+05},
            { 0,     1,     1.10169653380964145064E+08},
            { 0,     2,    -1.83288798818755358458E+08},
            { 0,     3,     2.34685038301938652992E+08},
            { 0,     4,    -2.90868321715029954910E+08},
            { 0,     5,     2.58803902657175153494E+08},
            { 0,     6,    -1.63288883819993436337E+08},
            { 0,     7,     8.19842075092330276966E+07},
            { 0,     8,    -3.74597286079473644495E+07},
            { 0,     9,     1.73063130301320850849E+07},
            { 0,    10,    -7.45417360680353827775E+06},
            { 0,    11,     2.34362116585996653885E+06},
            { 0,    12,    -3.93361441283391148318E+05},
            { 0,    13,    -1.10781031619090754248E+02},
            { 0,    14,     1.09339428886468467681E+04},
            { 0,    15,    -1.22318915545462755290E+03},

            { 1,     0,    -2.80689302632132731378E+06},
            { 1,     1,    -8.98291909237491011620E+08},
            { 1,     2,     1.18592188686839365959E+09},
            { 1,     3,    -7.65219587451042652130E+08},
            { 1,     4,     5.70295193113373160362E+08},
            { 1,     5,    -3.92352877095889389515E+08},
            { 1,     6,     1.43709948555291593075E+08},
            { 1,     7,     3.04550315389612223953E+06},
            { 1,     8,    -3.80446096340993121266E+07},
            { 1,     9,     2.31604841598522365093E+07},
            { 1,    10,    -5.65692487392537854612E+06},
            { 1,    11,    -3.33505242560792976292E+03},
            { 1,    12,     1.18223884409625112312E+05},
            { 1,    13,     8.29620922556901932694E+04},
            { 1,    14,    -3.61397359909771475941E+04},
            { 1,    15,     3.94064567463254252289E+03},

            { 2,     0,     2.01327877490426152945E+08},
            { 2,     1,     3.10118016671073770523E+09},
            { 2,     2,    -4.22208827383246850967E+09},
            { 2,     3,     1.99760734988433146477E+09},
            { 2,     4,    -7.30736768670006632805E+08},
            { 2,     5,     4.63059271373849034309E+08},
            { 2,     6,    -2.61651098515476316214E+08},
            { 2,     7,     1.29333847253416240215E+08},
            { 2,     8,    -5.09144396244669929147E+07},
            { 2,     9,     9.08995892725536786020E+06},
            { 2,    10,    -4.72198901409551501274E+05},
            { 2,    11,     8.76993455861743539572E+05},
            { 2,    12,    -4.06936925562300020829E+05},
            { 2,    13,    -6.55970599629438947886E+03},
            { 2,    14,     3.07809196263461344643E+04},
            { 2,    15,    -4.44326151571276750474E+03},

            { 3,     0,    -1.20734569145530676842E+09},
            { 3,     1,    -5.34256358175416564941E+09},
            { 3,     2,     8.35253308946118927002E+09},
            { 3,     3,    -3.55132392736585330963E+09},
            { 3,     4,     3.64000813302139878273E+08},
            { 3,     5,     6.22636854320012405515E+07},
            { 3,     6,    -7.19534735248802900314E+07},
            { 3,     7,     3.05025745163594335318E+07},
            { 3,     8,     7.68708163315938971937E+06},
            { 3,     9,    -3.07800794374816305935E+06},
            { 3,    10,    -2.14286733640326838940E+06},
            { 3,    11,     9.30921378395954845473E+05},
            { 3,    12,    -5.63446497619864894659E+04},
            { 3,    13,     1.63174566022897852235E+03},
            { 3,    14,    -1.16542300609449248441E+04},
            { 3,    15,     2.36843518043800349915E+03},

            { 4,     0,     3.21429576530229854584E+09},
            { 4,     1,     4.39998454027949714661E+09},
            { 4,     2,    -9.63131293606875228882E+09},
            { 4,     3,     4.22524392135507345200E+09},
            { 4,     4,    -1.44018430614179670811E+08},
            { 4,     5,    -1.74848804728251099586E+08},
            { 4,     6,     3.49971447999607846141E+07},
            { 4,     7,    -2.03914002418685518205E+07},
            { 4,     8,    -1.16793722923461743630E+06},
            { 4,     9,     4.07216598363398248330E+06},
            { 4,    10,    -6.63453501301569864154E+05},
            { 4,    11,    -2.07226327457722654799E+05},
            { 4,    12,     7.70487153054169175448E+04},
            { 4,    13,     3.74511172163199034912E+03},
            { 4,    14,    -2.35924085496946099738E+03},
            { 4,    15,    -2.00074150360817185401E+02},

            { 5,     0,    -4.86051768030780982971E+09},
            { 5,     1,    -2.52283411110093832016E+08},
            { 5,     2,     6.15744921080406188965E+09},
            { 5,     3,    -2.94612427147580671310E+09},
            { 5,     4,    -1.64832248763824313879E+08},
            { 5,     5,     2.56579223709281235933E+08},
            { 5,     6,    -1.66799195149700418115E+07},
            { 5,     7,     1.29958687433429018711E+05},
            { 5,     8,    -1.39862347051455453038E+06},
            { 5,     9,     6.31508472462175530382E+05},
            { 5,    10,     1.11229199938330348232E+04},
            { 5,    11,    -1.09408809112410061061E+05},
            { 5,    12,    -3.31703747407727632890E+03},
            { 5,    13,    -7.42683722320846641196E+02},
            { 5,    14,     3.67269071514491452035E+03},
            { 5,    15,    -4.51573620652630495442E+02},

            { 6,     0,     4.54118409271736431122E+09},
            { 6,     1,    -2.90767159976795244217E+09},
            { 6,     2,    -1.58025838498863267899E+09},
            { 6,     3,     1.16398375723541212082E+09},
            { 6,     4,     1.09676718899973109365E+08},
            { 6,     5,    -1.17450609424565017223E+08},
            { 6,     6,     3.66726234801336098462E+06},
            { 6,     7,     1.73320626005022414029E+06},
            { 6,     8,    -2.36895981676343455911E+06},
            { 6,     9,     6.50776589120257762261E+05},
            { 6,    10,     9.80770387879816262284E+04},
            { 6,    11,     6.08450624306344252545E+03},
            { 6,    12,     1.44103835104128138482E+04},
            { 6,    13,    -8.31901750284624540654E+03},
            { 6,    14,    -3.29760727015796192063E+02},
            { 6,    15,     2.22378172851269994226E+02},

            { 7,     0,    -2.66951759357458686829E+09},
            { 7,     1,     2.78244247697885799408E+09},
            { 7,     2,    -5.23326483537968039513E+08},
            { 7,     3,    -1.32406331732717037201E+08},
            { 7,     4,    -7.73866632845929916948E+06},
            { 7,     5,    -1.31289335217684842646E+07},
            { 7,     6,     8.68883711662754230201E+06},
            { 7,     7,     6.03206328956170473248E+06},
            { 7,     8,    -1.68968455437217419967E+06},
            { 7,     9,    -1.77911507059704919811E+05},
            { 7,    10,    -2.13170445228394455626E+04},
            { 7,    11,    -1.98704865429771484742E+03},
            { 7,    12,     1.19148875731268594791E+03},
            { 7,    13,     2.79295327351346804790E+03},
            { 7,    14,    -2.78996535146859685028E+02},
            { 7,    15,    -4.49988682514610260910E+01},

            { 8,     0,     9.50171459722543239594E+08},
            { 8,     1,    -1.19109509072384023666E+09},
            { 8,     2,     4.45397440506503641605E+08},
            { 8,     3,    -4.46003071982323154807E+07},
            { 8,     4,    -3.80750898013454861939E+06},
            { 8,     5,     1.37090059550021272153E+07},
            { 8,     6,    -5.08256188045835960656E+06},
            { 8,     7,    -1.65700011583761894144E+06},
            { 8,     8,     4.63444510281368449796E+05},
            { 8,     9,     6.44070571055476248148E+04},
            { 8,    10,     5.85348885756574745756E+04},
            { 8,    11,    -2.07048623592222938896E+04},
            { 8,    12,    -1.63741310696323444063E+03},
            { 8,    13,     6.19764619828629179210E+02},
            { 8,    14,    -5.07010754652976132206E+01},
            { 8,    15,     1.04668911802231079378E+01},

            { 9,     0,    -1.81045244850725114346E+08},
            { 9,     1,     2.23702214978076577187E+08},
            { 9,     2,    -5.39576641499614790082E+07},
            { 9,     3,    -3.48971727291814684868E+07},
            { 9,     4,     2.05198001371338181198E+07},
            { 9,     5,    -1.21495342617135704495E+06},
            { 9,     6,    -3.16323564470732118934E+06},
            { 9,     7,     1.45230267412367230281E+06},
            { 9,     8,     4.31289414334815301117E+04},
            { 9,     9,    -1.48747640901944541838E+05},
            { 9,    10,     8.63897175520341988886E+03},
            { 9,    11,     7.41770223687096313370E+03},
            { 9,    12,    -3.19056811887575008768E+02},
            { 9,    13,    -3.21467405033000488856E+02},
            { 9,    14,     5.29898436774840320140E+01},
            { 9,    15,    -3.45842797011066638291E+00},

            {10,     0,     1.29428707331854440272E+07},
            {10,     1,    -8.40693462242027930915E+06},
            {10,     2,    -1.66950000229333285242E+07},
            {10,     3,     2.57591525679362528026E+07},
            {10,     4,    -1.54869040150702800602E+07},
            {10,     5,     4.65623680094749014825E+06},
            {10,     6,    -3.66297825326654070523E+05},
            {10,     7,    -1.74355945057241042377E+05},
            {10,     8,     1.17860134753315287526E+04},
            {10,     9,     1.88480662367682598415E+04},
            {10,    10,    -1.91529993314948478655E+03},
            {10,    11,    -1.26547072451270787496E+03},
            {10,    12,     2.41500958409452209708E+02},
            {10,    13,     1.39658146862240180042E+01},
            {10,    14,    -6.16658750062571581196E+00},
            {10,    15,     4.30482965248756621612E-01}
        },
        {                                                                               // RECOM (Z001500)
            { 0,     0,     1.30114084816216948326E+01},
            { 0,     1,     9.82927123720802486950E-01},
            { 0,     2,    -1.78831205264574788494E+00},
            { 0,     3,     1.04428283556912560037E+00},
            { 0,     4,    -2.05873948734389328186E-01},

            { 1,     0,    -3.88724524733189344405E-02},
            { 1,     1,     3.79408475484787910403E+00},
            { 1,     2,    -2.91118101352734681697E+00},
            { 1,     3,     7.77250458270365651714E-01},
            { 1,     4,    -5.93043121201380050989E-03},

            { 2,     0,    -1.19760400814100687050E+00},
            { 2,     1,    -3.70516957950696035340E+00},
            { 2,     2,     8.13081389223339456862E+00},
            { 2,     3,    -4.84039188270623732535E+00},
            { 2,     4,     8.01677869943414500575E-01},

            { 3,     0,     5.25028472760498932104E+00},
            { 3,     1,    -6.49412032630474111983E+00},
            { 3,     2,    -1.37460399330354388070E+00},
            { 3,     3,     3.58589212553425529251E+00},
            { 3,     4,    -8.38094449459952040016E-01},

            { 4,     0,    -3.35142128249576209953E+00},
            { 4,     1,     6.88602644973469768530E+00},
            { 4,     2,    -2.99992638566578184722E+00},
            { 4,     3,    -4.88499106441473263107E-01},
            { 4,     4,     2.76990054008695862908E-01},

            { 5,     0,     3.32597771543929221494E-01},
            { 5,     1,    -1.23233281888843992924E+00},
            { 5,     2,     8.33374957715134034864E-01},
            { 5,     3,    -6.82770912855755612858E-02},
            { 5,     4,    -2.81426477843974842674E-02}
        }
    },
    {                                                                                   // Metallicity Z002000 (0.02000)
        {                                                                               // LMR1 (Z002000)
            { 0,     0,     1.50305864307172658556E+01},
            { 0,     1,     4.96110465703095582235E-01},
            { 0,     2,    -9.16608282566077403608E-01},
            { 0,     3,     2.48033316991016244968E-01},

            { 1,     0,     1.77238406649739155263E+00},
            { 1,     1,    -6.52669943496246296455E-01},
            { 1,     2,     6.23616025599144307989E-01},
            { 1,     3,    -1.77703681033998805994E-01}
        },
        {                                                                               // LMR2 (Z002000)
            { 0,     0,     1.56617552673034907684E+01},
            { 0,     1,    -3.38271409511212528543E+00},
            { 0,     2,     3.99712000854973803499E+00},
            { 0,     3,    -3.02506056136319223526E+00},
            { 0,     4,     1.12651646333780397491E+00},
            { 0,     5,    -1.62914377442334834534E-01},

            { 1,     0,     7.36910246144982838956E+00},
            { 1,     1,    -2.30880577686855161801E+01},
            { 1,     2,     3.32294193400783512971E+01},
            { 1,     3,    -2.22327077943441828722E+01},
            { 1,     4,     6.85986578867425578210E+00},
            { 1,     5,    -7.85596865167521363205E-01},

            { 2,     0,     3.04288311387925105578E+01},
            { 2,     1,    -1.38697534163042433875E+02},
            { 2,     2,     2.72764619820308155340E+02},
            { 2,     3,    -2.82250602598139892052E+02},
            { 2,     4,     1.37077309352478550863E+02},
            { 2,     5,    -2.43363801583426564434E+01},

            { 3,     0,    -2.40391883810966504598E+02},
            { 3,     1,     7.20123937632566253342E+02},
            { 3,     2,    -9.56047390568349555906E+02},
            { 3,     3,     8.80126339460319968566E+02},
            { 3,     4,    -4.43060386994394036719E+02},
            { 3,     5,     8.34534841118213392974E+01},

            { 4,     0,     1.19040215556355087756E+03},
            { 4,     1,    -3.06320152050599153881E+03},
            { 4,     2,     2.78453473219604893529E+03},
            { 4,     3,    -1.43582241909097660937E+03},
            { 4,     4,     4.99720580375658244066E+02},
            { 4,     5,    -8.44179485778146130315E+01},

            { 5,     0,    -1.27279708339606577283E+03},
            { 5,     1,     3.68563309227265335721E+03},
            { 5,     2,    -3.66200350857788362191E+03},
            { 5,     3,     1.74828529177925724980E+03},
            { 5,     4,    -4.43446115665101842751E+02},
            { 5,     5,     5.16038082522078980219E+01}
        },
        {                                                                               // LMA (Z002000)
            { 0,     0,    -1.51049254914130983707E+03},
            { 0,     1,     5.90804592923560267081E+03},
            { 0,     2,    -9.78411552163013584504E+03},
            { 0,     3,     9.03281646038073631644E+03},
            { 0,     4,    -5.04733341717106668511E+03},
            { 0,     5,     1.70840439977420237483E+03},
            { 0,     6,    -3.16251664756395882705E+02},
            { 0,     7,     1.74202707579704139107E+01},
            { 0,     8,     3.67713293499369164863E+00},
            { 0,     9,    -5.09055045574688058707E-01},

            { 1,     0,     1.18642296961242536781E+05},
            { 1,     1,    -4.22882345998080738354E+05},
            { 1,     2,     6.02728568485423107632E+05},
            { 1,     3,    -4.09618748060796875507E+05},
            { 1,     4,     8.90979215331482701004E+04},
            { 1,     5,     5.95414095173196401447E+04},
            { 1,     6,    -5.18590927506359803374E+04},
            { 1,     7,     1.72331732723822569824E+04},
            { 1,     8,    -2.81277261133411593619E+03},
            { 1,     9,     1.86487606226860776815E+02},

            { 2,     0,    -1.40854420295521779917E+06},
            { 2,     1,     3.16920022432578727603E+06},
            { 2,     2,     4.61300052596119523514E+05},
            { 2,     3,    -8.61105917229603044689E+06},
            { 2,     4,     1.23556398056155946106E+07},
            { 2,     5,    -8.94036121833491511643E+06},
            { 2,     6,     3.81112897666227677837E+06},
            { 2,     7,    -9.71158692551792715676E+05},
            { 2,     8,     1.37401910653425060445E+05},
            { 2,     9,    -8.32876128728674302693E+03},

            { 3,     0,     1.72458181532576158643E+07},
            { 3,     1,    -4.52772539129179418087E+07},
            { 3,     2,     2.01148809934781342745E+07},
            { 3,     3,     6.09227038679622411728E+07},
            { 3,     4,    -1.07679655401528432965E+08},
            { 3,     5,     8.29801717072715312243E+07},
            { 3,     6,    -3.64493890278426855803E+07},
            { 3,     7,     9.44902866139182634652E+06},
            { 3,     8,    -1.35153547941456316039E+06},
            { 3,     9,     8.25342644314703647979E+04},

            { 4,     0,    -1.36692876826326847076E+08},
            { 4,     1,     4.51025336598177015781E+08},
            { 4,     2,    -5.31011502233843207359E+08},
            { 4,     3,     1.64806847028889596462E+08},
            { 4,     4,     2.15493288928440541029E+08},
            { 4,     5,    -2.68977365806154668331E+08},
            { 4,     6,     1.38776598747677832842E+08},
            { 4,     7,    -3.89913542043956518173E+07},
            { 4,     8,     5.84939274544744472951E+06},
            { 4,     9,    -3.68464314099946233910E+05},

            { 5,     0,     5.88007632627574801445E+08},
            { 5,     1,    -2.19546849066643857956E+09},
            { 5,     2,     3.29578755621284484863E+09},
            { 5,     3,    -2.44640117334454774857E+09},
            { 5,     4,     7.63562415504432678223E+08},
            { 5,     5,     1.37457055430822163820E+08},
            { 5,     6,    -2.06529556624937295914E+08},
            { 5,     7,     7.50013034409245699644E+07},
            { 5,     8,    -1.26735707259846013039E+07},
            { 5,     9,     8.54653687692407402210E+05},

            { 6,     0,    -1.38327254361235642433E+09},
            { 6,     1,     5.60614067713224506378E+09},
            { 6,     2,    -9.43342679709010314941E+09},
            { 6,     3,     8.54102479910387897491E+09},
            { 6,     4,    -4.42476607837071800232E+09},
            { 6,     5,     1.22015302616584563255E+09},
            { 6,     6,    -9.17636537403069436550E+07},
            { 6,     7,    -4.19402333332933112979E+07},
            { 6,     8,     1.20023414749641995877E+07},
            { 6,     9,    -9.83676207032694481313E+05},

            { 7,     0,     1.70433842457238912582E+09},
            { 7,     1,    -7.46564615829306602478E+09},
            { 7,     2,     1.36213117744959812164E+10},
            { 7,     3,    -1.36449069424619369507E+10},
            { 7,     4,     8.23382455328104782104E+09},
            { 7,     5,    -3.05178841976632213593E+09},
            { 7,     6,     6.64362036529520750046E+08},
            { 7,     7,    -7.09507497840798497200E+07},
            { 7,     8,     7.89097510117984027602E+05},
            { 7,     9,     3.47019468185705947690E+05},

            { 8,     0,    -9.03133463246678471565E+08},
            { 8,     1,     4.47621684993862724304E+09},
            { 8,     2,    -8.96349174100218391418E+09},
            { 8,     3,     9.77159178772765159607E+09},
            { 8,     4,    -6.46222307786082077026E+09},
            { 8,     5,     2.69448710911580371857E+09},
            { 8,     6,    -7.04153944276203036308E+08},
            { 8,     7,     1.09216364710150659084E+08},
            { 8,     8,    -8.71251345965249091387E+06},
            { 8,     9,     2.35094345904298679670E+05},

            { 9,     0,     7.47826861721657812595E+07},
            { 9,     1,    -6.76538905537033677101E+08},
            { 9,     2,     1.73090915363686656952E+09},
            { 9,     3,    -2.18473390758292007446E+09},
            { 9,     4,     1.61084727759012627602E+09},
            { 9,     5,    -7.39637661531803250313E+08},
            { 9,     6,     2.13872151698962450027E+08},
            { 9,     7,    -3.76329373731744587421E+07},
            { 9,     8,     3.63438629714747751132E+06},
            { 9,     9,    -1.44132561512217595009E+05}
        },
        {                                                                               // HM (Z002000)
            { 0,    -4,     2.53729226092276048660E+09},
            { 0,    -3,    -9.90007540851090812683E+09},
            { 0,    -2,     1.52593834113249797821E+10},
            { 0,    -1,    -1.01549528384376564026E+10},
            { 0,     0,     2.99829578010063916445E+07},
            { 0,     1,     5.78893490124735832214E+09},
            { 0,     2,    -6.14609898490778446198E+09},
            { 0,     3,     4.04278241615104389191E+09},
            { 0,     4,    -1.80654362590145325661E+09},
            { 0,     5,     4.91334348953023314476E+08},
            { 0,     6,    -5.44061721887778788805E+07},
            { 0,     7,    -6.47383359300961066037E+06},
            { 0,     8,     1.76558650155847985297E+06},
            { 0,     9,     1.00096546886151510989E+05},
            { 0,    10,    -3.39961914804177431506E+04},

            { 1,    -4,    -1.43765508369811935425E+10},
            { 1,    -3,     5.53386381611402206421E+10},
            { 1,    -2,    -8.64972441405090179443E+10},
            { 1,    -1,     6.18263781388091888428E+10},
            { 1,     0,    -1.27031002818969459534E+10},
            { 1,     1,    -1.22741674009294738770E+10},
            { 1,     2,     1.32545543793032627106E+10},
            { 1,     3,    -7.72103742705006504059E+09},
            { 1,     4,     2.99797494889310359955E+09},
            { 1,     5,    -4.51316994491591095924E+08},
            { 1,     6,    -2.12359218253416419029E+08},
            { 1,     7,     1.28106564253871873021E+08},
            { 1,     8,    -2.52927841362378038466E+07},
            { 1,     9,     1.52832625190069107339E+06},
            { 1,    10,     5.33991439763792805024E+04},

            { 2,    -4,     3.53888765741276016235E+10},
            { 2,    -3,    -1.30949004957460281372E+11},
            { 2,    -2,     2.03740123625964263916E+11},
            { 2,    -1,    -1.45485633356229827881E+11},
            { 2,     0,     3.38169397075351562500E+10},
            { 2,     1,     1.75117599864639778137E+10},
            { 2,     2,    -1.68526525631832427979E+10},
            { 2,     3,     7.96671769498775196075E+09},
            { 2,     4,    -3.11421864218404531479E+09},
            { 2,     5,     6.72407024087293863297E+08},
            { 2,     6,     1.69479333713295638561E+08},
            { 2,     7,    -1.48711963495587915182E+08},
            { 2,     8,     3.25634279867792949080E+07},
            { 2,     9,    -1.75731226257729995996E+06},
            { 2,    10,    -1.35079742770175478654E+05},

            { 3,    -4,    -5.02259172277233886719E+10},
            { 3,    -3,     1.70340081645104858398E+11},
            { 3,    -2,    -2.59178892024369842529E+11},
            { 3,    -1,     1.80456668127881774902E+11},
            { 3,     0,    -4.10109717020726623535E+10},
            { 3,     1,    -1.59603847360727577209E+10},
            { 3,     2,     1.16582282107490043640E+10},
            { 3,     3,    -2.69128104888696050644E+09},
            { 3,     4,     7.08683177906285405159E+08},
            { 3,     5,    -4.34911479088057935238E+08},
            { 3,     6,     1.01044743218226939440E+08},
            { 3,     7,     1.50179933915116582066E+07},
            { 3,     8,    -4.86460542015785723925E+06},
            { 3,     9,    -1.18190563420071476139E+06},
            { 3,    10,     2.78623554417385661509E+05},

            { 4,    -4,     4.64705908425810546875E+10},
            { 4,    -3,    -1.30875109087104644775E+11},
            { 4,    -2,     1.84384613263450225830E+11},
            { 4,    -1,    -1.14315528459969711304E+11},
            { 4,     0,     1.54155640604285240173E+10},
            { 4,     1,     1.32641401056199913025E+10},
            { 4,     2,    -5.51530197341053485870E+09},
            { 4,     3,    -1.70800161550766736269E+08},
            { 4,     4,     7.78830644995285868645E+08},
            { 4,     5,    -2.06842292132320821285E+08},
            { 4,     6,    -2.58832894926396012306E+07},
            { 4,     7,     2.22092620407946482301E+07},
            { 4,     8,    -6.95661957240117993206E+06},
            { 4,     9,     1.92690144883910729550E+06},
            { 4,    10,    -2.33277229786988784326E+05},

            { 5,    -4,    -3.03660798334242973328E+10},
            { 5,    -3,     5.92434377201234664917E+10},
            { 5,    -2,    -6.54677950676404571533E+10},
            { 5,    -1,     1.98006473040911102295E+10},
            { 5,     0,     1.80741102193409042358E+10},
            { 5,     1,    -1.24110750642199649811E+10},
            { 5,     2,     2.06936088729867076874E+09},
            { 5,     3,    -5.55200935775747060776E+08},
            { 5,     4,     3.31793995932478666306E+08},
            { 5,     5,    -3.77282162409072965384E+07},
            { 5,     6,     3.77271593664872169029E+05},
            { 5,     7,    -2.39515931142189726233E+06},
            { 5,     8,     4.78976734628147096373E+05},
            { 5,     9,    -2.24492564827198133571E+05},
            { 5,    10,     4.79792411042873136466E+04},

            { 6,    -4,     1.39020977034095058441E+10},
            { 6,    -3,    -1.24214230056445674896E+10},
            { 6,    -2,     3.40159755029327201843E+09},
            { 6,    -1,     1.62527040079761524200E+10},
            { 6,     0,    -2.40572617307258148193E+10},
            { 6,     1,     1.01576765639793376923E+10},
            { 6,     2,    -2.79329356560366511345E+08},
            { 6,     3,    -3.70225353787005186081E+08},
            { 6,     4,    -1.05583829363182082772E+08},
            { 6,     5,     4.22791698590517193079E+07},
            { 6,     6,    -2.37510881991530815139E+06},
            { 6,     7,    -2.48551971484777750447E+06},
            { 6,     8,     2.30980219498265953735E+06},
            { 6,     9,    -5.97702223240277264267E+05},
            { 6,    10,     4.54666582402248095605E+04},

            { 7,    -4,    -2.83252506215792465210E+09},
            { 7,    -3,    -5.87107593619644260406E+09},
            { 7,    -2,     9.35640963237767410278E+09},
            { 7,    -1,    -9.10900080282122421265E+09},
            { 7,     0,     9.58587735224136924744E+09},
            { 7,     1,    -5.49030619645441913605E+09},
            { 7,     2,     1.36275859178348875046E+09},
            { 7,     3,    -8.57005601597409099340E+07},
            { 7,     4,    -7.86904883546570241451E+07},
            { 7,     5,     4.99692720418420732021E+07},
            { 7,     6,    -7.09569033777875266969E+06},
            { 7,     7,    -8.55338083130266284570E+05},
            { 7,     8,    -5.61264059584917849861E+05},
            { 7,     9,     3.08073506627650989685E+05},
            { 7,    10,    -3.28288523737060459098E+04},

            { 8,    -4,    -1.46525129680925726891E+09},
            { 8,    -3,     9.31328032341473007202E+09},
            { 8,    -2,    -1.05576564874556827545E+10},
            { 8,    -1,     4.15304574768818807602E+09},
            { 8,     0,    -5.00505353118861734867E+08},
            { 8,     1,     2.38979281271329969168E+08},
            { 8,     2,    -3.43075090044980287552E+08},
            { 8,     3,     1.53399431073772042990E+08},
            { 8,     4,     6.15683430398282781243E+06},
            { 8,     5,    -2.10229696774827726185E+07},
            { 8,     6,     6.68991617223582346924E+05},
            { 8,     7,     2.39900342987180408090E+06},
            { 8,     8,    -4.43480899599777883850E+05},
            { 8,     9,    -2.42983373542564295349E+04},
            { 8,    10,     7.76394675149368777056E+03},

            { 9,    -4,     1.21311579654507946968E+09},
            { 9,    -3,    -5.24070703990287113190E+09},
            { 9,    -2,     7.06700234139572620392E+09},
            { 9,    -1,    -4.37710070889741706848E+09},
            { 9,     0,     1.25442565132006978989E+09},
            { 9,     1,    -4.98846050957186818123E+07},
            { 9,     2,    -6.82854203030566722155E+07},
            { 9,     3,     3.25620574902522787452E+07},
            { 9,     4,    -2.20218804932029694319E+07},
            { 9,     5,     9.02162431089685671031E+06},
            { 9,     6,    -2.40492887758824275807E+05},
            { 9,     7,    -8.68585806973894243129E+05},
            { 9,     8,     2.25402435254328796873E+05},
            { 9,     9,    -1.55503066541077005240E+04},
            { 9,    10,    -3.94672900362825259890E+02},

            {10,    -4,    -2.52924874342063546181E+08},
            {10,    -3,     1.08433769070899581909E+09},
            {10,    -2,    -1.75274841405356764793E+09},
            {10,    -1,     1.53857146715462470055E+09},
            {10,     0,    -8.55304471302122354507E+08},
            {10,     1,     3.31495823209429860115E+08},
            {10,     2,    -9.56754638305779546499E+07},
            {10,     3,     1.92680795062012895942E+07},
            {10,     4,    -1.01626479920090991072E+06},
            {10,     5,    -6.69255818740246933885E+05},
            {10,     6,     1.56196811545844484499E+04},
            {10,     7,     9.97457630392971332185E+04},
            {10,     8,    -2.92981386761484645831E+04},
            {10,     9,     2.94914409981776043423E+03},
            {10,    10,    -6.54138557526380992613E+01}
        },
        {                                                                               // RECOM (Z002000)
            { 0,     0,     1.34142729153601880654E+01},
            { 0,     1,    -8.33977084929894418863E-01},
            { 0,     2,     6.31803234438807592710E-01},
            { 0,     3,    -1.70217751115103232973E-01},

            { 1,     0,     1.57297096125805579980E+00},
            { 1,     1,     3.04879789211891349954E-01},
            { 1,     2,    -6.10228805816398045536E-01},
            { 1,     3,     2.31090540934666771600E-01},

            { 2,     0,    -1.41108730414326188907E+00},
            { 2,     1,     1.23004856793249794933E+00},
            { 2,     2,    -2.83350980192163703908E-01},
            { 2,     3,    -4.69140139332027000796E-02},

            { 3,     0,     5.62788156340448986192E-01},
            { 3,     1,    -6.89182559641456582433E-01},
            { 3,     2,     2.69502539954297459790E-01},
            { 3,     3,    -2.14046891159626988255E-02}
        }
    },
    {                                                                                   // Metallicity Z003000 (0.03000)
        {                                                                               // LMR1 (Z003000)
            { 0,     0,     1.54866491842634630416E+01},
            { 0,     1,    -2.35824863480211543987E+00},
            { 0,     2,     1.34711604769709447638E+00},
            { 0,     3,     2.79306201502264705994E+00},
            { 0,     4,    -2.56152597553130023655E+00},

            { 1,     0,     7.89806670922946318925E-01},
            { 1,     1,     1.42719958374201905116E+01},
            { 1,     2,    -2.47713064947769225910E+01},
            { 1,     3,     8.04278071310951681028E+00},
            { 1,     4,     3.66647228234742073028E+00},

            { 2,     0,     1.66175550737136745738E+01},
            { 2,     1,    -7.35725916220352331720E+01},
            { 2,     2,     1.08031105163848295092E+02},
            { 2,     3,    -5.83176668396733290933E+01},
            { 2,     4,     6.99282806748704732769E+00},

            { 3,     0,    -4.02973895611078916090E+01},
            { 3,     1,     1.40473419123728177738E+02},
            { 3,     2,    -1.80465312924060071964E+02},
            { 3,     3,     9.78861437573207098239E+01},
            { 3,     4,    -1.77262651464499150222E+01},

            { 4,     0,     2.12553651132979481986E+01},
            { 4,     1,    -7.07553640430039791909E+01},
            { 4,     2,     8.71360130418007798880E+01},
            { 4,     3,    -4.65547494341429839437E+01},
            { 4,     4,     9.00395775876992843223E+00}
        },
        {                                                                               // LMR2 (Z003000)
            { 0,     0,     1.56146519862202897144E+01},
            { 0,     1,    -3.25295555117365031705E+00},
            { 0,     2,     3.80218538552061113833E+00},
            { 0,     3,    -2.85992446872646643996E+00},
            { 0,     4,     1.05223371503530960247E+00},
            { 0,     5,    -1.49446662816108466476E-01},

            { 1,     0,     7.77113365437422576321E+00},
            { 1,     1,    -2.69242148162415411150E+01},
            { 1,     2,     4.21377981796297760297E+01},
            { 1,     3,    -3.05791586287080576767E+01},
            { 1,     4,     1.03058811476673746199E+01},
            { 1,     5,    -1.30770786874792355192E+00},

            { 2,     0,     4.37708329067558921111E+00},
            { 2,     1,     4.05698553767332636966E+00},
            { 2,     2,    -4.39975579696197893753E+00},
            { 2,     3,    -4.02226205989940837071E+01},
            { 2,     4,     3.97982102495747582793E+01},
            { 2,     5,    -9.68255076300243366916E+00},

            { 3,     0,    -1.14171738557163791938E+02},
            { 3,     1,     1.44654983520949940612E+02},
            { 3,     2,     1.25658014849041876460E+02},
            { 3,     3,    -7.61233422914715873731E+01},
            { 3,     4,    -4.97277512863255921616E+01},
            { 3,     5,     2.27566957849081354937E+01},

            { 4,     0,     8.52284180915415390700E+02},
            { 4,     1,    -2.11793768130346688849E+03},
            { 4,     2,     1.43778303702111816165E+03},
            { 4,     3,    -3.53485239324663382376E+02},
            { 4,     4,     5.96099116904753358881E+01},
            { 4,     5,    -1.52841095719764492600E+01},

            { 5,     0,    -7.27744971361332773085E+02},
            { 5,     1,     2.37447873535868984618E+03},
            { 5,     2,    -2.29824328800873217915E+03},
            { 5,     3,     9.63017826362198434254E+02},
            { 5,     4,    -1.94941240897338843752E+02},
            { 5,     5,     1.82013102751265911650E+01}
        },
        {                                                                               // LMA (Z003000)
            { 0,    -5,    -2.57403227906218804419E+07},
            { 0,    -4,     1.91919278581367194653E+08},
            { 0,    -3,    -6.42722772365061283112E+08},
            { 0,    -2,     1.26557774018711972237E+09},
            { 0,    -1,    -1.59807275300796556473E+09},
            { 0,     0,     1.29431773149255251884E+09},
            { 0,     1,    -5.73752193441836237907E+08},
            { 0,     2,    -3.44428973121863901615E+07},
            { 0,     3,     2.58171971437299102545E+08},
            { 0,     4,    -2.08805258131750792265E+08},
            { 0,     5,     9.92256309368441253901E+07},
            { 0,     6,    -3.16719607180158011615E+07},
            { 0,     7,     6.90780604186993371695E+06},
            { 0,     8,    -9.94125170976186404005E+05},
            { 0,     9,     8.54546806862898811232E+04},
            { 0,    10,    -3.33231922729193092891E+03},

            { 2,    -5,     1.34762385503116726875E+08},
            { 2,    -4,    -1.74399176370349168777E+09},
            { 2,    -3,     8.78154209435013771057E+09},
            { 2,    -2,    -2.48007449760757026672E+10},
            { 2,    -1,     4.53496317537334213257E+10},
            { 2,     0,    -5.77108539579762878418E+10},
            { 2,     1,     5.31677144188315505981E+10},
            { 2,     2,    -3.61960228471166305542E+10},
            { 2,     3,     1.83377540802361297607E+10},
            { 2,     4,    -6.87766287682024002075E+09},
            { 2,     5,     1.87236466119424223900E+09},
            { 2,     6,    -3.54625421447190940380E+08},
            { 2,     7,     4.26550618172946497798E+07},
            { 2,     8,    -2.50770450767832808197E+06},
            { 2,     9,    -2.72280137764262872224E+04},
            { 2,    10,     8.76822961747765839391E+03},

            { 4,    -5,     3.64113230917176294327E+09},
            { 4,    -4,    -2.19993132639651412964E+10},
            { 4,    -3,     5.51823742774377899170E+10},
            { 4,    -2,    -6.74001478202328414917E+10},
            { 4,    -1,     1.97503194124485588074E+10},
            { 4,     0,     6.55027963168653793335E+10},
            { 4,     1,    -1.20047754730772918701E+11},
            { 4,     2,     1.10973078984599426270E+11},
            { 4,     3,    -6.64446966999905242920E+10},
            { 4,     4,     2.71468286742218437195E+10},
            { 4,     5,    -7.48815090425585556030E+09},
            { 4,     6,     1.28782471484118795395E+09},
            { 4,     7,    -9.90502311621036529541E+07},
            { 4,     8,    -7.30136450831011310220E+06},
            { 4,     9,     2.22677327622929215431E+06},
            { 4,    10,    -1.42107178068599314429E+05},

            { 6,    -5,    -1.69094733263322086334E+10},
            { 6,    -4,     1.18528670819833084106E+11},
            { 6,    -3,    -3.71969875084951599121E+11},
            { 6,    -2,     6.88453453818612182617E+11},
            { 6,    -1,    -8.33162353980749511719E+11},
            { 6,     0,     6.92006751423001220703E+11},
            { 6,     1,    -4.06654644455712707520E+11},
            { 6,     2,     1.78505518636014801025E+11},
            { 6,     3,    -6.90610161810206146240E+10},
            { 6,     4,     3.03147898201140594482E+10},
            { 6,     5,    -1.43313685446296138763E+10},
            { 6,     6,     5.54512398337787055969E+09},
            { 6,     7,    -1.50349138969701838493E+09},
            { 6,     8,     2.63695637427561759949E+08},
            { 6,     9,    -2.68951201610311269760E+07},
            { 6,    10,     1.21421668571477057412E+06},

            { 8,    -5,     1.62520989450171852112E+10},
            { 8,    -4,    -1.22380441325664489746E+11},
            { 8,    -3,     4.03718140234380981445E+11},
            { 8,    -2,    -7.62315076723765625000E+11},
            { 8,    -1,     8.94726561199124023438E+11},
            { 8,     0,    -6.46755386562959716797E+11},
            { 8,     1,     2.37624479000744293213E+11},
            { 8,     2,     2.53444076942211761475E+10},
            { 8,     3,    -7.69330323678240509033E+10},
            { 8,     4,     3.81364515969743728638E+10},
            { 8,     5,    -6.76366483839152717590E+09},
            { 8,     6,    -1.57825522737156033516E+09},
            { 8,     7,     1.18057807852275967598E+09},
            { 8,     8,    -2.92124731642549633980E+08},
            { 8,     9,     3.56642162956294342875E+07},
            { 8,    10,    -1.79988696399625157937E+06},

            {10,    -5,    -5.29522123969188880920E+09},
            {10,    -4,     4.37924632110345230103E+10},
            {10,    -3,    -1.66864842737637054443E+11},
            {10,    -2,     3.77193811645369873047E+11},
            {10,    -1,    -5.45755946513809143066E+11},
            {10,     0,     5.12213537621273925781E+11},
            {10,     1,    -2.95784493345500854492E+11},
            {10,     2,     7.77097973981596527100E+10},
            {10,     3,     2.15638580927770462036E+10},
            {10,     4,    -2.78122413775628700256E+10},
            {10,     5,     1.08470967326972980499E+10},
            {10,     6,    -1.76167227877269959450E+09},
            {10,     7,    -1.19039692308903947473E+08},
            {10,     8,     1.03663300992385908961E+08},
            {10,     9,    -1.72756292958132103086E+07},
            {10,    10,     1.02701810218507179525E+06},

            {12,    -5,     1.80343253078517799377E+10},
            {12,    -4,    -1.26691173309104354858E+11},
            {12,    -3,     3.56351695791545471191E+11},
            {12,    -2,    -5.53758351468571411133E+11},
            {12,    -1,     5.36138039982130004883E+11},
            {12,     0,    -3.39866845315202819824E+11},
            {12,     1,     1.44163375900454193115E+11},
            {12,     2,    -4.49762794375830764771E+10},
            {12,     3,     1.71580814489644603729E+10},
            {12,     4,    -1.12449749792033348083E+10},
            {12,     5,     6.78490694496251773834E+09},
            {12,     6,    -2.84463375643244552612E+09},
            {12,     7,     7.96841892772628188133E+08},
            {12,     8,    -1.43851289638218492270E+08},
            {12,     9,     1.52044649291066508740E+07},
            {12,    10,    -7.16406403363849385642E+05},

            {14,    -5,     1.16520079605483184814E+11},
            {14,    -4,    -5.39465539126750244141E+11},
            {14,    -3,     1.09764790470851672363E+12},
            {14,    -2,    -1.26552677553650268555E+12},
            {14,    -1,     8.70273333877262084961E+11},
            {14,     0,    -3.15431150532989440918E+11},
            {14,     1,     9.53251283628360748291E+08},
            {14,     2,     5.57105743806749877930E+10},
            {14,     3,    -2.28806497057574310303E+10},
            {14,     4,     3.86158310274266898632E+08},
            {14,     5,     3.09330777606074094772E+09},
            {14,     6,    -1.37702519450405025482E+09},
            {14,     7,     3.09963461585896790028E+08},
            {14,     8,    -3.97062345451950877905E+07},
            {14,     9,     2.66685145412934198976E+06},
            {14,    10,    -6.71761975842174288118E+04}
        },
        {                                                                               // HM (Z003000)
            { 0,     0,     3.12154248604355193675E+06},
            { 0,     1,     1.40693554095653563738E+08},
            { 0,     2,    -3.71595276305998325348E+08},
            { 0,     3,     1.76670755437760323286E+08},
            { 0,     4,     2.02951692746982872486E+08},
            { 0,     5,    -2.92336468998508751392E+08},
            { 0,     6,     1.68110673419797122478E+08},
            { 0,     7,    -5.15604220053785145283E+07},
            { 0,     8,     4.97172830721258837730E+06},
            { 0,     9,     1.57284540400977246463E+06},
            { 0,    10,    -1.75988885345202215831E+04},
            { 0,    11,    -2.97943821613070613239E+05},
            { 0,    12,     8.61773562932996719610E+04},
            { 0,    13,    -9.04684915798255497066E+03},
            { 0,    14,     5.27682281201942714688E+02},
            { 0,    15,    -4.83809114868389968933E+01},

            { 1,     0,    -7.35394878249169588089E+07},
            { 1,     1,    -5.76316277886640667915E+08},
            { 1,     2,     2.41011072754778337479E+09},
            { 1,     3,    -2.36860622483675336838E+09},
            { 1,     4,     7.09952326698126316071E+08},
            { 1,     5,     2.10905643436775207520E+08},
            { 1,     6,    -2.58844355418170630932E+08},
            { 1,     7,     1.12699839262904345989E+08},
            { 1,     8,    -2.48447791184037849307E+07},
            { 1,     9,     3.05833750104070967063E+06},
            { 1,    10,    -2.27715413729118229821E+06},
            { 1,    11,     1.28163629808912402950E+06},
            { 1,    12,    -2.45961475246419315226E+05},
            { 1,    13,     7.71686543784326659079E+03},
            { 1,    14,     9.24986993266994090845E+02},
            { 1,    15,     1.19680958374041750858E+02},

            { 2,     0,     3.01712491925559639931E+08},
            { 2,     1,     1.35997955868716746569E+08},
            { 2,     2,    -4.33322825757982063293E+09},
            { 2,     3,     5.50388031191586112976E+09},
            { 2,     4,    -2.64093562924157762527E+09},
            { 2,     5,     6.12809232748553872108E+08},
            { 2,     6,    -9.04877006798645257950E+07},
            { 2,     7,     9.55706229663263447583E+06},
            { 2,     8,    -1.24463357289487235248E+07},
            { 2,     9,     1.14754493813732806593E+07},
            { 2,    10,    -2.62512806448984425515E+06},
            { 2,    11,    -1.38746075201159896096E+05},
            { 2,    12,    -3.06434607562738347042E+04},
            { 2,    13,     5.51760989160078097484E+04},
            { 2,    14,    -7.38420266268990508252E+03},
            { 2,    15,    -7.88663649547120257921E+01},

            { 3,     0,    -2.52314621471064984798E+08},
            { 3,     1,     1.59695673223666906357E+09},
            { 3,     2,     2.56902829277027750015E+09},
            { 3,     3,    -4.80529198174804210663E+09},
            { 3,     4,     2.24889814265354108810E+09},
            { 3,     5,    -3.74476785226586341858E+08},
            { 3,     6,     5.43274903410231973976E+06},
            { 3,     7,     4.29081287132954373956E+07},
            { 3,     8,    -2.75819523820120133460E+07},
            { 3,     9,     5.40615162239633128047E+06},
            { 3,    10,    -1.34637905180512159131E+06},
            { 3,    11,     8.50683737928409944288E+05},
            { 3,    12,    -1.24430090013735956745E+05},
            { 3,    13,    -2.52241309959800564684E+04},
            { 3,    14,     3.73821107091213934837E+03},
            { 3,    15,     3.32248890148269254041E+02},

            { 4,     0,    -5.60517200779632091522E+08},
            { 4,     1,    -1.89984697471257662773E+09},
            { 4,     2,     6.79333540273263901472E+07},
            { 4,     3,     1.90352540671050238609E+09},
            { 4,     4,    -7.50747156377030849457E+08},
            { 4,     5,    -4.72567503656732067466E+07},
            { 4,     6,     3.00467742178344316781E+07},
            { 4,     7,    -1.93436903588892333210E+06},
            { 4,     8,     2.95066336620633816347E+06},
            { 4,     9,     1.70540967107301065698E+06},
            { 4,    10,    -1.16727812393627688289E+06},
            { 4,    11,     4.34517006904071604367E+04},
            { 4,    12,     2.35401513264981185785E+04},
            { 4,    13,     6.11857844834931529476E+03},
            { 4,    14,     1.03171863933184098983E+02},
            { 4,    15,    -3.75092728367472147966E+02},

            { 5,     0,     1.24819667430232143402E+09},
            { 5,     1,     2.19967497561418384314E+08},
            { 5,     2,    -7.89014919695381075144E+07},
            { 5,     3,    -5.97878301337307453156E+08},
            { 5,     4,     1.59211666115665256977E+08},
            { 5,     5,     5.16454561360483840108E+07},
            { 5,     6,    -4.18833435321484040469E+06},
            { 5,     7,    -3.39808681376820290461E+06},
            { 5,     8,    -7.22078069451165269129E+05},
            { 5,     9,     1.99512798423410247779E+05},
            { 5,    10,     9.07387635003017785493E+04},
            { 5,    11,    -1.52441052433743388974E+04},
            { 5,    12,    -8.25416524310134082043E+03},
            { 5,    13,     2.18147893849961155865E+03},
            { 5,    14,    -6.64708537198572457783E+02},
            { 5,    15,     1.44256443204359840138E+02},

            { 6,     0,    -8.01485488430039882660E+08},
            { 6,     1,     5.38297769089608192444E+08},
            { 6,     2,    -6.06655185404267787933E+08},
            { 6,     3,     4.95703300265223979950E+08},
            { 6,     4,    -1.09494887044486209750E+08},
            { 6,     5,     1.03584531923860888928E+07},
            { 6,     6,    -5.11998278185982257128E+06},
            { 6,     7,    -3.64656091820526169613E+06},
            { 6,     8,     1.75311863341458095238E+06},
            { 6,     9,    -4.11223165191869309638E+05},
            { 6,    10,     1.88387970340288331499E+05},
            { 6,    11,    -3.47362162359701178502E+04},
            { 6,    12,     8.57684754506128047069E+03},
            { 6,    13,    -2.74638773621986092621E+03},
            { 6,    14,     9.61819122641777823901E+01},
            { 6,    15,     2.69118539619979557642E+01},

            { 7,     0,    -7.32038980764418244362E+07},
            { 7,     1,     2.00004937755068242550E+08},
            { 7,     2,     1.87085510840455114841E+08},
            { 7,     3,    -2.40693202493527889252E+08},
            { 7,     4,     2.91464472802970111370E+07},
            { 7,     5,     1.80457588328361362219E+07},
            { 7,     6,    -5.22623080352768115699E+06},
            { 7,     7,     6.93950939136536209844E+05},
            { 7,     8,     1.29864879686568258330E+06},
            { 7,     9,    -6.70193084813015302643E+05},
            { 7,    10,     9.20749454564202897018E+04},
            { 7,    11,    -2.00941969415327257593E+04},
            { 7,    12,     4.96906965956355270464E+03},
            { 7,    13,    -3.33430820278479188801E+02},
            { 7,    14,     2.60022419015300613410E+02},
            { 7,    15,    -5.26054399949432109906E+01},

            { 8,     0,     3.49899361381577372551E+08},
            { 8,     1,    -6.16363983678707957268E+08},
            { 8,     2,     2.87744997564267575741E+08},
            { 8,     3,    -5.80734918315911106765E+06},
            { 8,     4,    -7.49858021421681251377E+06},
            { 8,     5,    -1.02456923512990288436E+07},
            { 8,     6,     5.04230622996888868511E+06},
            { 8,     7,     8.30524694711205520434E+04},
            { 8,     8,    -8.61025903787584858947E+05},
            { 8,     9,     1.34900060086739453254E+05},
            { 8,    10,     8.92692328603777714306E+04},
            { 8,    11,    -2.89001283128855830000E+04},
            { 8,    12,     2.12396475300008751219E+03},
            { 8,    13,     2.95241329416678070174E+02},
            { 8,    14,    -1.65338632433199251182E+02},
            { 8,    15,     2.41591961058125228590E+01},

            { 9,     0,    -1.71260510420660376549E+08},
            { 9,     1,     3.28761719424411475658E+08},
            { 9,     2,    -2.11206060614314973354E+08},
            { 9,     3,     3.46205389136431142688E+07},
            { 9,     4,     2.04971128339806981385E+07},
            { 9,     5,    -1.15401356420353483409E+07},
            { 9,     6,     2.01258777025233558379E+06},
            { 9,     7,    -1.79581004342673142673E+05},
            { 9,     8,     2.07729967156824888662E+05},
            { 9,     9,    -9.74314817908821714809E+04},
            { 9,    10,     2.22068544668985268800E+04},
            { 9,    11,    -8.59795432872551464243E+03},
            { 9,    12,     3.31306345412375048909E+03},
            { 9,    13,    -7.04637490543811736643E+02},
            { 9,    14,     9.43370988450807317349E+01},
            { 9,    15,    -7.12454991962896322377E+00},

            {10,     0,     2.84390209118411280215E+07},
            {10,     1,    -5.95417063166125416756E+07},
            {10,     2,     4.45506571666083186865E+07},
            {10,     3,    -9.78308669950580969453E+06},
            {10,     4,    -5.62624247386193368584E+06},
            {10,     5,     4.15237079235649015754E+06},
            {10,     6,    -5.87503508675953838974E+05},
            {10,     7,    -4.26206334621473739389E+05},
            {10,     8,     2.55988526607063336996E+05},
            {10,     9,    -6.22110169340419161017E+04},
            {10,    10,     3.20104591341956165707E+03},
            {10,    11,     3.22804174274844626780E+03},
            {10,    12,    -1.24817289214048719259E+03},
            {10,    13,     2.26605355126834183466E+02},
            {10,    14,    -2.29672306377457609017E+01},
            {10,    15,     1.15281981127687060962E+00}
        },
        {                                                                               // RECOM (Z003000)
            { 0,     0,     1.34060093558913830947E+01},
            { 0,     1,    -7.67393959247841483950E-01},
            { 0,     2,     5.67829538231681030247E-01},
            { 0,     3,    -1.53301717168738610431E-01},

            { 1,     0,     1.68198984963847353313E+00},
            { 1,     1,     2.75310597472883875070E-02},
            { 1,     2,    -3.85904737173993372945E-01},
            { 1,     3,     1.74248736565002115828E-01},

            { 2,     0,    -1.42654332247593096383E+00},
            { 2,     1,     1.33518023284770448456E+00},
            { 2,     2,    -3.89425375461592448989E-01},
            { 2,     3,    -1.47490049820737292169E-02},

            { 3,     0,     5.53979839492381387345E-01},
            { 3,     1,    -6.97392793919068609831E-01},
            { 3,     2,     2.81780811937450081928E-01},
            { 3,     3,    -2.63299277947934735888E-02}
        }
    }
};

#endif // __constants_h__<|MERGE_RESOLUTION|>--- conflicted
+++ resolved
@@ -329,18 +329,6 @@
 //                                      - Extended use of zetaRadiativeEnvelopeGiant (formerley zetaHertzsprungGap) for all radiative envelope giant-like stars
 // 02.12.07      IM - Jul 26, 2020 - Defect repair:
 //                                      - Issue 295: do not engage in mass transfer if the binary is unbound
-<<<<<<< HEAD
-// 02.12.08   	AVG - Jul 26, 2020 - Bug Fix for issue #269 
-//                                      - Legacy bug in eccentric RLOF leading to a CEE 
-// 02.12.09		 RW - Jul 31, 2020 - Enhancement:
-// 										- Issue #254 - Remove ID from output files (SEED accomplishes this functionality better)
-// 										- Issue #255 - Update meaning of SN_STATE to reflect which SN occured and in what order
-// 									 Defect repairs:
-// 									 	- Issue #236 - 2nd SN not printed in disrupted systems
-// 02.13.00      RW - Jul 31, 2020 - Minor code rewrite
-//                                      - Added vector3d.h/.cpp and functionality for vector addition of velocities from both SNe (for more accurate system and component velocities)
-//                                      - Rewrote ResolveSupernova function for binaries to incorporate new vector3d objects
-=======
 // 02.12.08   	AVG - Jul 26, 2020 - Defect repair:
 //                                      - Issue #269: legacy bug in eccentric RLOF leading to a CEE
 // 02.12.09      IM - Jul 30, 2020 - Enhancement:
@@ -351,9 +339,16 @@
 //                                      - Removed all references to fast phase case A MT
 //                                      - Corrected failure to update stars in InitialiseMassTransfer if orbit circularised on mass transfer
 //                                      - Corrected incorrect timestep calculation for HeHG stars
->>>>>>> 075046a6
-
-const std::string VERSION_STRING = "02.13.00";
+// 02.13.01		 RW - Jul 31, 2020 - Enhancement:
+// 										- Issue #254 - Remove ID from output files (SEED accomplishes this functionality better)
+// 										- Issue #255 - Update meaning of SN_STATE to reflect which SN occured and in what order
+// 									 Defect repairs:
+// 									 	- Issue #236 - 2nd SN not printed in disrupted systems
+// 02.13.02      RW - Jul 31, 2020 - Minor code rewrite
+//                                      - Added vector3d.h/.cpp and functionality for vector addition of velocities from both SNe (for more accurate system and component velocities)
+//                                      - Rewrote ResolveSupernova function for binaries to incorporate new vector3d objects
+
+const std::string VERSION_STRING = "02.13.02";
 
 // Todo: still to do for Options code - name class member variables in same style as other classes (i.e. m_*)
 
