--- conflicted
+++ resolved
@@ -13,7 +13,6 @@
 
 typedef unsigned long int                                               OBJECT_ID;                  // OBJECT_ID type
 
-typedef std::vector<int>                                                INT_VECTOR;
 typedef std::vector<double>                                             DBL_VECTOR;
 typedef std::tuple <double, double>                                     DBL_DBL;
 typedef std::tuple <double, double, double>                             DBL_DBL_DBL;
@@ -370,9 +369,7 @@
 enum class ERROR: int {
     NONE,                                                           // no error
     AGE_NEGATIVE_ONCE,                                              // age is < 0.0 - invalid
-<<<<<<< HEAD
     AMBIGUOUS_REMNANT_MASS_PRESCRIPTION,                            // remnant mass unclear from available parameters
-=======
     ARGUMENT_RANGE_COUNT_EXPECTED_ULINT,                            // expected an unsigned long integer for range count for option
     ARGUMENT_RANGE_NOT_SUPPORTED,                                   // argument range not supported for option 
     ARGUMENT_RANGE_NUM_PARMS,                                       // argument range requires exactly three parameters
@@ -384,7 +381,6 @@
     ARGUMENT_SET_EXPECTED_BOOL,                                     // all parameters of argument set must be boolean for option
     ARGUMENT_SET_EXPECTED_NUMERIC,                                  // all parameters of argument set must be numeric for option
     ARGUMENT_SET_NOT_SUPPORTED,                                     // argument set not supported for option
->>>>>>> eff4a026
     BAD_LOGFILE_RECORD_SPECIFICATIONS,                              // error in logfile record specifications
     BINARY_EVOLUTION_STOPPED,                                       // evolution of current binary stopped
     BINARY_SIMULATION_STOPPED,                                      // binary simulation stopped
@@ -502,9 +498,7 @@
 
 const COMPASUnorderedMap<ERROR, std::tuple<ERROR_SCOPE, std::string>> ERROR_CATALOG = {
     { ERROR::AGE_NEGATIVE_ONCE,                                     { ERROR_SCOPE::FIRST_IN_FUNCTION,   "Age < 0.0" }},
-<<<<<<< HEAD
     { ERROR::AMBIGUOUS_REMNANT_MASS_PRESCRIPTION,                   { ERROR_SCOPE::ALWAYS,              "Insufficient information to prescribe remnant mass." }},
-=======
     { ERROR::ARGUMENT_RANGE_PARMS_EXPECTED_FP,                      { ERROR_SCOPE::ALWAYS,              "Expected a floating point number for range start and increment for option" }},
     { ERROR::ARGUMENT_RANGE_COUNT_EXPECTED_ULINT,                   { ERROR_SCOPE::ALWAYS,              "Expected an unsigned long integer for range count for option" }},
     { ERROR::ARGUMENT_RANGE_PARMS_EXPECTED_INT,                     { ERROR_SCOPE::ALWAYS,              "Expected an integer for range parameters for option" }},
@@ -516,7 +510,6 @@
     { ERROR::ARGUMENT_SET_EXPECTED_BOOL,                            { ERROR_SCOPE::ALWAYS,              "All parameters of argument set must be boolean for option" }},
     { ERROR::ARGUMENT_SET_EXPECTED_NUMERIC,                         { ERROR_SCOPE::ALWAYS,              "All parameters of argument set must be numeric for option" }},
     { ERROR::ARGUMENT_SET_NOT_SUPPORTED,                            { ERROR_SCOPE::ALWAYS,              "Argument set not supported for option" }},
->>>>>>> eff4a026
     { ERROR::BAD_LOGFILE_RECORD_SPECIFICATIONS,                     { ERROR_SCOPE::ALWAYS,              "Logfile record specifications error" }},
     { ERROR::BINARY_EVOLUTION_STOPPED,                              { ERROR_SCOPE::ALWAYS,              "Evolution of current binary stopped" }},
     { ERROR::BINARY_SIMULATION_STOPPED,                             { ERROR_SCOPE::ALWAYS,              "Binaries simulation stopped" }},
